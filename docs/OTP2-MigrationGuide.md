# How to migrate from OTP1 to OTP2

## Command Line

The OTP2 command line parameters are different than in OTP1. Use the `--help` option to get the 
current documentation, and look at [Basic Tutorial - Starting OTP](Basic-Tutorial.md#starting-otp) 
for examples. The possibility to build the graph in 2 steps (streets then transit) is new in OTP2. 
OTP2 does not support routing on more than one separate transportation network with a single 
server (referred to as multiple "routers" in OTP1).


## File Loading

OTP1 reads and writes all files on the local filesystem, and no other _data-source_ is supported. 
In OTP2 we support accessing cloud storage. So far support for Google Cloud Storage has been added
and we plan to add support for AWS S3 as well. Config files (_otp-config.json, build-config.json, 
router-config.json_) must be read from the local file system, while other files can be read/written 
from either the local filesystem or cloud storage. OTP2 supports mixing any supported data sources.

OTP1 loads input data files (_DEM, OSM, GTFS, NeTEx_) based on the suffix (file extension). But for 
GTFS files OTP1 also opens the zip-file and looks for _stops.txt_. OTP2 identifies GTFS files by the 
name only: it will detect any zip-file or directory that contains "gtfs" as part of the name. All 
file types in OTP2 are resolved by matching the name with a regexp pattern. You can configure the 
patterns in the _build-config.json_ if the defaults do not suit you. 

OTP2 does not support multiple routers (separate named networks to route on), but you can load as 
many GTFS and/or NeTEx feeds as you want into a single routable network in a single instance of OTP2.


## Build Config
OTP will log all unrecognized parameters when starting up. Make sure to investigate all log events
of this type:
```
16:18:46.911 WARN (NodeAdapter.java:413) Unexpected config parameter: 'fetchElevationUS:false' in 'build-config.json'. Is the spelling correct?
```

#### New parameters
- `configVersion` Optional parameter which can be used to version the build config file. Since v2.1
- `dataOverlay` Config for the DataOverlay Sandbox module. Since v2.1
- `maxAreaNodes` Visibility calculations will not be done for areas with more nodes than this limit. Since v2.1
- `maxJourneyDuration` This limits the patterns we consider in the transit search. See [RoutingRequest](https://github.com/opentripplanner/OpenTripPlanner/blob/dev-2.x/src/main/java/org/opentripplanner/routing/api/request/RoutingRequest.java). Since v2.1
- `maxStopToShapeSnapDistance` Used for mapping route geometry shapes. Since v2.1
- `transferRequests` Pre-calculate transfers. Since v2.1
- `transitServiceStart` Limit the import of transit services to the given *start* date. Default: `-P1Y`. Since v2.0
- `transitServiceEnd` Limit the import of transit services to the given *end* date. *Inclusive*. Default: `P3Y`. Since v2.0


#### Parameters whose names were changed

- `alightTimes` to `routingDefaults.alightSlackByMode`. Since v2.0
- `boardTimes` to `routingDefaults.boardSlackByMode`. Since v2.0
- `htmlAnnotations` to `dataImportReport`. Since v2.0
- `maxHtmlAnnotationsPerFile` to `maxDataImportIssuesPerFile`. Since v2.0
- `maxTransferDistance` to `maxTransferDurationSeconds`. Since v2.1

 
#### These parameters are no longer supported

- `fetchElevationUS`. Since v2.1
- `parentStopLinking`. Since v2.0
- `staticBikeRental`. Since v2.1
- `stationTransfers`. Since v2.0
- `stopClusterMode`. Since v2.0
- `useTransfersTxt`. Since v2.1

 
 OTP2 records the "parentStation" relationship between stops and stations in its internal transit 
 model, based on the GTFS and/or NeTEx input. This enables OTP to search from all stop in a station 
 _without_ walking/waiting when the request from/to input field is a station id. There is no way to 
 automatically infer this parent station relationship based on geographic proximity in OTP2. 
 
 Transfers in OTP2 are generated based on the stop location and the OSM data or GTFS Pathways. In 
 future versions of OTP2 we also want to support generating simple transfers based on 
 "line-of-sight" if no pathways or OSM data exist. See issue
 [#3204](https://github.com/opentripplanner/OpenTripPlanner/issues/3204).
 
 Cleaning and patching input data is NOT a core feature of OTP, but anyone is welcome to implement 
 a sandbox plugin to patch data. So, if any of the features above are needed they can be ported
 from OTP1 into an OTP2 sandbox feature.
 
 
## Router Config

See the [Router Configuration](Configuration.md#router-configuration) for a description of the 
new and existing routing parameters.

#### New parameters

- `flex` Add configuration for flex services (sandbox feature). Since v2.1
- `configVersion` Optional parameter which can be used to version the build config file. Since v2.1
- `streetRoutingTimeout` Maximum time limit for street route queries. Replace the old `timeout`. Since v2.0
- `transit` A set of parameters to tune the Raptor transit router. Since v2.0, changed in v2.1
- `itineraryFilters` Configure itinerary filters that may modify itineraries, sort them, and 
                     filter away less preferable results. Since v2.0, changed in v2.1
- `transferOptimization` Configure the new transfer optimization feature. Since 2.1


#### These parameters are no longer supported

 - `timeout` Replaced by `streetRoutingTimeout`. Since v2.0
 - `timeouts` OTP1 searches the graph many times. OTP2 finds multiple results in a single search so there is no longer a need for this parameter. Since v2.0
 - `boardTimes` is replaced by `request` parameter `boardSlack` and `boardSlackForMode`. Since v2.0
 - `alightTimes` is replaced by `request` parameter `alightSlack` and `alightSlackForMode`. Since v2.0
 
   
## REST API

### Trip Planning 

Support for XML as a request/response format is removed. The only supported format is JSON.
Some of these parameters may only be available as `defaultRequest` configuration parameters.


#### Query parameter changes

A lot of the query parameters in the REST API are ignored/deprecated, see the [RoutingRequest](https://github.com/opentripplanner/OpenTripPlanner/blob/v2.1.0/src/main/java/org/opentripplanner/routing/api/request/RoutingRequest.java) 
 and the [RoutingResource](https://github.com/opentripplanner/OpenTripPlanner/blob/v2.1.0/src/main/java/org/opentripplanner/api/common/RoutingResource.java)
 class for the documentation on what is now supported in OTP2.  
 
 
#### Parameters missing in OTP2 but intended to be reintroduced

- `startingTransitTripId` - ability to plan a trip from on board a vehicle 
- `intermediatePlaces` - ability to specify intermediate destinations along the route. It is not 
  certain when this will be implemented. 
- `nonpreferredTransferCost`, `(un)preferredRoutes`, `(un)preferredAgencies` - these help diversify
  or customize the trips and operators visible in results. Due to the new transit routing
  algorithm, Entur plans to   completely rewrite these features, accounting for market-neutrality
  requirements and showing relevant trips and operators in local vs. intercity trips.
 
 
 Some features in OTP1 will not be present upon launch in OTP2, and they are proposed to be removed
 permanently from OTP2, but may require some development to support valid important cases:
 
<<<<<<< HEAD
  - `maxWalkDistance`, `maxTransferWalkDistance`, & `maxWait` - these parameters impose hard limits
    and are no longer the preferred way to reduce the amount of walking or waiting in returned 
    itineraries. In OTP2 the goal is to control this with `walkReluctance` and `waitReluctance`. 
    Internally some limits on walking and waiting do still exist, but they are set quite high so 
    trips with long walking or waiting times are still considered. Note that unlike in OTP1, if you
    do set your own max walk or wait time on an API request, it will apply to both transit searches
    and non-transit searches.
  - `maxHours` & `useRequestedDateTimeInMaxHours` - This is replaced by `searchWindow`, which
    limits the arrival or departure window of the trip
  - `worstTime` - This factor returns the “worst” trip in a depart after/arrive by search, i.e.
    the latest or earliest trip available. It is not a priority for current OTP2 users but could
    be added as a filter.
  - `waitAtBeginningFactor` - No longer necessary to weight the initial wait differently based on
    the the Range Raptor search algorithm, which no longer prefers a departure at one valid time
    over another. Filtering could be implemented on top of Raptor to show certain departure times
    before others.
  - `pathComparator` - The ability to set a sort order based on departure or arrival should be the
    domain of the API rather than the search. 
  - `startingTransitStopId` - duplicative with fromPlace
  - `onlyTransitTrips` - the new feature for specifying access, egress, transit and direct mode
    replace the need for this parameter.
  - `driveOnRight` - this is removed. You can specify the driving direction in your way property set.

Parameters that have changed:

  - `numItineraries` The parameter is no longer used to terminate the request when the 
    numItineraries is found, instead the new `searchWindow` parameter should be used to limit the
    search. In OTP2 it crops the list of itineraries AFTER the search is complete. This parameter
    is a post search filter function. The best option is to configure this on the server side and
    not use it as a client side input parameter. A side effect from reducing the result is that
    OTP2 cannot guarantee to find all pareto-optimal itineraries when paging. Also, a large
    search-window and a small `numItineraries` waste computer CPU calculation time. Consider
    tuning the `searchWindow` instead of setting this to a small value.
  - `modes` The REST API is unchanged, but is mapped into a new structure in the RoutingRequest. 
    This means not all combinations of non-transit modes that was available in OTP1 is available in
    OTP2.
  - `preferredAgencies`, `unpreferredAgencies`, `bannedAgencies` and `whiteListedAgencies` use
    feed-scoped ids. If you are using the ids directly from the Index API, no changes are needed.
  - `bannedTrips` no longer allows specifying stop indices, but only allows banning complete trips.
=======
- `maxWalkDistance`, `maxTransferWalkDistance`, & `maxWait` - these parameters impose hard limits
  and are no longer the preferred way to reduce the amount of walking or waiting in returned 
  itineraries. In OTP2 the goal is to control this with `walkReluctance` and `waitReluctance`. 
  Internally some limits on walking and waiting do still exist, but they are set quite high so 
  trips with long walking or waiting times are still considered. Note that unlike in OTP1, if you
  do set your own max walk or wait time on an API request, it will apply to both transit searches
  and non-transit searches.
- `maxHours` & `useRequestedDateTimeInMaxHours` - This is replaced by `searchWindow`, which
  limits the arrival or departure window of the trip
- `worstTime` - This factor returns the “worst” trip in a depart after/arrive by search, i.e.
  the latest or earliest trip available. It is not a priority for current OTP2 users but could
  be added as a filter.
- `waitAtBeginningFactor` - No longer necessary to weight the initial wait differently based on
  the the Range Raptor search algorithm, which no longer prefers a departure at one valid time
  over another. Filtering could be implemented on top of Raptor to show certain departure times
  before others.
- `pathComparator` - The ability to set a sort order based on departure or arrival should be the
  domain of the API rather than the search. 
- `startingTransitStopId` - this is redundant, as the same thing can be achieved with fromPlace
- `onlyTransitTrips` - it is now possible to specify access, egress, transit and direct modes
   separately, making this parameter unnecessary.


#### Parameters that have changed

- `numItineraries` The parameter is no longer used to terminate the request when the 
  numItineraries is found, instead the new `searchWindow` parameter should be used to limit the
  search. In OTP2 it crops the list of itineraries AFTER the search is complete. This parameter
  is a post search filter function. The best option is to configure this on the server side and
  not use it as a client side input parameter. A side effect from reducing the result is that
  OTP2 cannot guarantee to find all pareto-optimal itineraries when paging. Also, a large
  search-window and a small `numItineraries` waste computer CPU calculation time. Consider
  tuning the `searchWindow` instead of setting this to a small value. Since 2.0
- `modes` The REST API is unchanged, but is mapped into a new structure in the RoutingRequest. 
  This means not all combinations of non-transit modes that were available in OTP1 are also available in
  OTP2. Since 2.0
- `preferredAgencies`, `unpreferredAgencies`, `bannedAgencies` and `whiteListedAgencies` use
  feed-scoped ids. If you are using the ids directly from the Index API, no changes are needed. 
  Since 2.0 
- `maxTransferDistance`, replaced by `maxTransferDurationSeconds` Since 2.1

>>>>>>> fba6cd1d
    
#### New parameters in OTP2

- `alightSlackByMode` How much time alighting a vehicle takes for each given mode. Since 2.0
- `allowedVehicleRentalNetworks` and `bannedVehicleRentalNetworks`. Since 2.1
- `bikeReluctance`, `bikeWalkingReluctance`, `bikeWalkingSpeed`, `carReluctance`, and `walkingBike`   Add explicit bike / bike-walking / car / walk reluctance. Since 2.1
- `boardSlackByMode` How much time ride a vehicle takes for each given mode. Since 2.0
- `carPickupCost` and `carPickupTime`. Add a cost/time for CarPickup changes when a pickup or drop off takes place. Since 2.1
- `maxAccessEgressDurationSecondsForMode` Limit access/egress per street mode. Since 2.0
- `parkAndRideDurationRatio` Filter for park and ride with long walk. Since 2.1
- `requiredVehicleParkingTags` and `bannedVehicleParkingTags`. Since 2.1
- `searchWindow` Limit the departure window or arrival window for the routing search. Since 2.0
- `stairsTimeFactor` Add a penalty to the time it takes to walk up and down stairs. Since 2.1


#### These parameters are no longer supported

- `maxHours` Since 2.1
- `maxPreTransitTime` Since 2.1
- `maxWeight` Since 2.1
- `driveOnRight` You can specify the driving direction in your way property set. Since 2.1


#### Paging

 In OTP1 most clients provided a way to break results into pages by looking at the trips returned 
 and issuing another request, supplying something like the `last-depature-time` + 1 minute to the 
 next request. This yields another batch of trips to show to the user. In OTP2 the recommended way
 to do this is to use the new `TripPlan metadata` returned by the router call.
  
In OTP 2.0 the server returned a set of parameters(`searchWindowUsed`, `nextDateTime`, and `prevDateTime`), but in OTP 2.1 we have switched to a token-based approach to paging. In the response there is a next/previous cursor. Duplicate the request and set the new `pageCursor` to go the next/previous page.


#### Response changes

  - `agencyId` in the `leg` is now feed-scoped and similarly to other ids, is prefixed with `<FEED_ID>:`
  - `debugOutput` in `TripPlan` has changed due to the different algorithms used in OTP version 1.x and 2.x.
  - The `totalTime` is left as is, `directStreetRouterTime`, `transitRouterTime`, `filteringTime` 
    and `renderingTime` are new fields.
  - `effectiveEndDate` is added to the `Alert`s


### Changes to the Index API

  - Error handling is improved, this is now consistently applied and uses build in framework support. 
  - The HTTP 400 and 404 response now contains a detailed error message in plain text targeted 
    developers to help understanding why the 400 or 404 was returned.
  - `Route`
  - Deprecated 'routeBikesAllowed' field removed.
  - `sortOrder` will be empty (missing) when empty, NOT -999 as before.
  - To access or references `TripPattern` use `tripPatternId`, not `code`. In OTP1 the
  `code` was used. The code was the same as the id without the feedId prefix. The `code`
  is removed from OTP2. Clients may not be affected by this change, unless they toke advantage 
  of the semantics in the old `code`.
  - The `mode` field is added to `Route`, it should probebly replace the `type`(unchanged). The 
    `RouteShort` is not chencged - it has the `mode` field.
  - `Pattern` (or `TripPattern`)  
    - The semantics of the `id` should NOT be used to access other related entities like `Route`, 
    the `routeId` is added to `TripPatternShort` to allow navigation to Route. 
  - `Trip`
    - The deprecated `tripBikesAllowed` is removed.
    - The `routeId` replace `route`. The route is no longer part of the trip. To obtain the Route
      object call the Index API with the routeId.
  - `Stop`
    - The new `stationId` is a feed-scoped-id to the parent station. It should be used instead of
      the deprecated ~~parentStation~~.
  - `StopShort`
    - The new `stationId` is a feed-scoped-id to the parent station. It should be used instead of
      the deprecated ~~cluster~~.
  - `Agency`
    - The `id` is now feed-scoped and similarly to other ids, is prefixed with `<FEED_ID>:`
  - `Alert`
    - `effectiveEndDate` is added to show the end time of the alert validity. 


### ServerInfo

The returned data structure is changed and more info is available.


### AlertPatcher 

The AlertPatcher, which was under the `/patch` path, is removed. In order to update alerts, please 
use a GTFS-RT Service Alert updater instead. An example of a simple service for producing static 
GTFS-RT Service Alert feed from JSON is [manual-gtfsrt](https://github.com/pailakka/manual-gtfsrt).

Querying for alerts has been moved under the index API, where `/alerts` can be appended to stop, 
route, trip and pattern.

### Analyst

The analyst API endpoints have been removed.

### Scripting

The scripting API endpoint has been removed.

### Updaters

- Floating bikes have been disabled by default in the GbfsBikeRentalDataSource unless explicitly 
turned on via OTPFeature.
- Allow http headers to be configured for bike rental updaters
- The following bike updaters have been removed: *b-cycle*, *bicimad*, *bixi*, *city-bikes*, and *citi-bike-nyc*, *jcdecaux*, *keolis-rennes*, *kml*, *next-bike*, *ov-fiets*, *sf-bay-area*, *share-bike*, *smoove*, *uip-bike*, and *vcub*. Use the standard *gtfs* updater instead, or reintroduce your custom updater as a Sandbox module.
<|MERGE_RESOLUTION|>--- conflicted
+++ resolved
@@ -113,8 +113,8 @@
 
 #### Query parameter changes
 
-A lot of the query parameters in the REST API are ignored/deprecated, see the [RoutingRequest](https://github.com/opentripplanner/OpenTripPlanner/blob/v2.1.0/src/main/java/org/opentripplanner/routing/api/request/RoutingRequest.java) 
- and the [RoutingResource](https://github.com/opentripplanner/OpenTripPlanner/blob/v2.1.0/src/main/java/org/opentripplanner/api/common/RoutingResource.java)
+A lot of the query parameters in the REST API are ignored/deprecated, see the [RoutingRequest](https://github.com/opentripplanner/OpenTripPlanner/blob/dev-2.x/src/main/java/org/opentripplanner/routing/api/request/RoutingRequest.java) 
+ and the [RoutingResource](https://github.com/opentripplanner/OpenTripPlanner/blob/dev-2.x/src/main/java/org/opentripplanner/api/common/RoutingResource.java)
  class for the documentation on what is now supported in OTP2.  
  
  
@@ -132,47 +132,6 @@
  Some features in OTP1 will not be present upon launch in OTP2, and they are proposed to be removed
  permanently from OTP2, but may require some development to support valid important cases:
  
-<<<<<<< HEAD
-  - `maxWalkDistance`, `maxTransferWalkDistance`, & `maxWait` - these parameters impose hard limits
-    and are no longer the preferred way to reduce the amount of walking or waiting in returned 
-    itineraries. In OTP2 the goal is to control this with `walkReluctance` and `waitReluctance`. 
-    Internally some limits on walking and waiting do still exist, but they are set quite high so 
-    trips with long walking or waiting times are still considered. Note that unlike in OTP1, if you
-    do set your own max walk or wait time on an API request, it will apply to both transit searches
-    and non-transit searches.
-  - `maxHours` & `useRequestedDateTimeInMaxHours` - This is replaced by `searchWindow`, which
-    limits the arrival or departure window of the trip
-  - `worstTime` - This factor returns the “worst” trip in a depart after/arrive by search, i.e.
-    the latest or earliest trip available. It is not a priority for current OTP2 users but could
-    be added as a filter.
-  - `waitAtBeginningFactor` - No longer necessary to weight the initial wait differently based on
-    the the Range Raptor search algorithm, which no longer prefers a departure at one valid time
-    over another. Filtering could be implemented on top of Raptor to show certain departure times
-    before others.
-  - `pathComparator` - The ability to set a sort order based on departure or arrival should be the
-    domain of the API rather than the search. 
-  - `startingTransitStopId` - duplicative with fromPlace
-  - `onlyTransitTrips` - the new feature for specifying access, egress, transit and direct mode
-    replace the need for this parameter.
-  - `driveOnRight` - this is removed. You can specify the driving direction in your way property set.
-
-Parameters that have changed:
-
-  - `numItineraries` The parameter is no longer used to terminate the request when the 
-    numItineraries is found, instead the new `searchWindow` parameter should be used to limit the
-    search. In OTP2 it crops the list of itineraries AFTER the search is complete. This parameter
-    is a post search filter function. The best option is to configure this on the server side and
-    not use it as a client side input parameter. A side effect from reducing the result is that
-    OTP2 cannot guarantee to find all pareto-optimal itineraries when paging. Also, a large
-    search-window and a small `numItineraries` waste computer CPU calculation time. Consider
-    tuning the `searchWindow` instead of setting this to a small value.
-  - `modes` The REST API is unchanged, but is mapped into a new structure in the RoutingRequest. 
-    This means not all combinations of non-transit modes that was available in OTP1 is available in
-    OTP2.
-  - `preferredAgencies`, `unpreferredAgencies`, `bannedAgencies` and `whiteListedAgencies` use
-    feed-scoped ids. If you are using the ids directly from the Index API, no changes are needed.
-  - `bannedTrips` no longer allows specifying stop indices, but only allows banning complete trips.
-=======
 - `maxWalkDistance`, `maxTransferWalkDistance`, & `maxWait` - these parameters impose hard limits
   and are no longer the preferred way to reduce the amount of walking or waiting in returned 
   itineraries. In OTP2 the goal is to control this with `walkReluctance` and `waitReluctance`. 
@@ -207,15 +166,17 @@
   search-window and a small `numItineraries` waste computer CPU calculation time. Consider
   tuning the `searchWindow` instead of setting this to a small value. Since 2.0
 - `modes` The REST API is unchanged, but is mapped into a new structure in the RoutingRequest. 
-  This means not all combinations of non-transit modes that were available in OTP1 are also available in
+  This means not all combinations of non-transit modes that was available in OTP1 is available in
   OTP2. Since 2.0
 - `preferredAgencies`, `unpreferredAgencies`, `bannedAgencies` and `whiteListedAgencies` use
   feed-scoped ids. If you are using the ids directly from the Index API, no changes are needed. 
   Since 2.0 
 - `maxTransferDistance`, replaced by `maxTransferDurationSeconds` Since 2.1
-
->>>>>>> fba6cd1d
-    
+- `bannedTrips` no longer allows specifying stop indices, but only allows banning complete trips.
+  Since 2.2 
+
+
+
 #### New parameters in OTP2
 
 - `alightSlackByMode` How much time alighting a vehicle takes for each given mode. Since 2.0
@@ -236,6 +197,7 @@
 - `maxPreTransitTime` Since 2.1
 - `maxWeight` Since 2.1
 - `driveOnRight` You can specify the driving direction in your way property set. Since 2.1
+- `bannedTrips` Not supported in 2.0 and 2.1
 
 
 #### Paging
