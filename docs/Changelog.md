# Changelog

## 2.0 (in progress)
- Sandbox for experimental features (#2745)
- Bugfix for Missing platforms for stops in GTFS import causes a NPE (#2804)
- Remove extra Djikstra implementations
- Remove redundant LineStrings in order to save memory (#2795)
- NeTEx import support (#2769)
- New Transit search algorithm, Raptor, replaces the AStar for all transit searches. 
- Added NeTEx notices (#2824)
- Make transfers and access/egress use effectiveWalkDistance to take slopes into account (#2857)
- Add MultiModalStation and GroupOfStations to OTP model and added these to the NeTEx import (#2813)
- Combined OSM loaders, removing several rarely used ones (#2878)
- New Java Code Style (part of #2755)
- Cleanup and rename Graph Builder Annotations, now Data Import Issues (#2871)
- Bugfix for graph building crashing on unsupported modes (#2899)
- Add command line parameter for building partial graphs (#2583)
- Refactor GenericLocation/AStar/RoutingContext to allow multiple start vertices (#2887) 
- New Transit search algorithm, Raptor, replaces the AStar for all transit searches. 
- Update only the relevant parts of the TransitLayer each time an update is applied (#2918)
- Ability to switch off the fare service(#2912).
- Limit the transit service period(#2925).
- Removed unwanted cost added for wait time between access and transit with RangeRaptor (#2927)
- Dynamic search parameters, calculate raptor search-window when needed. (#2931)
- Support for next/previous paging trip search results (#2941)
<<<<<<< HEAD
- Also check TripPatterns added by realtime when showing stoptimes for stop (#2954)
=======
- Fix mismatch in duration for walk legs, resulting in negative wait times (#2955)
- NeTEx import now supports ServiceLinks (#2951)
>>>>>>> 447d3c6b

## Ported over from the 1.x
- Add application/x-protobuf to accepted protobuf content-types (#2839)
- Make OTP run on Java 11 (#2812)
- Fixes surefire test failure during build (#2816)
- Disable linking from already linked stops (#2372)
- Add Way Property Set for the UK (#2818)

## 1.4 (2019-07-30)

- Remove Open Traffic prototype code (#2698)
- Docs: improve configuration documentation
- Update onebusaway-gtfs to latest version from OBA project (#2636)
- Remove the coupling to OneBusAway GTFS within OTP's internal model by creating new classes replacing the external classes (#2494)
- Allow itineraries in response to be sorted by duration (#2593)
- Fix reverse optimization bug (#2653, #2411)
- increase GTFS-realtime feeds size limit from 64MB to 2G (#2738)
- Fix XML response serialization (#2685)
- Refactor InterleavedBidirectionalHeuristic (#2671)
- Fix minor test failure against BANO geocoder (#2798)
- Add "Accept" headers to GTFS-RT HTTP requests (#2796)
- Fixes surefire test failure during build (#2816)
- Cannot transfer between stops at exactly the same location (#2371)
- Improve documentation for `mode` routing parameter (#2809)

## 1.3 (2018-08-03)

- Fix stop linking to only one edge of platform (#2472)
- Log and allow changing number of HTTP handler threads
- Update Dutch base fare from 89 to 90 cents (#2608)
- Add Dutch fare service (#2571)
- Revise unit tests to use less memory
- Run all graph updater setup methods sequentially (#2545)
- Allow vehicle rental systems with cars (stopgap parameter on bike rental)
- Bump R5 version to get newer gtfs-lib and FST serialization
- Move stopClusterMode parameter from routing config to build config (#2558)
- Update encrypted Maven artifact signing key (it expired)
- Clean up logging
- Remove/update deprecated HTTPClient, add missing SSL ciphers (#2451)
- Make maxTransfer options configurable through scripting API (#2507)
- Fix scripts when entity IDs contain colons (#2474)
- Add HTML report for stops more than 20m from linked road (#2460)
- Update fares in NycFareServiceImpl (#2466)
- Compact legs NPE fix (#2449) (#2490)
- Docs: elevation data configuration, USGS DEM files
- Docs: Update list of deployments
- Docs: API, list of deployments, usage stats and tutorials
- Docs: Update leadership committee listing following Boston Summit
- Docs: Update OTP logo (Thanks Kate Chanba!)

## 1.2 (2017-09-18)

- Add support for consuming GBFS bike-rental availability feeds. #2458
- Add GBFS configuration example
- Add flag for including requested start/end time in maxHours in planner API. #2457
- Add maxTransferDistance graph builder parameter
- Add option for filtering non-pickup stops in TransitIndex stop times functions. #2377
- Support foot/bicycle=discouraged OSM tag. #2415
- Improve linking of transit platforms to connecting access ways. #2422 / #2428
- Fix bug when building graph with parent station transfers. #2404 / #2410
- Fix bugs in park and ride search. #2424
- Support different stop ID formats in field trip module
- Update URL in BANO geocoding module. #2438 / #2439
- Add more debug information related to trips matching using GTFS-RT feed. #2432
- Update default PATH_NOT_FOUND message to new wording developed w/ TriMet. #2355
- Update Travis build configuration to not attempt GPG operations. #2441
- Fix javadoc URL in scripting documentation. #2437
- Automatically link to GitHub issues in Changelog. #2426
- Expose FeedInfo objects in the Index API #2456
- Changes to Puget Sound region fare calculation #2484
- Fix coordinatates when clustering by parent station #2447
- Allow setting OSM Way Properties from build-config.json #2389
- Optionally compact ("reverse-optimize") results with complete reverse search #2449
- Add updater for urbaninfrastructure city bikes #2448
- Miscellaneous documentation updates

## 1.1 (2017-03-16)

- Deploy to Sonatype OSSRH and Maven Central
- Documentation updates including repo links
- New router-config stopClusterMode: clustering by parent station or geography [#2364](https://github.com/opentripplanner/OpenTripPlanner/issues/2364)
- Spanish and Portuguese UI Translations
- In TimeSurface API, serialize travel times to every point when detail=true
- Make OSM highway=corridor pedestrian routable
- Fix GraphIndex.stopTimesForStop to search on the request day rather than now
- Update GraphQL to latest version and improve support for complex arguments [#2367](https://github.com/opentripplanner/OpenTripPlanner/issues/2367)
- Add support for operationName to the graphql endpoint
- Fix findClosestStopsByWalking, properly set RoutingContext
- Fixed major routing problem where dead-end SimpleTransfers blocked walking paths [#2414](https://github.com/opentripplanner/OpenTripPlanner/issues/2414)
- Created Github issue template
- Avoid negative elevation figures: Compute ellipsoid-geoid offset and optionally apply to elevation calculations [#2301](https://github.com/opentripplanner/OpenTripPlanner/issues/2301)
- Fix VCub bike share updater using new API variable names.
- Fix spurious different-day warning [#2399](https://github.com/opentripplanner/OpenTripPlanner/issues/2399)
- Shutdown hook to gracefully shut down Grizzly [#2384](https://github.com/opentripplanner/OpenTripPlanner/issues/2384)
- Added headsign attribute for stoptimes in GraphQL [#2224](https://github.com/opentripplanner/OpenTripPlanner/issues/2224)
- Allow Cars on highway=*;bicycle=designated [#2374](https://github.com/opentripplanner/OpenTripPlanner/issues/2374)
- Expose PruneFloatingIslands parameters in build-config.json
- Lazy initialization of stop clusters where needed
- Include Agency/Route branding in responses
- Include turn-by-turn walking directions for transfer legs [#1707](https://github.com/opentripplanner/OpenTripPlanner/issues/1707)
- Output error when edge lengths are negative, and set them to 1mm
- Add disableAlertFiltering API flag [#2351](https://github.com/opentripplanner/OpenTripPlanner/issues/2351)
- Do not show arrival times at terminal stops in stop time viewer [#2357](https://github.com/opentripplanner/OpenTripPlanner/issues/2357)
- Index API now returns stop information URL, enabling hyperlinks in trip viewer [#2352](https://github.com/opentripplanner/OpenTripPlanner/issues/2352)
- Remove all unused model classes for index API [#1301](https://github.com/opentripplanner/OpenTripPlanner/issues/1301)
- Apply an interlining fix from 0.10 branch
- Allow quoted search phrases in the Lucene search [#2279](https://github.com/opentripplanner/OpenTripPlanner/issues/2279)
- Re-implement maxHours filter [#2332](https://github.com/opentripplanner/OpenTripPlanner/issues/2332)
- Properly set wheelchairAccessible on area edges
- Fixed file URL in test [#2339](https://github.com/opentripplanner/OpenTripPlanner/issues/2339)
- Add details field to fares, listing which legs each fare applies to [#1699](https://github.com/opentripplanner/OpenTripPlanner/issues/1699)

## 1.0 (2016-09-09)

- Fix problem with missing embedded router-configs.
- Check whether trips have been banned when applying in-seat transfers (interlining).
- Load embedded config for existing graphs on disk.
- Apply max walk distance to transfers, not just initial and final walk.
- Remove Conveyal tiles from client (which was getting expensive), add free Carto/MapZen tiles.
- Fixed headsigns: in itineraries, headsign for a leg used to always be the last stop.
- Updated default map tile sets in the client because Mapquest is no longer gratis.
- Fix problem with empty list ??? [#1873](https://github.com/opentripplanner/OpenTripPlanner/issues/1873)
- Rewrite of intermediate places handling in GraphPathFinder. Original request is cloned for each intermediate path.
- Routes in GraphQL API Change "type" to "mode" and add "type" as route type to Route for GraphQL
- Add effective end date to alerts (from HSL).
- Rutebanken Citybike bike share.
- Correct TPEG transport modes TPEG 401 and 402 to be "subway".
- Ignore exceptions caused by errors in OSM linear rings.
- Updated to version 2.18 of Jersey to fix hanging threads in Grizzly.
- Removed confusing "Busish" and "Trainish" pseudo-modes.
- FareService for Seattle: allow specifying fares in GTFS instead of hard-coding them in Java. Senior/youth fare prices are given in an extra column in fare attributes. Per-trip fares are taken into consideration when calculating fares in this region.
- Update new linker to link to transitStops if no streets are found.
- Show the name supplied in the request for the origin/destination points in the response.
- Throw a trivialPath exception if start/end point are on the same edge.
- Switch to only use the new SimpleStreetLinker, even for search start and end points. Completely removed old linker classes. Changes for proper handling of wheelchairs and bicycles at start and end points.
- Properly handle null timetableSnapshots when there is no real-time data.


## 0.20 (2016-06-10)

- Re-enabled Enunciate, which works properly with OTP now. This means we have auto-generated API docs.
- Make headsign and block ID visible in the Stop Viewer.
- NYC fare service: filter out non-NYC agencies.
- Optionally log all requests to a file.
- Make max distance for in-seat transfers (interlining) configurable. Previously it was hardcoded at 200m.
- Polish translation for web client.
- Introduced bikeShareId in trip plans (separate from stopIds).
- Support for ShareBike bike rental system in Oslo, Drammen, Trondheim, Milan, Barcelona and Mexico City among others.
- Changed default waitAtBeginningFactor and timeouts.
- Show alert in client when itinerary departure date differs from search date.
- Exposed realtimeState in GraphQL responses.
- Fixed a routerConfig NullPointerException.
- Support for San Francisco bike share from leoromanovsky.
- GraphQL API for most transit data from hannesj.
- Disallow shortcuts through multiple StationStopEdges.
- Add support for airplanes (from HSL)
- Major simplification and correction of the longDistance heuristic, removed obsolete runState.options.heuristicWeight.
- Return default OSM level for ways that are not found.
- Profile routing: use earliest arrival objective function on-street, properly handle TrivialPathExceptions.
- Fixed ID matching when applying AlertPatches.
- Fixed banning of agencies in multi agency feeds.
- More coherent handling of feed IDs as scope for GTFS IDs.
- Added transit service start and end timestamps to BuildInfo.
- Handle embeded router configuration for POSTed graphs and zips for building.
- Simplified router-config handling.
- Properly lazy-initialize profile routing stopClusters. Added stop clusters to the Index API.
- Completely removed the ill-advised path parser system, which was too clever for its own good.    
- Sort itineraries by total travel time rather than in-transit time.
- Rental bikes: allow loading generic KML.
- Removed the experimental TransportNetwork classes, which shared no code with the rest of OTP and were duplicated in the R5 project. There are still some elements that can be cleaned out when only R5 is used by Conveyal's analysis system. The broker code in OTP is now able to start up R5 workers for Analyst.
- Use the Conveyal fork of the OBA GTFS loader, so that we can add our own extensions to GTFS.
- Updated docs to offer Conveyal Maven repo as a place to get prebuilt OTP.

## 0.19.0 (2016-05-25)

- TODO

## 0.18.0 (2015-05-29)

- Ability to load elevation from projected GeoTIFF
- Clarified axis order for unprojected GeoTIFFs
- Stop viewer and car distance fixed in client
- Server-side localization improvements
- Proper names for intersections
- JSON config for loading bikeshare and park and ride lots from OSM
- More ways to fetch isochrones
- Fixed frequency-based routing in repeated RAPTOR
- Calculate graph envelope at build time not runtime
- Fixed slow excessive HashGrid search
- Readthedocs documentation updates

## 0.17.0 (2015-05-14)

- Allow fetching arrivals/departures over a particular time window
- Completely new spatial analysis implementation: repeated RAPTOR search at every minute in a departure time window
- More reproducible spatial analysis results across similar graphs, thanks to more consistent splitting of streets etc.
- Sigmoidal accessibility metric rolloff (rather than hard-edged cutoff)
- Correction of equirectangular projection used in spatial analysis
- Improved, simplified, deterministic linking of stops into the street network

## 0.16.0 (2015-05-07)

- Several improvements to OSM tag based traversal permissions
- Scripting documentation
- Accept TIFF files whose names end in .tiff not .tif
- Store distances (not times) in Analyst Samples to allow variable walk speed
- Fixed bug in graph auto-scanning
- Fixed client-side bug in first and last itinerary buttons
- OTP startup scripts no longer use wildcards
- Transit, bike rental, and parking linking done in one module
- Elevation tiles for the US can be fetched from Amazon S3
- Bumped language level to Java 8 (lambda functions, method references, collection streams)

## 0.15.0 (2015-04-14)

- Fare module for Seattle
- JSON fare module and OSM street naming configuration
- Significant improvements to speed and result quality of Profile Routing
- Support for added and modified GTFS-RT trips (thanks Jaap Koelewijn of DAT Mobility and Plannerstack)
- Detailed edge lists in profile routing responses (for Transitive.js)
- Support for multiple access modes including bike rental in profile routing
- Fixes to graph reloading via web API
- Improved comments in code and documentation of PointSets
- Pulled MapDB GTFS loader out into a separate repo
- Working artifact version was 0.15.0-SNAPSHOT instead of 1.0.0-SNAPSHOT (anticipating frequent point releases)

## 0.14.0 (2015-03-28)

- JSON configuration of graph building and routers
- Began moving documentation (including this changelog) into the OTP repo and rewriting it page by page. It is built statically from Markdown using mkdocs and published on readthedocs.
- Street edge lists and bike rental station IDs in profile routing results (allows better rendering)
- Improved correctness of profile routing
- Qualified modes including rented bikes work in profile routing
- Simplification of qualified mode sets
- Elevation models are loaded from TIFFs in graph directory
- Tiles for differences between TimeSurfaces
- Restructured relationship between Routers and Graphs
- Various changes enabling use of Analyst features in a cluster computing environment.
- Removed several single-implementation interfaces, factories, services and other superfluous abstractions
- Various client fixes related to the transit index API
- Revised nearby stops logic and transfer generation to eliminate useless transfer edges
- New Index API endpoints for geometries, transfers etc.
- Isochrone generation fixes
- Default mode of operation is now “long distance mode”
- Process for finding alternative routes is now based on banning trips and retrying, while reusing the heuristic
- Optimization objective functions are swappable, and have been simplified and corrected
- All client Javascript librariess are now pulled from a CDN
- Dutch BAG and French BANO geocoders
- Bus to street matching improvements
- Complete MapDB based GTFS and OSM loader libraries (will become separate projects, not yet connected to OTP graph builder)
- API documentation generation working again
- Disable some time consuming graph building steps by default
- Finnish and Swedish translations
- Subway-specific JSON configuration options (street to platform time)
- Realtime fetch / streaming configurable via JSON
- Stairs reluctance is much higher when carrying a bike
- Graph visualizer routing progress animates when a search is triggered via the web API
- Assume WGS84 (spherical distance calculations) everywhere
- Removed custom motor vehicle (which was unmaintained and not documented)
- Ability to poll for bike rental locations only once at startup
- Stoptimes are fetched for a specific service day in index API
- Bicycle triangle support in profile routing
- Proper handling of multiple access modes with different speeds in profile routing
- Command line option to output OTP's version

## 0.13.0 (2014-12-05)
- Detect apparent errors in GTFS interlining
- Long distance mode: use a pure weight-based state comparison, and use trip-banning retrying logic to get multiple paths. This compromises correctness somewhat but brings search times back within reason for large regional graphs. Also, we create significantly less SimpleTransfers.
- Progress on GTFS reading and writing library (not yet used by OTP).
- Bug fixes for tiny street edges, time zones.
- Deployment of artifacts to maven.conveyal.com via S3.
- Handle park and ride lots that have roads running through them, but don't share nodes with those roads.

## 0.12.1 (2014-11-17)
- Fixed threading problem caused by graph visualization instrumentation [#1611](https://github.com/opentripplanner/OpenTripPlanner/issues/1611)
- Fixed 'unconnected areas' infinite loop [#1605](https://github.com/opentripplanner/OpenTripPlanner/issues/1605)

## 0.12.0 (2014-11-11)
- Graph building from zipball of data sent over the wire
- OTP-specific GTFS loader library with error checking and recovery
- Bike and car park and ride improvements
- Stable hash codes for stop patterns and trips
- Bicycle safety and wheelchair access tile generators
- Newer versions of Grizzly, Jackson, and Enunciate (documentation generation now works)
- Redesigned HashGrid spatial index
- Significant reduction in graph size in memory and on disk
- Improved internationalization
- Ability to pause and step search in graph visualizer
- Additional graph visualizer modes for spotting overbranching
- Movement toward 1.0 web services API
- Kiss and Ride
- Complete removal of Spring
- Complete removal of Lombok
- CORS replaces JSONP
- Pointset classes for dealing with one-to-many calculations and accessibility calculations
- Experimental "Profile routing" which enumerates reasonable route combinations over a time range rather than exact itineraries
- Single-module Maven build (complete elimination of submodules)
- Alternate Gradle build script
- full internationalization of the map-based web client
- basic Lucene-based built-in geocoder

## 0.11.0 (2014-03-24)
- Built-in HTTP server layer, making it possible to distribute OTP as a standalone JAR
- "Long-distance" mode for large graphs, including bidirectional goal direction heuristic.
- Simplified Maven project structure with less submodules
- GTFS-RT trip update support, including streaming incremental data, which directly affects route optimization

## 0.10.0 (2014-03-18)
This release was made to consolidate all the development that had occurred with a 0.9.x-SNAPSHOT Maven version. The changes were very significant and it was not appropriate to tag them as a minor bugfix release after the 0.9 tag. Though this release was performed at the same time as 0.11.0, it represents a much earlier stage in the development of OTP.

## 0.7.0 (2012-04-29)
- Bike rental support (thanks Laurent Grégoire)
- Realtime bike rental availability feed support
- Updated to new version of One Bus Away GTFS/CSV, fixing timezone and string interning issues (thanks Brian Ferris)
- Bugfixes in area routing, OSM loading, nonexistant NED tiles, route short names
- Dutch and French language updates
- Catch negative edge weights due to broken GTFS
- Significant (10-20%) speedup by moving a field into StateData (thanks Laurent Grégoire)

## 0.6.0 (2012-04-25)
- area routing
- more lenient parsing of times
- new directions icon set with SVG sources (thanks Laurent G)

## 0.5.4 (2012-04-06)
- catch 0 divisors in NED builder, preventing NaN propagation to edge lengths
- avoid repeated insertion of edges into edge lists, which are now threadsafe edge sets
- identity equality for edges
- bounding box check in UnifiedCoverage (speed up NED loading)
- Dutch API messages
- elevation override fix
- less verbose graph builder (be sure to check graphbuilder annotation summary)
- replacement streets given names
- geocoder bug fix (thanks Laurent Gregoire)
- git commit IDs included in MavenVersion, allowing clearer OTP/Graph version mismatch warnings
- fix problems with immediate reboarding and unexpected edges in itinerary builder
- favicon (thanks Joel Haasnoot)
- Legs in API response have TripId (for realtime information)
- Polish locale (thanks Łukasz Witkowski)
- transfers.txt can define station paths, entry costs for stations
- allow loading a base graph into graphbuilder instead of starting from scratch

## 0.5.3 (2012-03-23)
- GTFS loader now loads feeds one-at-a-time, allowing per-feed configuration
- half-written graph files are now deleted on graph build error
- DST issue OTP-side fixes, tests adjusted to use timezones
- updated French translation
- fixed problem with loop ways in OSM
- graph coherency checking
- improved OSM floor number handling
- handle units in ele tags
- ferry icons (thanks Joel Haasnoot)
- mapbox streets tile layer is now the default
- complete Dutch translation

## 0.5.2 (2012-03-20)
- hop speed/distance checks, duplicate shape point filtering, etc.

## 0.5.1 (2012-03-16)
- more transit index features
- default agencyIDs now determined on a per-feed basis
- fixed fare overflow problem
- fixed bug in loop road turn conversion
- additional graphbuilder warnings and annotations
- fixed a batch of bugs found by fixbugs  

## 0.5.0 (2012-03-09)
- stop codes, zones, and agency names in planner responses
- encapsulation of edge list modifications
- expanded edge and vertex type hierarchy
- use mapquest OSM server by default
- Turkish locale (thanks Hasan Tayyar Beşik)
- German and Italian locales (thanks Gerardo Carrieri)
- bookmarkable trip URLs (thanks Matt Conway)
- elevator and OSM level support (thanks Matt Conway)
- BART/Muni fare service
- release and javadoc/apidoc publishing automation
- graph versioning based on Maven artifact version
- API for browsing graph internals
- improved stop linking
- optional island removal graphbuilder step
- and of course, lots of bugfixes

## 0.4.4 (2012-02-06)
Release in anticipation of upcoming merges.<|MERGE_RESOLUTION|>--- conflicted
+++ resolved
@@ -23,12 +23,9 @@
 - Removed unwanted cost added for wait time between access and transit with RangeRaptor (#2927)
 - Dynamic search parameters, calculate raptor search-window when needed. (#2931)
 - Support for next/previous paging trip search results (#2941)
-<<<<<<< HEAD
-- Also check TripPatterns added by realtime when showing stoptimes for stop (#2954)
-=======
 - Fix mismatch in duration for walk legs, resulting in negative wait times (#2955)
 - NeTEx import now supports ServiceLinks (#2951)
->>>>>>> 447d3c6b
+- Also check TripPatterns added by realtime when showing stoptimes for stop (#2954)
 
 ## Ported over from the 1.x
 - Add application/x-protobuf to accepted protobuf content-types (#2839)
