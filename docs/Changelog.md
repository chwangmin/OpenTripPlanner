--- conflicted
+++ resolved
@@ -2,11 +2,8 @@
 
 ## 2.0 (in progress)
 - Sandbox for experimental features (#2745)
-<<<<<<< HEAD
 - Remove extra Djikstra implementations
-=======
 - Remove redundant LineStrings in order to save memory (#2795)
->>>>>>> 671b95a5
 
 ## Ported over from the 1.x
 - Remove Open Traffic prototype code (#2698)
