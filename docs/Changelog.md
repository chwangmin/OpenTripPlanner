# Changelog

## 2.0 (in progress)
See the [OTP2 Migration Guide](OTP2-MigrationGuide.md) on changes to the REST API.
- Sandbox for experimental features (#2745)
- Bugfix for Missing platforms for stops in GTFS import causes a NPE (#2804)
- Remove extra Djikstra implementations
- Remove redundant LineStrings in order to save memory (#2795)
- NeTEx import support (#2769)
- New Transit search algorithm, Raptor, replaces the AStar for all transit searches. 
- Added NeTEx notices (#2824)
- Make transfers and access/egress use effectiveWalkDistance to take slopes into account (#2857)
- Add MultiModalStation and GroupOfStations to OTP model and added these to the NeTEx import (#2813)
- Combined OSM loaders, removing several rarely used ones (#2878)
- New Java Code Style (part of #2755)
- Cleanup and rename Graph Builder Annotations, now Data Import Issues (#2871)
- Bugfix for graph building crashing on unsupported modes (#2899)
- Add command line parameter for building partial graphs (#2583)
- Refactor GenericLocation/AStar/RoutingContext to allow multiple start vertices (#2887) 
- New Transit search algorithm, Raptor, replaces the AStar for all transit searches. 
- Update only the relevant parts of the TransitLayer each time an update is applied (#2918)
- Ability to switch off the fare service(#2912).
- Limit the transit service period(#2925).
- Removed unwanted cost added for wait time between access and transit with RangeRaptor (#2927)
- Dynamic search parameters, calculate raptor search-window when needed. (#2931)
- Support for next/previous paging trip search results (#2941)
- Fix mismatch in duration for walk legs, resulting in negative wait times (#2955)
- NeTEx import now supports ServiceLinks (#2951)
- Also check TripPatterns added by realtime when showing stoptimes for stop (#2954)
- Copy geometries from previous TripPattern when realtime updates result in a TripPattern being replaced (#2987)
- Support for the Norwegian language.
- Update pathways support to official GTFS specification (#2923)
- Support for XML (de-)serialization is REMOVED from the REST API (#3031)
- Refactor how to specify access/egress/direct/transit modes in the internal model and the Transmodel API (#3011)
- Make agency id feed scoped (#3035)
- Refactor kiss and ride to a more general car pickup mode (#3063)
<<<<<<< HEAD
- Add MQTT transport for the GTFS-RT trip update updater (#3094)
=======
- Add FinlandWayPropertySetSource (#3096)
>>>>>>> 9a313d7b

## Ported over from the 1.x
- Add application/x-protobuf to accepted protobuf content-types (#2839)
- Make OTP run on Java 11 (#2812)
- Fixes surefire test failure during build (#2816)
- Disable linking from already linked stops (#2372)
- Add Way Property Set for the UK (#2818)

## 1.4 (2019-07-30)

- Remove Open Traffic prototype code (#2698)
- Docs: improve configuration documentation
- Update onebusaway-gtfs to latest version from OBA project (#2636)
- Remove the coupling to OneBusAway GTFS within OTP's internal model by creating new classes replacing the external classes (#2494)
- Allow itineraries in response to be sorted by duration (#2593)
- Fix reverse optimization bug (#2653, #2411)
- increase GTFS-realtime feeds size limit from 64MB to 2G (#2738)
- Fix XML response serialization (#2685)
- Refactor InterleavedBidirectionalHeuristic (#2671)
- Fix minor test failure against BANO geocoder (#2798)
- Add "Accept" headers to GTFS-RT HTTP requests (#2796)
- Fixes surefire test failure during build (#2816)
- Cannot transfer between stops at exactly the same location (#2371)
- Improve documentation for `mode` routing parameter (#2809)

## 1.3 (2018-08-03)

- Fix stop linking to only one edge of platform (#2472)
- Log and allow changing number of HTTP handler threads
- Update Dutch base fare from 89 to 90 cents (#2608)
- Add Dutch fare service (#2571)
- Revise unit tests to use less memory
- Run all graph updater setup methods sequentially (#2545)
- Allow vehicle rental systems with cars (stopgap parameter on bike rental)
- Bump R5 version to get newer gtfs-lib and FST serialization
- Move stopClusterMode parameter from routing config to build config (#2558)
- Update encrypted Maven artifact signing key (it expired)
- Clean up logging
- Remove/update deprecated HTTPClient, add missing SSL ciphers (#2451)
- Make maxTransfer options configurable through scripting API (#2507)
- Fix scripts when entity IDs contain colons (#2474)
- Add HTML report for stops more than 20m from linked road (#2460)
- Update fares in NycFareServiceImpl (#2466)
- Compact legs NPE fix (#2449) (#2490)
- Docs: elevation data configuration, USGS DEM files
- Docs: Update list of deployments
- Docs: API, list of deployments, usage stats and tutorials
- Docs: Update leadership committee listing following Boston Summit
- Docs: Update OTP logo (Thanks Kate Chanba!)

## 1.2 (2017-09-18)

- Add support for consuming GBFS bike-rental availability feeds. #2458
- Add GBFS configuration example
- Add flag for including requested start/end time in maxHours in planner API. #2457
- Add maxTransferDistance graph builder parameter
- Add option for filtering non-pickup stops in TransitIndex stop times functions. #2377
- Support foot/bicycle=discouraged OSM tag. #2415
- Improve linking of transit platforms to connecting access ways. #2422 / #2428
- Fix bug when building graph with parent station transfers. #2404 / #2410
- Fix bugs in park and ride search. #2424
- Support different stop ID formats in field trip module
- Update URL in BANO geocoding module. #2438 / #2439
- Add more debug information related to trips matching using GTFS-RT feed. #2432
- Update default PATH_NOT_FOUND message to new wording developed w/ TriMet. #2355
- Update Travis build configuration to not attempt GPG operations. #2441
- Fix javadoc URL in scripting documentation. #2437
- Automatically link to GitHub issues in Changelog. #2426
- Expose FeedInfo objects in the Index API #2456
- Changes to Puget Sound region fare calculation #2484
- Fix coordinatates when clustering by parent station #2447
- Allow setting OSM Way Properties from build-config.json #2389
- Optionally compact ("reverse-optimize") results with complete reverse search #2449
- Add updater for urbaninfrastructure city bikes #2448
- Miscellaneous documentation updates

## 1.1 (2017-03-16)

- Deploy to Sonatype OSSRH and Maven Central
- Documentation updates including repo links
- New router-config stopClusterMode: clustering by parent station or geography [#2364](https://github.com/opentripplanner/OpenTripPlanner/issues/2364)
- Spanish and Portuguese UI Translations
- In TimeSurface API, serialize travel times to every point when detail=true
- Make OSM highway=corridor pedestrian routable
- Fix GraphIndex.stopTimesForStop to search on the request day rather than now
- Update GraphQL to latest version and improve support for complex arguments [#2367](https://github.com/opentripplanner/OpenTripPlanner/issues/2367)
- Add support for operationName to the graphql endpoint
- Fix findClosestStopsByWalking, properly set RoutingContext
- Fixed major routing problem where dead-end SimpleTransfers blocked walking paths [#2414](https://github.com/opentripplanner/OpenTripPlanner/issues/2414)
- Created Github issue template
- Avoid negative elevation figures: Compute ellipsoid-geoid offset and optionally apply to elevation calculations [#2301](https://github.com/opentripplanner/OpenTripPlanner/issues/2301)
- Fix VCub bike share updater using new API variable names.
- Fix spurious different-day warning [#2399](https://github.com/opentripplanner/OpenTripPlanner/issues/2399)
- Shutdown hook to gracefully shut down Grizzly [#2384](https://github.com/opentripplanner/OpenTripPlanner/issues/2384)
- Added headsign attribute for stoptimes in GraphQL [#2224](https://github.com/opentripplanner/OpenTripPlanner/issues/2224)
- Allow Cars on highway=*;bicycle=designated [#2374](https://github.com/opentripplanner/OpenTripPlanner/issues/2374)
- Expose PruneFloatingIslands parameters in build-config.json
- Lazy initialization of stop clusters where needed
- Include Agency/Route branding in responses
- Include turn-by-turn walking directions for transfer legs [#1707](https://github.com/opentripplanner/OpenTripPlanner/issues/1707)
- Output error when edge lengths are negative, and set them to 1mm
- Add disableAlertFiltering API flag [#2351](https://github.com/opentripplanner/OpenTripPlanner/issues/2351)
- Do not show arrival times at terminal stops in stop time viewer [#2357](https://github.com/opentripplanner/OpenTripPlanner/issues/2357)
- Index API now returns stop information URL, enabling hyperlinks in trip viewer [#2352](https://github.com/opentripplanner/OpenTripPlanner/issues/2352)
- Remove all unused model classes for index API [#1301](https://github.com/opentripplanner/OpenTripPlanner/issues/1301)
- Apply an interlining fix from 0.10 branch
- Allow quoted search phrases in the Lucene search [#2279](https://github.com/opentripplanner/OpenTripPlanner/issues/2279)
- Re-implement maxHours filter [#2332](https://github.com/opentripplanner/OpenTripPlanner/issues/2332)
- Properly set wheelchairAccessible on area edges
- Fixed file URL in test [#2339](https://github.com/opentripplanner/OpenTripPlanner/issues/2339)
- Add details field to fares, listing which legs each fare applies to [#1699](https://github.com/opentripplanner/OpenTripPlanner/issues/1699)

## 1.0 (2016-09-09)

- Fix problem with missing embedded router-configs.
- Check whether trips have been banned when applying in-seat transfers (interlining).
- Load embedded config for existing graphs on disk.
- Apply max walk distance to transfers, not just initial and final walk.
- Remove Conveyal tiles from client (which was getting expensive), add free Carto/MapZen tiles.
- Fixed headsigns: in itineraries, headsign for a leg used to always be the last stop.
- Updated default map tile sets in the client because Mapquest is no longer gratis.
- Fix problem with empty list ??? [#1873](https://github.com/opentripplanner/OpenTripPlanner/issues/1873)
- Rewrite of intermediate places handling in GraphPathFinder. Original request is cloned for each intermediate path.
- Routes in GraphQL API Change "type" to "mode" and add "type" as route type to Route for GraphQL
- Add effective end date to alerts (from HSL).
- Rutebanken Citybike bike share.
- Correct TPEG transport modes TPEG 401 and 402 to be "subway".
- Ignore exceptions caused by errors in OSM linear rings.
- Updated to version 2.18 of Jersey to fix hanging threads in Grizzly.
- Removed confusing "Busish" and "Trainish" pseudo-modes.
- FareService for Seattle: allow specifying fares in GTFS instead of hard-coding them in Java. Senior/youth fare prices are given in an extra column in fare attributes. Per-trip fares are taken into consideration when calculating fares in this region.
- Update new linker to link to transitStops if no streets are found.
- Show the name supplied in the request for the origin/destination points in the response.
- Throw a trivialPath exception if start/end point are on the same edge.
- Switch to only use the new SimpleStreetLinker, even for search start and end points. Completely removed old linker classes. Changes for proper handling of wheelchairs and bicycles at start and end points.
- Properly handle null timetableSnapshots when there is no real-time data.


## 0.20 (2016-06-10)

- Re-enabled Enunciate, which works properly with OTP now. This means we have auto-generated API docs.
- Make headsign and block ID visible in the Stop Viewer.
- NYC fare service: filter out non-NYC agencies.
- Optionally log all requests to a file.
- Make max distance for in-seat transfers (interlining) configurable. Previously it was hardcoded at 200m.
- Polish translation for web client.
- Introduced bikeShareId in trip plans (separate from stopIds).
- Support for ShareBike bike rental system in Oslo, Drammen, Trondheim, Milan, Barcelona and Mexico City among others.
- Changed default waitAtBeginningFactor and timeouts.
- Show alert in client when itinerary departure date differs from search date.
- Exposed realtimeState in GraphQL responses.
- Fixed a routerConfig NullPointerException.
- Support for San Francisco bike share from leoromanovsky.
- GraphQL API for most transit data from hannesj.
- Disallow shortcuts through multiple StationStopEdges.
- Add support for airplanes (from HSL)
- Major simplification and correction of the longDistance heuristic, removed obsolete runState.options.heuristicWeight.
- Return default OSM level for ways that are not found.
- Profile routing: use earliest arrival objective function on-street, properly handle TrivialPathExceptions.
- Fixed ID matching when applying AlertPatches.
- Fixed banning of agencies in multi agency feeds.
- More coherent handling of feed IDs as scope for GTFS IDs.
- Added transit service start and end timestamps to BuildInfo.
- Handle embeded router configuration for POSTed graphs and zips for building.
- Simplified router-config handling.
- Properly lazy-initialize profile routing stopClusters. Added stop clusters to the Index API.
- Completely removed the ill-advised path parser system, which was too clever for its own good.    
- Sort itineraries by total travel time rather than in-transit time.
- Rental bikes: allow loading generic KML.
- Removed the experimental TransportNetwork classes, which shared no code with the rest of OTP and were duplicated in the R5 project. There are still some elements that can be cleaned out when only R5 is used by Conveyal's analysis system. The broker code in OTP is now able to start up R5 workers for Analyst.
- Use the Conveyal fork of the OBA GTFS loader, so that we can add our own extensions to GTFS.
- Updated docs to offer Conveyal Maven repo as a place to get prebuilt OTP.

## 0.19.0 (2016-05-25)

- TODO

## 0.18.0 (2015-05-29)

- Ability to load elevation from projected GeoTIFF
- Clarified axis order for unprojected GeoTIFFs
- Stop viewer and car distance fixed in client
- Server-side localization improvements
- Proper names for intersections
- JSON config for loading bikeshare and park and ride lots from OSM
- More ways to fetch isochrones
- Fixed frequency-based routing in repeated RAPTOR
- Calculate graph envelope at build time not runtime
- Fixed slow excessive HashGrid search
- Readthedocs documentation updates

## 0.17.0 (2015-05-14)

- Allow fetching arrivals/departures over a particular time window
- Completely new spatial analysis implementation: repeated RAPTOR search at every minute in a departure time window
- More reproducible spatial analysis results across similar graphs, thanks to more consistent splitting of streets etc.
- Sigmoidal accessibility metric rolloff (rather than hard-edged cutoff)
- Correction of equirectangular projection used in spatial analysis
- Improved, simplified, deterministic linking of stops into the street network

## 0.16.0 (2015-05-07)

- Several improvements to OSM tag based traversal permissions
- Scripting documentation
- Accept TIFF files whose names end in .tiff not .tif
- Store distances (not times) in Analyst Samples to allow variable walk speed
- Fixed bug in graph auto-scanning
- Fixed client-side bug in first and last itinerary buttons
- OTP startup scripts no longer use wildcards
- Transit, bike rental, and parking linking done in one module
- Elevation tiles for the US can be fetched from Amazon S3
- Bumped language level to Java 8 (lambda functions, method references, collection streams)

## 0.15.0 (2015-04-14)

- Fare module for Seattle
- JSON fare module and OSM street naming configuration
- Significant improvements to speed and result quality of Profile Routing
- Support for added and modified GTFS-RT trips (thanks Jaap Koelewijn of DAT Mobility and Plannerstack)
- Detailed edge lists in profile routing responses (for Transitive.js)
- Support for multiple access modes including bike rental in profile routing
- Fixes to graph reloading via web API
- Improved comments in code and documentation of PointSets
- Pulled MapDB GTFS loader out into a separate repo
- Working artifact version was 0.15.0-SNAPSHOT instead of 1.0.0-SNAPSHOT (anticipating frequent point releases)

## 0.14.0 (2015-03-28)

- JSON configuration of graph building and routers
- Began moving documentation (including this changelog) into the OTP repo and rewriting it page by page. It is built statically from Markdown using mkdocs and published on readthedocs.
- Street edge lists and bike rental station IDs in profile routing results (allows better rendering)
- Improved correctness of profile routing
- Qualified modes including rented bikes work in profile routing
- Simplification of qualified mode sets
- Elevation models are loaded from TIFFs in graph directory
- Tiles for differences between TimeSurfaces
- Restructured relationship between Routers and Graphs
- Various changes enabling use of Analyst features in a cluster computing environment.
- Removed several single-implementation interfaces, factories, services and other superfluous abstractions
- Various client fixes related to the transit index API
- Revised nearby stops logic and transfer generation to eliminate useless transfer edges
- New Index API endpoints for geometries, transfers etc.
- Isochrone generation fixes
- Default mode of operation is now “long distance mode”
- Process for finding alternative routes is now based on banning trips and retrying, while reusing the heuristic
- Optimization objective functions are swappable, and have been simplified and corrected
- All client Javascript librariess are now pulled from a CDN
- Dutch BAG and French BANO geocoders
- Bus to street matching improvements
- Complete MapDB based GTFS and OSM loader libraries (will become separate projects, not yet connected to OTP graph builder)
- API documentation generation working again
- Disable some time consuming graph building steps by default
- Finnish and Swedish translations
- Subway-specific JSON configuration options (street to platform time)
- Realtime fetch / streaming configurable via JSON
- Stairs reluctance is much higher when carrying a bike
- Graph visualizer routing progress animates when a search is triggered via the web API
- Assume WGS84 (spherical distance calculations) everywhere
- Removed custom motor vehicle (which was unmaintained and not documented)
- Ability to poll for bike rental locations only once at startup
- Stoptimes are fetched for a specific service day in index API
- Bicycle triangle support in profile routing
- Proper handling of multiple access modes with different speeds in profile routing
- Command line option to output OTP's version

## 0.13.0 (2014-12-05)
- Detect apparent errors in GTFS interlining
- Long distance mode: use a pure weight-based state comparison, and use trip-banning retrying logic to get multiple paths. This compromises correctness somewhat but brings search times back within reason for large regional graphs. Also, we create significantly less SimpleTransfers.
- Progress on GTFS reading and writing library (not yet used by OTP).
- Bug fixes for tiny street edges, time zones.
- Deployment of artifacts to maven.conveyal.com via S3.
- Handle park and ride lots that have roads running through them, but don't share nodes with those roads.

## 0.12.1 (2014-11-17)
- Fixed threading problem caused by graph visualization instrumentation [#1611](https://github.com/opentripplanner/OpenTripPlanner/issues/1611)
- Fixed 'unconnected areas' infinite loop [#1605](https://github.com/opentripplanner/OpenTripPlanner/issues/1605)

## 0.12.0 (2014-11-11)
- Graph building from zipball of data sent over the wire
- OTP-specific GTFS loader library with error checking and recovery
- Bike and car park and ride improvements
- Stable hash codes for stop patterns and trips
- Bicycle safety and wheelchair access tile generators
- Newer versions of Grizzly, Jackson, and Enunciate (documentation generation now works)
- Redesigned HashGrid spatial index
- Significant reduction in graph size in memory and on disk
- Improved internationalization
- Ability to pause and step search in graph visualizer
- Additional graph visualizer modes for spotting overbranching
- Movement toward 1.0 web services API
- Kiss and Ride
- Complete removal of Spring
- Complete removal of Lombok
- CORS replaces JSONP
- Pointset classes for dealing with one-to-many calculations and accessibility calculations
- Experimental "Profile routing" which enumerates reasonable route combinations over a time range rather than exact itineraries
- Single-module Maven build (complete elimination of submodules)
- Alternate Gradle build script
- full internationalization of the map-based web client
- basic Lucene-based built-in geocoder

## 0.11.0 (2014-03-24)
- Built-in HTTP server layer, making it possible to distribute OTP as a standalone JAR
- "Long-distance" mode for large graphs, including bidirectional goal direction heuristic.
- Simplified Maven project structure with less submodules
- GTFS-RT trip update support, including streaming incremental data, which directly affects route optimization

## 0.10.0 (2014-03-18)
This release was made to consolidate all the development that had occurred with a 0.9.x-SNAPSHOT Maven version. The changes were very significant and it was not appropriate to tag them as a minor bugfix release after the 0.9 tag. Though this release was performed at the same time as 0.11.0, it represents a much earlier stage in the development of OTP.

## 0.7.0 (2012-04-29)
- Bike rental support (thanks Laurent Grégoire)
- Realtime bike rental availability feed support
- Updated to new version of One Bus Away GTFS/CSV, fixing timezone and string interning issues (thanks Brian Ferris)
- Bugfixes in area routing, OSM loading, nonexistant NED tiles, route short names
- Dutch and French language updates
- Catch negative edge weights due to broken GTFS
- Significant (10-20%) speedup by moving a field into StateData (thanks Laurent Grégoire)

## 0.6.0 (2012-04-25)
- area routing
- more lenient parsing of times
- new directions icon set with SVG sources (thanks Laurent G)

## 0.5.4 (2012-04-06)
- catch 0 divisors in NED builder, preventing NaN propagation to edge lengths
- avoid repeated insertion of edges into edge lists, which are now threadsafe edge sets
- identity equality for edges
- bounding box check in UnifiedCoverage (speed up NED loading)
- Dutch API messages
- elevation override fix
- less verbose graph builder (be sure to check graphbuilder annotation summary)
- replacement streets given names
- geocoder bug fix (thanks Laurent Gregoire)
- git commit IDs included in MavenVersion, allowing clearer OTP/Graph version mismatch warnings
- fix problems with immediate reboarding and unexpected edges in itinerary builder
- favicon (thanks Joel Haasnoot)
- Legs in API response have TripId (for realtime information)
- Polish locale (thanks Łukasz Witkowski)
- transfers.txt can define station paths, entry costs for stations
- allow loading a base graph into graphbuilder instead of starting from scratch

## 0.5.3 (2012-03-23)
- GTFS loader now loads feeds one-at-a-time, allowing per-feed configuration
- half-written graph files are now deleted on graph build error
- DST issue OTP-side fixes, tests adjusted to use timezones
- updated French translation
- fixed problem with loop ways in OSM
- graph coherency checking
- improved OSM floor number handling
- handle units in ele tags
- ferry icons (thanks Joel Haasnoot)
- mapbox streets tile layer is now the default
- complete Dutch translation

## 0.5.2 (2012-03-20)
- hop speed/distance checks, duplicate shape point filtering, etc.

## 0.5.1 (2012-03-16)
- more transit index features
- default agencyIDs now determined on a per-feed basis
- fixed fare overflow problem
- fixed bug in loop road turn conversion
- additional graphbuilder warnings and annotations
- fixed a batch of bugs found by fixbugs  

## 0.5.0 (2012-03-09)
- stop codes, zones, and agency names in planner responses
- encapsulation of edge list modifications
- expanded edge and vertex type hierarchy
- use mapquest OSM server by default
- Turkish locale (thanks Hasan Tayyar Beşik)
- German and Italian locales (thanks Gerardo Carrieri)
- bookmarkable trip URLs (thanks Matt Conway)
- elevator and OSM level support (thanks Matt Conway)
- BART/Muni fare service
- release and javadoc/apidoc publishing automation
- graph versioning based on Maven artifact version
- API for browsing graph internals
- improved stop linking
- optional island removal graphbuilder step
- and of course, lots of bugfixes

## 0.4.4 (2012-02-06)
Release in anticipation of upcoming merges.<|MERGE_RESOLUTION|>--- conflicted
+++ resolved
@@ -34,11 +34,8 @@
 - Refactor how to specify access/egress/direct/transit modes in the internal model and the Transmodel API (#3011)
 - Make agency id feed scoped (#3035)
 - Refactor kiss and ride to a more general car pickup mode (#3063)
-<<<<<<< HEAD
 - Add MQTT transport for the GTFS-RT trip update updater (#3094)
-=======
 - Add FinlandWayPropertySetSource (#3096)
->>>>>>> 9a313d7b
 
 ## Ported over from the 1.x
 - Add application/x-protobuf to accepted protobuf content-types (#2839)
