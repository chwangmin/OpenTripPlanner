# Changelog

## 2.0 (in progress)

See the [OTP2 Migration Guide](OTP2-MigrationGuide.md) on changes to the REST API.

- Sandbox for experimental features [#2745](https://github.com/opentripplanner/OpenTripPlanner/issues/2745)
- Bugfix for Missing platforms for stops in GTFS import causes a NPE [#2804](https://github.com/opentripplanner/OpenTripPlanner/issues/2804)
- Remove extra Djikstra implementations
- Remove redundant LineStrings in order to save memory [#2795](https://github.com/opentripplanner/OpenTripPlanner/issues/2795)
- NeTEx import support [#2769](https://github.com/opentripplanner/OpenTripPlanner/issues/2769)
- New Transit search algorithm, Raptor, replaces the AStar for all transit searches. 
- Added NeTEx notices [#2824](https://github.com/opentripplanner/OpenTripPlanner/issues/2824)
- Make transfers and access/egress use effectiveWalkDistance to take slopes into account [#2857](https://github.com/opentripplanner/OpenTripPlanner/issues/2857)
- Add MultiModalStation and GroupOfStations to OTP model and added these to the NeTEx import [#2813](https://github.com/opentripplanner/OpenTripPlanner/issues/2813)
- Combined OSM loaders, removing several rarely used ones [#2878](https://github.com/opentripplanner/OpenTripPlanner/issues/2878)
- New Java Code Style (part of [#2755](https://github.com/opentripplanner/OpenTripPlanner/issues/2755))
- Cleanup and rename Graph Builder Annotations, now Data Import Issues [#2871](https://github.com/opentripplanner/OpenTripPlanner/issues/2871)
- Bugfix for graph building crashing on unsupported modes [#2899](https://github.com/opentripplanner/OpenTripPlanner/issues/2899)
- Add command line parameter for building partial graphs [#2583](https://github.com/opentripplanner/OpenTripPlanner/issues/2583)
- Refactor GenericLocation/AStar/RoutingContext to allow multiple start vertices [#2887](https://github.com/opentripplanner/OpenTripPlanner/issues/2887) 
- New Transit search algorithm, Raptor, replaces the AStar for all transit searches. 
- Update only the relevant parts of the TransitLayer each time an update is applied [#2918](https://github.com/opentripplanner/OpenTripPlanner/issues/2918)
- Ability to switch off the fare service[#2912](https://github.com/opentripplanner/OpenTripPlanner/issues/2912).
- Limit the transit service period[#2925](https://github.com/opentripplanner/OpenTripPlanner/issues/2925).
- Removed unwanted cost added for wait time between access and transit with RangeRaptor [#2927](https://github.com/opentripplanner/OpenTripPlanner/issues/2927)
- Dynamic search parameters, calculate raptor search-window when needed. [#2931](https://github.com/opentripplanner/OpenTripPlanner/issues/2931)
- Support for next/previous paging trip search results [#2941](https://github.com/opentripplanner/OpenTripPlanner/issues/2941)
- Fix mismatch in duration for walk legs, resulting in negative wait times [#2955](https://github.com/opentripplanner/OpenTripPlanner/issues/2955)
- NeTEx import now supports ServiceLinks [#2951](https://github.com/opentripplanner/OpenTripPlanner/issues/2951)
- Also check TripPatterns added by realtime when showing stoptimes for stop [#2954](https://github.com/opentripplanner/OpenTripPlanner/issues/2954)
- Copy geometries from previous TripPattern when realtime updates result in a TripPattern being replaced [#2987](https://github.com/opentripplanner/OpenTripPlanner/issues/2987)
- Support for the Norwegian language.
- Update pathways support to official GTFS specification [#2923](https://github.com/opentripplanner/OpenTripPlanner/issues/2923)
- Support for XML (de-)serialization is REMOVED from the REST API [#3031](https://github.com/opentripplanner/OpenTripPlanner/issues/3031)
- Refactor how to specify access/egress/direct/transit modes in the internal model and the Transmodel API [#3011](https://github.com/opentripplanner/OpenTripPlanner/issues/3011)
- Make agency id feed scoped [#3035](https://github.com/opentripplanner/OpenTripPlanner/issues/3035)
- Refactor kiss and ride to a more general car pickup mode [#3063](https://github.com/opentripplanner/OpenTripPlanner/issues/3063)
- Map NeTEx publicCode to OTP tripShortName and NeTEx private code to OTP internalPlanningCode [#3088](https://github.com/opentripplanner/OpenTripPlanner/issues/3088)
- Add MQTT transport for the GTFS-RT trip update updater [#3094](https://github.com/opentripplanner/OpenTripPlanner/issues/3094)
- Add FinlandWayPropertySetSource [#3096](https://github.com/opentripplanner/OpenTripPlanner/issues/3096)
- Map NeTEx publicCode to OTP tripShortName and NeTEx private code to OTP internalPlanningCode [#3088](https://github.com/opentripplanner/OpenTripPlanner/issues/3088)
- Reading and writing files(CONFIG, GRAPH, DEM, OSM, GTFS, NETEX, DATA_IMPORT_ISSUES) is changed. All files, except configuration files, are read from a data source. We support Google Cloud Storage and the local file system data sources for now, but plan to add at least support for AWS S3 [#2891](https://github.com/opentripplanner/OpenTripPlanner/issues/2891)
- Remove AlertPatcher [#3134](https://github.com/opentripplanner/OpenTripPlanner/issues/3134)
- Update DebugOutput to match new routing phases of OTP2 [#3109](https://github.com/opentripplanner/OpenTripPlanner/issues/3109)
- Filter transit itineraries with relative high cost [#3157](https://github.com/opentripplanner/OpenTripPlanner/issues/3157)
- Fix issue with colliding TripPattern ids after modifications form real-time updaters [#3202](https://github.com/opentripplanner/OpenTripPlanner/issues/3202)
- Fix: The updater config type is unknown: gtfs-http [#3195](https://github.com/opentripplanner/OpenTripPlanner/issues/3195)
- Fix: Problem building and loading the GTFS file in San Fransisco Bay Area [#3195](https://github.com/opentripplanner/OpenTripPlanner/issues/3195)
<<<<<<< HEAD
- Improvement: Insert project information like Maven version number into configuration files. [#3254](https://github.com/opentripplanner/OpenTripPlanner/pull/3254)   

=======
- Fix: The `BusRouteStreetMatcher` and `TransitToTaggedStopsModule` graph builder modules are not run if the graph is build in two steps, and add progress tracker to BusRouteStreetMatcher. [#3195](https://github.com/opentripplanner/OpenTripPlanner/issues/3195)
>>>>>>> ab3529e6

## Ported over from the 1.x

- Add application/x-protobuf to accepted protobuf content-types [#2839](https://github.com/opentripplanner/OpenTripPlanner/issues/2839)
- Make OTP run on Java 11 [#2812](https://github.com/opentripplanner/OpenTripPlanner/issues/2812)
- Fixes surefire test failure during build [#2816](https://github.com/opentripplanner/OpenTripPlanner/issues/2816)
- Disable linking from already linked stops [#2372](https://github.com/opentripplanner/OpenTripPlanner/issues/2372)
- Add Way Property Set for the UK [#2818](https://github.com/opentripplanner/OpenTripPlanner/issues/2818)

## 1.4 (2019-07-30)

- Remove Open Traffic prototype code [#2698](https://github.com/opentripplanner/OpenTripPlanner/issues/2698)
- Docs: improve configuration documentation
- Update onebusaway-gtfs to latest version from OBA project [#2636](https://github.com/opentripplanner/OpenTripPlanner/issues/2636)
- Remove the coupling to OneBusAway GTFS within OTP's internal model by creating new classes replacing the external classes [#2494](https://github.com/opentripplanner/OpenTripPlanner/issues/2494)
- Allow itineraries in response to be sorted by duration [#2593](https://github.com/opentripplanner/OpenTripPlanner/issues/2593)
- Fix reverse optimization bug #2653, #2411
- increase GTFS-realtime feeds size limit from 64MB to 2G [#2738](https://github.com/opentripplanner/OpenTripPlanner/issues/2738)
- Fix XML response serialization [#2685](https://github.com/opentripplanner/OpenTripPlanner/issues/2685)
- Refactor InterleavedBidirectionalHeuristic [#2671](https://github.com/opentripplanner/OpenTripPlanner/issues/2671)
- Fix minor test failure against BANO geocoder [#2798](https://github.com/opentripplanner/OpenTripPlanner/issues/2798)
- Add "Accept" headers to GTFS-RT HTTP requests [#2796](https://github.com/opentripplanner/OpenTripPlanner/issues/2796)
- Fixes surefire test failure during build [#2816](https://github.com/opentripplanner/OpenTripPlanner/issues/2816)
- Cannot transfer between stops at exactly the same location [#2371](https://github.com/opentripplanner/OpenTripPlanner/issues/2371)
- Improve documentation for `mode` routing parameter [#2809](https://github.com/opentripplanner/OpenTripPlanner/issues/2809)

## 1.3 (2018-08-03)

- Fix stop linking to only one edge of platform [#2472](https://github.com/opentripplanner/OpenTripPlanner/issues/2472)
- Log and allow changing number of HTTP handler threads
- Update Dutch base fare from 89 to 90 cents [#2608](https://github.com/opentripplanner/OpenTripPlanner/issues/2608)
- Add Dutch fare service [#2571](https://github.com/opentripplanner/OpenTripPlanner/issues/2571)
- Revise unit tests to use less memory
- Run all graph updater setup methods sequentially [#2545](https://github.com/opentripplanner/OpenTripPlanner/issues/2545)
- Allow vehicle rental systems with cars (stopgap parameter on bike rental)
- Bump R5 version to get newer gtfs-lib and FST serialization
- Move stopClusterMode parameter from routing config to build config [#2558](https://github.com/opentripplanner/OpenTripPlanner/issues/2558)
- Update encrypted Maven artifact signing key (it expired)
- Clean up logging
- Remove/update deprecated HTTPClient, add missing SSL ciphers [#2451](https://github.com/opentripplanner/OpenTripPlanner/issues/2451)
- Make maxTransfer options configurable through scripting API [#2507](https://github.com/opentripplanner/OpenTripPlanner/issues/2507)
- Fix scripts when entity IDs contain colons [#2474](https://github.com/opentripplanner/OpenTripPlanner/issues/2474)
- Add HTML report for stops more than 20m from linked road [#2460](https://github.com/opentripplanner/OpenTripPlanner/issues/2460)
- Update fares in NycFareServiceImpl [#2466](https://github.com/opentripplanner/OpenTripPlanner/issues/2466)
- Compact legs NPE fix [#2449](https://github.com/opentripplanner/OpenTripPlanner/issues/2449) [#2490](https://github.com/opentripplanner/OpenTripPlanner/issues/2490)
- Docs: elevation data configuration, USGS DEM files
- Docs: Update list of deployments
- Docs: API, list of deployments, usage stats and tutorials
- Docs: Update leadership committee listing following Boston Summit
- Docs: Update OTP logo (Thanks Kate Chanba!)

## 1.2 (2017-09-18)

- Add support for consuming GBFS bike-rental availability feeds. [#2458](https://github.com/opentripplanner/OpenTripPlanner/issues/2458)
- Add GBFS configuration example
- Add flag for including requested start/end time in maxHours in planner API. [#2457](https://github.com/opentripplanner/OpenTripPlanner/issues/2457)
- Add maxTransferDistance graph builder parameter
- Add option for filtering non-pickup stops in TransitIndex stop times functions. [#2377](https://github.com/opentripplanner/OpenTripPlanner/issues/2377)
- Support foot/bicycle=discouraged OSM tag. [#2415](https://github.com/opentripplanner/OpenTripPlanner/issues/2415)
- Improve linking of transit platforms to connecting access ways. [#2422](https://github.com/opentripplanner/OpenTripPlanner/issues/2422) / [#2428](https://github.com/opentripplanner/OpenTripPlanner/issues/2428)
- Fix bug when building graph with parent station transfers. [#2404](https://github.com/opentripplanner/OpenTripPlanner/issues/2404) / [#2410](https://github.com/opentripplanner/OpenTripPlanner/issues/2410)
- Fix bugs in park and ride search. [#2424](https://github.com/opentripplanner/OpenTripPlanner/issues/2424)
- Support different stop ID formats in field trip module
- Update URL in BANO geocoding module. [#2438](https://github.com/opentripplanner/OpenTripPlanner/issues/2438) / [#2439](https://github.com/opentripplanner/OpenTripPlanner/issues/2439)
- Add more debug information related to trips matching using GTFS-RT feed. [#2432](https://github.com/opentripplanner/OpenTripPlanner/issues/2432)
- Update default PATH_NOT_FOUND message to new wording developed w/ TriMet. [#2355](https://github.com/opentripplanner/OpenTripPlanner/issues/2355)
- Update Travis build configuration to not attempt GPG operations. [#2441](https://github.com/opentripplanner/OpenTripPlanner/issues/2441)
- Fix javadoc URL in scripting documentation. [#2437](https://github.com/opentripplanner/OpenTripPlanner/issues/2437)
- Automatically link to GitHub issues in Changelog. [#2426](https://github.com/opentripplanner/OpenTripPlanner/issues/2426)
- Expose FeedInfo objects in the Index API [#2456](https://github.com/opentripplanner/OpenTripPlanner/issues/2456)
- Changes to Puget Sound region fare calculation [#2484](https://github.com/opentripplanner/OpenTripPlanner/issues/2484)
- Fix coordinatates when clustering by parent station [#2447](https://github.com/opentripplanner/OpenTripPlanner/issues/2447)
- Allow setting OSM Way Properties from build-config.json [#2389](https://github.com/opentripplanner/OpenTripPlanner/issues/2389)
- Optionally compact ("reverse-optimize") results with complete reverse search [#2449](https://github.com/opentripplanner/OpenTripPlanner/issues/2449)
- Add updater for urbaninfrastructure city bikes [#2448](https://github.com/opentripplanner/OpenTripPlanner/issues/2448)
- Miscellaneous documentation updates

## 1.1 (2017-03-16)

- Deploy to Sonatype OSSRH and Maven Central
- Documentation updates including repo links
- New router-config stopClusterMode: clustering by parent station or geography [#2364](https://github.com/opentripplanner/OpenTripPlanner/issues/2364)
- Spanish and Portuguese UI Translations
- In TimeSurface API, serialize travel times to every point when detail=true
- Make OSM highway=corridor pedestrian routable
- Fix GraphIndex.stopTimesForStop to search on the request day rather than now
- Update GraphQL to latest version and improve support for complex arguments [#2367](https://github.com/opentripplanner/OpenTripPlanner/issues/2367)
- Add support for operationName to the graphql endpoint
- Fix findClosestStopsByWalking, properly set RoutingContext
- Fixed major routing problem where dead-end SimpleTransfers blocked walking paths [#2414](https://github.com/opentripplanner/OpenTripPlanner/issues/2414)
- Created Github issue template
- Avoid negative elevation figures: Compute ellipsoid-geoid offset and optionally apply to elevation calculations [#2301](https://github.com/opentripplanner/OpenTripPlanner/issues/2301)
- Fix VCub bike share updater using new API variable names.
- Fix spurious different-day warning [#2399](https://github.com/opentripplanner/OpenTripPlanner/issues/2399)
- Shutdown hook to gracefully shut down Grizzly [#2384](https://github.com/opentripplanner/OpenTripPlanner/issues/2384)
- Added headsign attribute for stoptimes in GraphQL [#2224](https://github.com/opentripplanner/OpenTripPlanner/issues/2224)
- Allow Cars on highway=*;bicycle=designated [#2374](https://github.com/opentripplanner/OpenTripPlanner/issues/2374)
- Expose PruneFloatingIslands parameters in build-config.json
- Lazy initialization of stop clusters where needed
- Include Agency/Route branding in responses
- Include turn-by-turn walking directions for transfer legs [#1707](https://github.com/opentripplanner/OpenTripPlanner/issues/1707)
- Output error when edge lengths are negative, and set them to 1mm
- Add disableAlertFiltering API flag [#2351](https://github.com/opentripplanner/OpenTripPlanner/issues/2351)
- Do not show arrival times at terminal stops in stop time viewer [#2357](https://github.com/opentripplanner/OpenTripPlanner/issues/2357)
- Index API now returns stop information URL, enabling hyperlinks in trip viewer [#2352](https://github.com/opentripplanner/OpenTripPlanner/issues/2352)
- Remove all unused model classes for index API [#1301](https://github.com/opentripplanner/OpenTripPlanner/issues/1301)
- Apply an interlining fix from 0.10 branch
- Allow quoted search phrases in the Lucene search [#2279](https://github.com/opentripplanner/OpenTripPlanner/issues/2279)
- Re-implement maxHours filter [#2332](https://github.com/opentripplanner/OpenTripPlanner/issues/2332)
- Properly set wheelchairAccessible on area edges
- Fixed file URL in test [#2339](https://github.com/opentripplanner/OpenTripPlanner/issues/2339)
- Add details field to fares, listing which legs each fare applies to [#1699](https://github.com/opentripplanner/OpenTripPlanner/issues/1699)

## 1.0 (2016-09-09)

- Fix problem with missing embedded router-configs.
- Check whether trips have been banned when applying in-seat transfers (interlining).
- Load embedded config for existing graphs on disk.
- Apply max walk distance to transfers, not just initial and final walk.
- Remove Conveyal tiles from client (which was getting expensive), add free Carto/MapZen tiles.
- Fixed headsigns: in itineraries, headsign for a leg used to always be the last stop.
- Updated default map tile sets in the client because Mapquest is no longer gratis.
- Fix problem with empty list ??? [#1873](https://github.com/opentripplanner/OpenTripPlanner/issues/1873)
- Rewrite of intermediate places handling in GraphPathFinder. Original request is cloned for each intermediate path.
- Routes in GraphQL API Change "type" to "mode" and add "type" as route type to Route for GraphQL
- Add effective end date to alerts (from HSL).
- Rutebanken Citybike bike share.
- Correct TPEG transport modes TPEG 401 and 402 to be "subway".
- Ignore exceptions caused by errors in OSM linear rings.
- Updated to version 2.18 of Jersey to fix hanging threads in Grizzly.
- Removed confusing "Busish" and "Trainish" pseudo-modes.
- FareService for Seattle: allow specifying fares in GTFS instead of hard-coding them in Java. Senior/youth fare prices are given in an extra column in fare attributes. Per-trip fares are taken into consideration when calculating fares in this region.
- Update new linker to link to transitStops if no streets are found.
- Show the name supplied in the request for the origin/destination points in the response.
- Throw a trivialPath exception if start/end point are on the same edge.
- Switch to only use the new SimpleStreetLinker, even for search start and end points. Completely removed old linker classes. Changes for proper handling of wheelchairs and bicycles at start and end points.
- Properly handle null timetableSnapshots when there is no real-time data.


## 0.20 (2016-06-10)

- Re-enabled Enunciate, which works properly with OTP now. This means we have auto-generated API docs.
- Make headsign and block ID visible in the Stop Viewer.
- NYC fare service: filter out non-NYC agencies.
- Optionally log all requests to a file.
- Make max distance for in-seat transfers (interlining) configurable. Previously it was hardcoded at 200m.
- Polish translation for web client.
- Introduced bikeShareId in trip plans (separate from stopIds).
- Support for ShareBike bike rental system in Oslo, Drammen, Trondheim, Milan, Barcelona and Mexico City among others.
- Changed default waitAtBeginningFactor and timeouts.
- Show alert in client when itinerary departure date differs from search date.
- Exposed realtimeState in GraphQL responses.
- Fixed a routerConfig NullPointerException.
- Support for San Francisco bike share from leoromanovsky.
- GraphQL API for most transit data from hannesj.
- Disallow shortcuts through multiple StationStopEdges.
- Add support for airplanes (from HSL)
- Major simplification and correction of the longDistance heuristic, removed obsolete runState.options.heuristicWeight.
- Return default OSM level for ways that are not found.
- Profile routing: use earliest arrival objective function on-street, properly handle TrivialPathExceptions.
- Fixed ID matching when applying AlertPatches.
- Fixed banning of agencies in multi agency feeds.
- More coherent handling of feed IDs as scope for GTFS IDs.
- Added transit service start and end timestamps to BuildInfo.
- Handle embeded router configuration for POSTed graphs and zips for building.
- Simplified router-config handling.
- Properly lazy-initialize profile routing stopClusters. Added stop clusters to the Index API.
- Completely removed the ill-advised path parser system, which was too clever for its own good.    
- Sort itineraries by total travel time rather than in-transit time.
- Rental bikes: allow loading generic KML.
- Removed the experimental TransportNetwork classes, which shared no code with the rest of OTP and were duplicated in the R5 project. There are still some elements that can be cleaned out when only R5 is used by Conveyal's analysis system. The broker code in OTP is now able to start up R5 workers for Analyst.
- Use the Conveyal fork of the OBA GTFS loader, so that we can add our own extensions to GTFS.
- Updated docs to offer Conveyal Maven repo as a place to get prebuilt OTP.

## 0.19.0 (2016-05-25)

- TODO

## 0.18.0 (2015-05-29)

- Ability to load elevation from projected GeoTIFF
- Clarified axis order for unprojected GeoTIFFs
- Stop viewer and car distance fixed in client
- Server-side localization improvements
- Proper names for intersections
- JSON config for loading bikeshare and park and ride lots from OSM
- More ways to fetch isochrones
- Fixed frequency-based routing in repeated RAPTOR
- Calculate graph envelope at build time not runtime
- Fixed slow excessive HashGrid search
- Readthedocs documentation updates

## 0.17.0 (2015-05-14)

- Allow fetching arrivals/departures over a particular time window
- Completely new spatial analysis implementation: repeated RAPTOR search at every minute in a departure time window
- More reproducible spatial analysis results across similar graphs, thanks to more consistent splitting of streets etc.
- Sigmoidal accessibility metric rolloff (rather than hard-edged cutoff)
- Correction of equirectangular projection used in spatial analysis
- Improved, simplified, deterministic linking of stops into the street network

## 0.16.0 (2015-05-07)

- Several improvements to OSM tag based traversal permissions
- Scripting documentation
- Accept TIFF files whose names end in .tiff not .tif
- Store distances (not times) in Analyst Samples to allow variable walk speed
- Fixed bug in graph auto-scanning
- Fixed client-side bug in first and last itinerary buttons
- OTP startup scripts no longer use wildcards
- Transit, bike rental, and parking linking done in one module
- Elevation tiles for the US can be fetched from Amazon S3
- Bumped language level to Java 8 (lambda functions, method references, collection streams)

## 0.15.0 (2015-04-14)

- Fare module for Seattle
- JSON fare module and OSM street naming configuration
- Significant improvements to speed and result quality of Profile Routing
- Support for added and modified GTFS-RT trips (thanks Jaap Koelewijn of DAT Mobility and Plannerstack)
- Detailed edge lists in profile routing responses (for Transitive.js)
- Support for multiple access modes including bike rental in profile routing
- Fixes to graph reloading via web API
- Improved comments in code and documentation of PointSets
- Pulled MapDB GTFS loader out into a separate repo
- Working artifact version was 0.15.0-SNAPSHOT instead of 1.0.0-SNAPSHOT (anticipating frequent point releases)

## 0.14.0 (2015-03-28)

- JSON configuration of graph building and routers
- Began moving documentation (including this changelog) into the OTP repo and rewriting it page by page. It is built statically from Markdown using mkdocs and published on readthedocs.
- Street edge lists and bike rental station IDs in profile routing results (allows better rendering)
- Improved correctness of profile routing
- Qualified modes including rented bikes work in profile routing
- Simplification of qualified mode sets
- Elevation models are loaded from TIFFs in graph directory
- Tiles for differences between TimeSurfaces
- Restructured relationship between Routers and Graphs
- Various changes enabling use of Analyst features in a cluster computing environment.
- Removed several single-implementation interfaces, factories, services and other superfluous abstractions
- Various client fixes related to the transit index API
- Revised nearby stops logic and transfer generation to eliminate useless transfer edges
- New Index API endpoints for geometries, transfers etc.
- Isochrone generation fixes
- Default mode of operation is now “long distance mode”
- Process for finding alternative routes is now based on banning trips and retrying, while reusing the heuristic
- Optimization objective functions are swappable, and have been simplified and corrected
- All client Javascript librariess are now pulled from a CDN
- Dutch BAG and French BANO geocoders
- Bus to street matching improvements
- Complete MapDB based GTFS and OSM loader libraries (will become separate projects, not yet connected to OTP graph builder)
- API documentation generation working again
- Disable some time consuming graph building steps by default
- Finnish and Swedish translations
- Subway-specific JSON configuration options (street to platform time)
- Realtime fetch / streaming configurable via JSON
- Stairs reluctance is much higher when carrying a bike
- Graph visualizer routing progress animates when a search is triggered via the web API
- Assume WGS84 (spherical distance calculations) everywhere
- Removed custom motor vehicle (which was unmaintained and not documented)
- Ability to poll for bike rental locations only once at startup
- Stoptimes are fetched for a specific service day in index API
- Bicycle triangle support in profile routing
- Proper handling of multiple access modes with different speeds in profile routing
- Command line option to output OTP's version

## 0.13.0 (2014-12-05)
- Detect apparent errors in GTFS interlining
- Long distance mode: use a pure weight-based state comparison, and use trip-banning retrying logic to get multiple paths. This compromises correctness somewhat but brings search times back within reason for large regional graphs. Also, we create significantly less SimpleTransfers.
- Progress on GTFS reading and writing library (not yet used by OTP).
- Bug fixes for tiny street edges, time zones.
- Deployment of artifacts to maven.conveyal.com via S3.
- Handle park and ride lots that have roads running through them, but don't share nodes with those roads.

## 0.12.1 (2014-11-17)
- Fixed threading problem caused by graph visualization instrumentation [#1611](https://github.com/opentripplanner/OpenTripPlanner/issues/1611)
- Fixed 'unconnected areas' infinite loop [#1605](https://github.com/opentripplanner/OpenTripPlanner/issues/1605)

## 0.12.0 (2014-11-11)
- Graph building from zipball of data sent over the wire
- OTP-specific GTFS loader library with error checking and recovery
- Bike and car park and ride improvements
- Stable hash codes for stop patterns and trips
- Bicycle safety and wheelchair access tile generators
- Newer versions of Grizzly, Jackson, and Enunciate (documentation generation now works)
- Redesigned HashGrid spatial index
- Significant reduction in graph size in memory and on disk
- Improved internationalization
- Ability to pause and step search in graph visualizer
- Additional graph visualizer modes for spotting overbranching
- Movement toward 1.0 web services API
- Kiss and Ride
- Complete removal of Spring
- Complete removal of Lombok
- CORS replaces JSONP
- Pointset classes for dealing with one-to-many calculations and accessibility calculations
- Experimental "Profile routing" which enumerates reasonable route combinations over a time range rather than exact itineraries
- Single-module Maven build (complete elimination of submodules)
- Alternate Gradle build script
- full internationalization of the map-based web client
- basic Lucene-based built-in geocoder

## 0.11.0 (2014-03-24)
- Built-in HTTP server layer, making it possible to distribute OTP as a standalone JAR
- "Long-distance" mode for large graphs, including bidirectional goal direction heuristic.
- Simplified Maven project structure with less submodules
- GTFS-RT trip update support, including streaming incremental data, which directly affects route optimization

## 0.10.0 (2014-03-18)
This release was made to consolidate all the development that had occurred with a 0.9.x-SNAPSHOT Maven version. The changes were very significant and it was not appropriate to tag them as a minor bugfix release after the 0.9 tag. Though this release was performed at the same time as 0.11.0, it represents a much earlier stage in the development of OTP.

## 0.7.0 (2012-04-29)
- Bike rental support (thanks Laurent Grégoire)
- Realtime bike rental availability feed support
- Updated to new version of One Bus Away GTFS/CSV, fixing timezone and string interning issues (thanks Brian Ferris)
- Bugfixes in area routing, OSM loading, nonexistant NED tiles, route short names
- Dutch and French language updates
- Catch negative edge weights due to broken GTFS
- Significant (10-20%) speedup by moving a field into StateData (thanks Laurent Grégoire)

## 0.6.0 (2012-04-25)
- area routing
- more lenient parsing of times
- new directions icon set with SVG sources (thanks Laurent G)

## 0.5.4 (2012-04-06)
- catch 0 divisors in NED builder, preventing NaN propagation to edge lengths
- avoid repeated insertion of edges into edge lists, which are now threadsafe edge sets
- identity equality for edges
- bounding box check in UnifiedCoverage (speed up NED loading)
- Dutch API messages
- elevation override fix
- less verbose graph builder (be sure to check graphbuilder annotation summary)
- replacement streets given names
- geocoder bug fix (thanks Laurent Gregoire)
- git commit IDs included in MavenVersion, allowing clearer OTP/Graph version mismatch warnings
- fix problems with immediate reboarding and unexpected edges in itinerary builder
- favicon (thanks Joel Haasnoot)
- Legs in API response have TripId (for realtime information)
- Polish locale (thanks Łukasz Witkowski)
- transfers.txt can define station paths, entry costs for stations
- allow loading a base graph into graphbuilder instead of starting from scratch

## 0.5.3 (2012-03-23)
- GTFS loader now loads feeds one-at-a-time, allowing per-feed configuration
- half-written graph files are now deleted on graph build error
- DST issue OTP-side fixes, tests adjusted to use timezones
- updated French translation
- fixed problem with loop ways in OSM
- graph coherency checking
- improved OSM floor number handling
- handle units in ele tags
- ferry icons (thanks Joel Haasnoot)
- mapbox streets tile layer is now the default
- complete Dutch translation

## 0.5.2 (2012-03-20)
- hop speed/distance checks, duplicate shape point filtering, etc.

## 0.5.1 (2012-03-16)
- more transit index features
- default agencyIDs now determined on a per-feed basis
- fixed fare overflow problem
- fixed bug in loop road turn conversion
- additional graphbuilder warnings and annotations
- fixed a batch of bugs found by fixbugs  

## 0.5.0 (2012-03-09)
- stop codes, zones, and agency names in planner responses
- encapsulation of edge list modifications
- expanded edge and vertex type hierarchy
- use mapquest OSM server by default
- Turkish locale (thanks Hasan Tayyar Beşik)
- German and Italian locales (thanks Gerardo Carrieri)
- bookmarkable trip URLs (thanks Matt Conway)
- elevator and OSM level support (thanks Matt Conway)
- BART/Muni fare service
- release and javadoc/apidoc publishing automation
- graph versioning based on Maven artifact version
- API for browsing graph internals
- improved stop linking
- optional island removal graphbuilder step
- and of course, lots of bugfixes

## 0.4.4 (2012-02-06)
Release in anticipation of upcoming merges.<|MERGE_RESOLUTION|>--- conflicted
+++ resolved
@@ -47,12 +47,9 @@
 - Fix issue with colliding TripPattern ids after modifications form real-time updaters [#3202](https://github.com/opentripplanner/OpenTripPlanner/issues/3202)
 - Fix: The updater config type is unknown: gtfs-http [#3195](https://github.com/opentripplanner/OpenTripPlanner/issues/3195)
 - Fix: Problem building and loading the GTFS file in San Fransisco Bay Area [#3195](https://github.com/opentripplanner/OpenTripPlanner/issues/3195)
-<<<<<<< HEAD
+- Fix: The `BusRouteStreetMatcher` and `TransitToTaggedStopsModule` graph builder modules are not run if the graph is build in two steps, and add progress tracker to BusRouteStreetMatcher. [#3195](https://github.com/opentripplanner/OpenTripPlanner/issues/3195)
 - Improvement: Insert project information like Maven version number into configuration files. [#3254](https://github.com/opentripplanner/OpenTripPlanner/pull/3254)   
 
-=======
-- Fix: The `BusRouteStreetMatcher` and `TransitToTaggedStopsModule` graph builder modules are not run if the graph is build in two steps, and add progress tracker to BusRouteStreetMatcher. [#3195](https://github.com/opentripplanner/OpenTripPlanner/issues/3195)
->>>>>>> ab3529e6
 
 ## Ported over from the 1.x
 
