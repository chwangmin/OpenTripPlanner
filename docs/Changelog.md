# Changelog

## 2.0 (in progress)
- Sandbox for experimental features (#2745)
- Bugfix for Missing platforms for stops in GTFS import causes a NPE (#2804)
- Remove extra Djikstra implementations
- Remove redundant LineStrings in order to save memory (#2795)
- NeTEx import support (#2769)
- New Transit search algorithm, Raptor, replaces the AStar for all transit searches. 
- Added NeTEx notices (#2824)
- Make transfers and access/egress use effectiveWalkDistance to take slopes into account (#2857)
- Add MultiModalStation and GroupOfStations to OTP model and added these to the NeTEx import (#2813)
- Combined OSM loaders, removing several rarely used ones (#2878)
- New Java Code Style (part of #2755)
- Cleanup and rename Graph Builder Annotations, now Data Import Issues (#2871)
- Bugfix for graph building crashing on unsupported modes (#2899)
- Add command line parameter for building partial graphs (#2583)
- Refactor GenericLocation/AStar/RoutingContext to allow multiple start vertices (#2887) 
<<<<<<< HEAD
- Ability to switch off the fare service(#2912).
=======
- New Transit search algorithm, Raptor, replaces the AStar for all transit searches. 
>>>>>>> 5e6f2bdc

## Ported over from the 1.x
- Add application/x-protobuf to accepted protobuf content-types (#2839)
- Make OTP run on Java 11 (#2812)
- Fixes surefire test failure during build (#2816)
- Disable linking from already linked stops (#2372)
- Add Way Property Set for the UK (#2818)

## 1.4 (2019-07-30)

- Remove Open Traffic prototype code (#2698)
- Docs: improve configuration documentation
- Update onebusaway-gtfs to latest version from OBA project (#2636)
- Remove the coupling to OneBusAway GTFS within OTP's internal model by creating new classes replacing the external classes (#2494)
- Allow itineraries in response to be sorted by duration (#2593)
- Fix reverse optimization bug (#2653, #2411)
- increase GTFS-realtime feeds size limit from 64MB to 2G (#2738)
- Fix XML response serialization (#2685)
- Refactor InterleavedBidirectionalHeuristic (#2671)
- Fix minor test failure against BANO geocoder (#2798)
- Add "Accept" headers to GTFS-RT HTTP requests (#2796)
- Fixes surefire test failure during build (#2816)
- Cannot transfer between stops at exactly the same location (#2371)
- Improve documentation for `mode` routing parameter (#2809)

## 1.3 (2018-08-03)

- Fix stop linking to only one edge of platform (#2472)
- Log and allow changing number of HTTP handler threads
- Update Dutch base fare from 89 to 90 cents (#2608)
- Add Dutch fare service (#2571)
- Revise unit tests to use less memory
- Run all graph updater setup methods sequentially (#2545)
- Allow vehicle rental systems with cars (stopgap parameter on bike rental)
- Bump R5 version to get newer gtfs-lib and FST serialization
- Move stopClusterMode parameter from routing config to build config (#2558)
- Update encrypted Maven artifact signing key (it expired)
- Clean up logging
- Remove/update deprecated HTTPClient, add missing SSL ciphers (#2451)
- Make maxTransfer options configurable through scripting API (#2507)
- Fix scripts when entity IDs contain colons (#2474)
- Add HTML report for stops more than 20m from linked road (#2460)
- Update fares in NycFareServiceImpl (#2466)
- Compact legs NPE fix (#2449) (#2490)
- Docs: elevation data configuration, USGS DEM files
- Docs: Update list of deployments
- Docs: API, list of deployments, usage stats and tutorials
- Docs: Update leadership committee listing following Boston Summit
- Docs: Update OTP logo (Thanks Kate Chanba!)

## 1.2 (2017-09-18)

- Add support for consuming GBFS bike-rental availability feeds. #2458
- Add GBFS configuration example
- Add flag for including requested start/end time in maxHours in planner API. #2457
- Add maxTransferDistance graph builder parameter
- Add option for filtering non-pickup stops in TransitIndex stop times functions. #2377
- Support foot/bicycle=discouraged OSM tag. #2415
- Improve linking of transit platforms to connecting access ways. #2422 / #2428
- Fix bug when building graph with parent station transfers. #2404 / #2410
- Fix bugs in park and ride search. #2424
- Support different stop ID formats in field trip module
- Update URL in BANO geocoding module. #2438 / #2439
- Add more debug information related to trips matching using GTFS-RT feed. #2432
- Update default PATH_NOT_FOUND message to new wording developed w/ TriMet. #2355
- Update Travis build configuration to not attempt GPG operations. #2441
- Fix javadoc URL in scripting documentation. #2437
- Automatically link to GitHub issues in Changelog. #2426
- Expose FeedInfo objects in the Index API #2456
- Changes to Puget Sound region fare calculation #2484
- Fix coordinatates when clustering by parent station #2447
- Allow setting OSM Way Properties from build-config.json #2389
- Optionally compact ("reverse-optimize") results with complete reverse search #2449
- Add updater for urbaninfrastructure city bikes #2448
- Miscellaneous documentation updates

## 1.1 (2017-03-16)

- Deploy to Sonatype OSSRH and Maven Central
- Documentation updates including repo links
- New router-config stopClusterMode: clustering by parent station or geography [#2364](https://github.com/opentripplanner/OpenTripPlanner/issues/2364)
- Spanish and Portuguese UI Translations
- In TimeSurface API, serialize travel times to every point when detail=true
- Make OSM highway=corridor pedestrian routable
- Fix GraphIndex.stopTimesForStop to search on the request day rather than now
- Update GraphQL to latest version and improve support for complex arguments [#2367](https://github.com/opentripplanner/OpenTripPlanner/issues/2367)
- Add support for operationName to the graphql endpoint
- Fix findClosestStopsByWalking, properly set RoutingContext
- Fixed major routing problem where dead-end SimpleTransfers blocked walking paths [#2414](https://github.com/opentripplanner/OpenTripPlanner/issues/2414)
- Created Github issue template
- Avoid negative elevation figures: Compute ellipsoid-geoid offset and optionally apply to elevation calculations [#2301](https://github.com/opentripplanner/OpenTripPlanner/issues/2301)
- Fix VCub bike share updater using new API variable names.
- Fix spurious different-day warning [#2399](https://github.com/opentripplanner/OpenTripPlanner/issues/2399)
- Shutdown hook to gracefully shut down Grizzly [#2384](https://github.com/opentripplanner/OpenTripPlanner/issues/2384)
- Added headsign attribute for stoptimes in GraphQL [#2224](https://github.com/opentripplanner/OpenTripPlanner/issues/2224)
- Allow Cars on highway=*;bicycle=designated [#2374](https://github.com/opentripplanner/OpenTripPlanner/issues/2374)
- Expose PruneFloatingIslands parameters in build-config.json
- Lazy initialization of stop clusters where needed
- Include Agency/Route branding in responses
- Include turn-by-turn walking directions for transfer legs [#1707](https://github.com/opentripplanner/OpenTripPlanner/issues/1707)
- Output error when edge lengths are negative, and set them to 1mm
- Add disableAlertFiltering API flag [#2351](https://github.com/opentripplanner/OpenTripPlanner/issues/2351)
- Do not show arrival times at terminal stops in stop time viewer [#2357](https://github.com/opentripplanner/OpenTripPlanner/issues/2357)
- Index API now returns stop information URL, enabling hyperlinks in trip viewer [#2352](https://github.com/opentripplanner/OpenTripPlanner/issues/2352)
- Remove all unused model classes for index API [#1301](https://github.com/opentripplanner/OpenTripPlanner/issues/1301)
- Apply an interlining fix from 0.10 branch
- Allow quoted search phrases in the Lucene search [#2279](https://github.com/opentripplanner/OpenTripPlanner/issues/2279)
- Re-implement maxHours filter [#2332](https://github.com/opentripplanner/OpenTripPlanner/issues/2332)
- Properly set wheelchairAccessible on area edges
- Fixed file URL in test [#2339](https://github.com/opentripplanner/OpenTripPlanner/issues/2339)
- Add details field to fares, listing which legs each fare applies to [#1699](https://github.com/opentripplanner/OpenTripPlanner/issues/1699)

## 1.0 (2016-09-09)

- Fix problem with missing embedded router-configs.
- Check whether trips have been banned when applying in-seat transfers (interlining).
- Load embedded config for existing graphs on disk.
- Apply max walk distance to transfers, not just initial and final walk.
- Remove Conveyal tiles from client (which was getting expensive), add free Carto/MapZen tiles.
- Fixed headsigns: in itineraries, headsign for a leg used to always be the last stop.
- Updated default map tile sets in the client because Mapquest is no longer gratis.
- Fix problem with empty list ??? [#1873](https://github.com/opentripplanner/OpenTripPlanner/issues/1873)
- Rewrite of intermediate places handling in GraphPathFinder. Original request is cloned for each intermediate path.
- Routes in GraphQL API Change "type" to "mode" and add "type" as route type to Route for GraphQL
- Add effective end date to alerts (from HSL).
- Rutebanken Citybike bike share.
- Correct TPEG transport modes TPEG 401 and 402 to be "subway".
- Ignore exceptions caused by errors in OSM linear rings.
- Updated to version 2.18 of Jersey to fix hanging threads in Grizzly.
- Removed confusing "Busish" and "Trainish" pseudo-modes.
- FareService for Seattle: allow specifying fares in GTFS instead of hard-coding them in Java. Senior/youth fare prices are given in an extra column in fare attributes. Per-trip fares are taken into consideration when calculating fares in this region.
- Update new linker to link to transitStops if no streets are found.
- Show the name supplied in the request for the origin/destination points in the response.
- Throw a trivialPath exception if start/end point are on the same edge.
- Switch to only use the new SimpleStreetLinker, even for search start and end points. Completely removed old linker classes. Changes for proper handling of wheelchairs and bicycles at start and end points.
- Properly handle null timetableSnapshots when there is no real-time data.


## 0.20 (2016-06-10)

- Re-enabled Enunciate, which works properly with OTP now. This means we have auto-generated API docs.
- Make headsign and block ID visible in the Stop Viewer.
- NYC fare service: filter out non-NYC agencies.
- Optionally log all requests to a file.
- Make max distance for in-seat transfers (interlining) configurable. Previously it was hardcoded at 200m.
- Polish translation for web client.
- Introduced bikeShareId in trip plans (separate from stopIds).
- Support for ShareBike bike rental system in Oslo, Drammen, Trondheim, Milan, Barcelona and Mexico City among others.
- Changed default waitAtBeginningFactor and timeouts.
- Show alert in client when itinerary departure date differs from search date.
- Exposed realtimeState in GraphQL responses.
- Fixed a routerConfig NullPointerException.
- Support for San Francisco bike share from leoromanovsky.
- GraphQL API for most transit data from hannesj.
- Disallow shortcuts through multiple StationStopEdges.
- Add support for airplanes (from HSL)
- Major simplification and correction of the longDistance heuristic, removed obsolete runState.options.heuristicWeight.
- Return default OSM level for ways that are not found.
- Profile routing: use earliest arrival objective function on-street, properly handle TrivialPathExceptions.
- Fixed ID matching when applying AlertPatches.
- Fixed banning of agencies in multi agency feeds.
- More coherent handling of feed IDs as scope for GTFS IDs.
- Added transit service start and end timestamps to BuildInfo.
- Handle embeded router configuration for POSTed graphs and zips for building.
- Simplified router-config handling.
- Properly lazy-initialize profile routing stopClusters. Added stop clusters to the Index API.
- Completely removed the ill-advised path parser system, which was too clever for its own good.    
- Sort itineraries by total travel time rather than in-transit time.
- Rental bikes: allow loading generic KML.
- Removed the experimental TransportNetwork classes, which shared no code with the rest of OTP and were duplicated in the R5 project. There are still some elements that can be cleaned out when only R5 is used by Conveyal's analysis system. The broker code in OTP is now able to start up R5 workers for Analyst.
- Use the Conveyal fork of the OBA GTFS loader, so that we can add our own extensions to GTFS.
- Updated docs to offer Conveyal Maven repo as a place to get prebuilt OTP.

## 0.19.0 (2016-05-25)

- TODO

## 0.18.0 (2015-05-29)

- Ability to load elevation from projected GeoTIFF
- Clarified axis order for unprojected GeoTIFFs
- Stop viewer and car distance fixed in client
- Server-side localization improvements
- Proper names for intersections
- JSON config for loading bikeshare and park and ride lots from OSM
- More ways to fetch isochrones
- Fixed frequency-based routing in repeated RAPTOR
- Calculate graph envelope at build time not runtime
- Fixed slow excessive HashGrid search
- Readthedocs documentation updates

## 0.17.0 (2015-05-14)

- Allow fetching arrivals/departures over a particular time window
- Completely new spatial analysis implementation: repeated RAPTOR search at every minute in a departure time window
- More reproducible spatial analysis results across similar graphs, thanks to more consistent splitting of streets etc.
- Sigmoidal accessibility metric rolloff (rather than hard-edged cutoff)
- Correction of equirectangular projection used in spatial analysis
- Improved, simplified, deterministic linking of stops into the street network

## 0.16.0 (2015-05-07)

- Several improvements to OSM tag based traversal permissions
- Scripting documentation
- Accept TIFF files whose names end in .tiff not .tif
- Store distances (not times) in Analyst Samples to allow variable walk speed
- Fixed bug in graph auto-scanning
- Fixed client-side bug in first and last itinerary buttons
- OTP startup scripts no longer use wildcards
- Transit, bike rental, and parking linking done in one module
- Elevation tiles for the US can be fetched from Amazon S3
- Bumped language level to Java 8 (lambda functions, method references, collection streams)

## 0.15.0 (2015-04-14)

- Fare module for Seattle
- JSON fare module and OSM street naming configuration
- Significant improvements to speed and result quality of Profile Routing
- Support for added and modified GTFS-RT trips (thanks Jaap Koelewijn of DAT Mobility and Plannerstack)
- Detailed edge lists in profile routing responses (for Transitive.js)
- Support for multiple access modes including bike rental in profile routing
- Fixes to graph reloading via web API
- Improved comments in code and documentation of PointSets
- Pulled MapDB GTFS loader out into a separate repo
- Working artifact version was 0.15.0-SNAPSHOT instead of 1.0.0-SNAPSHOT (anticipating frequent point releases)

## 0.14.0 (2015-03-28)

- JSON configuration of graph building and routers
- Began moving documentation (including this changelog) into the OTP repo and rewriting it page by page. It is built statically from Markdown using mkdocs and published on readthedocs.
- Street edge lists and bike rental station IDs in profile routing results (allows better rendering)
- Improved correctness of profile routing
- Qualified modes including rented bikes work in profile routing
- Simplification of qualified mode sets
- Elevation models are loaded from TIFFs in graph directory
- Tiles for differences between TimeSurfaces
- Restructured relationship between Routers and Graphs
- Various changes enabling use of Analyst features in a cluster computing environment.
- Removed several single-implementation interfaces, factories, services and other superfluous abstractions
- Various client fixes related to the transit index API
- Revised nearby stops logic and transfer generation to eliminate useless transfer edges
- New Index API endpoints for geometries, transfers etc.
- Isochrone generation fixes
- Default mode of operation is now “long distance mode”
- Process for finding alternative routes is now based on banning trips and retrying, while reusing the heuristic
- Optimization objective functions are swappable, and have been simplified and corrected
- All client Javascript librariess are now pulled from a CDN
- Dutch BAG and French BANO geocoders
- Bus to street matching improvements
- Complete MapDB based GTFS and OSM loader libraries (will become separate projects, not yet connected to OTP graph builder)
- API documentation generation working again
- Disable some time consuming graph building steps by default
- Finnish and Swedish translations
- Subway-specific JSON configuration options (street to platform time)
- Realtime fetch / streaming configurable via JSON
- Stairs reluctance is much higher when carrying a bike
- Graph visualizer routing progress animates when a search is triggered via the web API
- Assume WGS84 (spherical distance calculations) everywhere
- Removed custom motor vehicle (which was unmaintained and not documented)
- Ability to poll for bike rental locations only once at startup
- Stoptimes are fetched for a specific service day in index API
- Bicycle triangle support in profile routing
- Proper handling of multiple access modes with different speeds in profile routing
- Command line option to output OTP's version

## 0.13.0 (2014-12-05)
- Detect apparent errors in GTFS interlining
- Long distance mode: use a pure weight-based state comparison, and use trip-banning retrying logic to get multiple paths. This compromises correctness somewhat but brings search times back within reason for large regional graphs. Also, we create significantly less SimpleTransfers.
- Progress on GTFS reading and writing library (not yet used by OTP).
- Bug fixes for tiny street edges, time zones.
- Deployment of artifacts to maven.conveyal.com via S3.
- Handle park and ride lots that have roads running through them, but don't share nodes with those roads.

## 0.12.1 (2014-11-17)
- Fixed threading problem caused by graph visualization instrumentation [#1611](https://github.com/opentripplanner/OpenTripPlanner/issues/1611)
- Fixed 'unconnected areas' infinite loop [#1605](https://github.com/opentripplanner/OpenTripPlanner/issues/1605)

## 0.12.0 (2014-11-11)
- Graph building from zipball of data sent over the wire
- OTP-specific GTFS loader library with error checking and recovery
- Bike and car park and ride improvements
- Stable hash codes for stop patterns and trips
- Bicycle safety and wheelchair access tile generators
- Newer versions of Grizzly, Jackson, and Enunciate (documentation generation now works)
- Redesigned HashGrid spatial index
- Significant reduction in graph size in memory and on disk
- Improved internationalization
- Ability to pause and step search in graph visualizer
- Additional graph visualizer modes for spotting overbranching
- Movement toward 1.0 web services API
- Kiss and Ride
- Complete removal of Spring
- Complete removal of Lombok
- CORS replaces JSONP
- Pointset classes for dealing with one-to-many calculations and accessibility calculations
- Experimental "Profile routing" which enumerates reasonable route combinations over a time range rather than exact itineraries
- Single-module Maven build (complete elimination of submodules)
- Alternate Gradle build script
- full internationalization of the map-based web client
- basic Lucene-based built-in geocoder

## 0.11.0 (2014-03-24)
- Built-in HTTP server layer, making it possible to distribute OTP as a standalone JAR
- "Long-distance" mode for large graphs, including bidirectional goal direction heuristic.
- Simplified Maven project structure with less submodules
- GTFS-RT trip update support, including streaming incremental data, which directly affects route optimization

## 0.10.0 (2014-03-18)
This release was made to consolidate all the development that had occurred with a 0.9.x-SNAPSHOT Maven version. The changes were very significant and it was not appropriate to tag them as a minor bugfix release after the 0.9 tag. Though this release was performed at the same time as 0.11.0, it represents a much earlier stage in the development of OTP.

## 0.7.0 (2012-04-29)
- Bike rental support (thanks Laurent Grégoire)
- Realtime bike rental availability feed support
- Updated to new version of One Bus Away GTFS/CSV, fixing timezone and string interning issues (thanks Brian Ferris)
- Bugfixes in area routing, OSM loading, nonexistant NED tiles, route short names
- Dutch and French language updates
- Catch negative edge weights due to broken GTFS
- Significant (10-20%) speedup by moving a field into StateData (thanks Laurent Grégoire)

## 0.6.0 (2012-04-25)
- area routing
- more lenient parsing of times
- new directions icon set with SVG sources (thanks Laurent G)

## 0.5.4 (2012-04-06)
- catch 0 divisors in NED builder, preventing NaN propagation to edge lengths
- avoid repeated insertion of edges into edge lists, which are now threadsafe edge sets
- identity equality for edges
- bounding box check in UnifiedCoverage (speed up NED loading)
- Dutch API messages
- elevation override fix
- less verbose graph builder (be sure to check graphbuilder annotation summary)
- replacement streets given names
- geocoder bug fix (thanks Laurent Gregoire)
- git commit IDs included in MavenVersion, allowing clearer OTP/Graph version mismatch warnings
- fix problems with immediate reboarding and unexpected edges in itinerary builder
- favicon (thanks Joel Haasnoot)
- Legs in API response have TripId (for realtime information)
- Polish locale (thanks Łukasz Witkowski)
- transfers.txt can define station paths, entry costs for stations
- allow loading a base graph into graphbuilder instead of starting from scratch

## 0.5.3 (2012-03-23)
- GTFS loader now loads feeds one-at-a-time, allowing per-feed configuration
- half-written graph files are now deleted on graph build error
- DST issue OTP-side fixes, tests adjusted to use timezones
- updated French translation
- fixed problem with loop ways in OSM
- graph coherency checking
- improved OSM floor number handling
- handle units in ele tags
- ferry icons (thanks Joel Haasnoot)
- mapbox streets tile layer is now the default
- complete Dutch translation

## 0.5.2 (2012-03-20)
- hop speed/distance checks, duplicate shape point filtering, etc.

## 0.5.1 (2012-03-16)
- more transit index features
- default agencyIDs now determined on a per-feed basis
- fixed fare overflow problem
- fixed bug in loop road turn conversion
- additional graphbuilder warnings and annotations
- fixed a batch of bugs found by fixbugs  

## 0.5.0 (2012-03-09)
- stop codes, zones, and agency names in planner responses
- encapsulation of edge list modifications
- expanded edge and vertex type hierarchy
- use mapquest OSM server by default
- Turkish locale (thanks Hasan Tayyar Beşik)
- German and Italian locales (thanks Gerardo Carrieri)
- bookmarkable trip URLs (thanks Matt Conway)
- elevator and OSM level support (thanks Matt Conway)
- BART/Muni fare service
- release and javadoc/apidoc publishing automation
- graph versioning based on Maven artifact version
- API for browsing graph internals
- improved stop linking
- optional island removal graphbuilder step
- and of course, lots of bugfixes

## 0.4.4 (2012-02-06)
Release in anticipation of upcoming merges.<|MERGE_RESOLUTION|>--- conflicted
+++ resolved
@@ -16,11 +16,8 @@
 - Bugfix for graph building crashing on unsupported modes (#2899)
 - Add command line parameter for building partial graphs (#2583)
 - Refactor GenericLocation/AStar/RoutingContext to allow multiple start vertices (#2887) 
-<<<<<<< HEAD
+- New Transit search algorithm, Raptor, replaces the AStar for all transit searches. 
 - Ability to switch off the fare service(#2912).
-=======
-- New Transit search algorithm, Raptor, replaces the AStar for all transit searches. 
->>>>>>> 5e6f2bdc
 
 ## Ported over from the 1.x
 - Add application/x-protobuf to accepted protobuf content-types (#2839)
