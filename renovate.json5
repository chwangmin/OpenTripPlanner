--- conflicted
+++ resolved
@@ -37,7 +37,6 @@
       "allowedVersions": "/^[0-9]+\\.[0-9]+(\\.[0-9]+)?$/"
     },
     {
-<<<<<<< HEAD
       "matchPackageNames": [
         "org.onebusaway:onebusaway-gtfs"
       ],
@@ -46,10 +45,7 @@
       ]
     },
     {
-      "description": "mkdocs-material updates very often but we don't need every new version",
-=======
       "description": "in order to keep review burden low, don't update these quite so frequently",
->>>>>>> 35d0658a
       "matchPackageNames": [
         "mkdocs-material",
         "org.apache.lucene:"
