--- conflicted
+++ resolved
@@ -53,8 +53,5 @@
     - Interactive OTP Launcher: 'sandbox/InteractiveOtpMain.md'
     - Sandbox Extension Example: 'sandbox/Examples.md'
     - Park and Ride API: 'sandbox/ParkAndRideApi.md'
-<<<<<<< HEAD
-    - Vehicle Parking Updaters: 'sandbox/VehicleParking.md'
-=======
     - Data Overlay: 'sandbox/DataOverlay.md'
->>>>>>> af30b203
+    - Vehicle Parking Updaters: 'sandbox/VehicleParking.md'