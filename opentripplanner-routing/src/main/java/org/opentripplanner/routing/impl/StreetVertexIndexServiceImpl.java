/* This program is free software: you can redistribute it and/or
 modify it under the terms of the GNU Lesser General Public License
 as published by the Free Software Foundation, either version 3 of
 the License, or (at your option) any later version.

 This program is distributed in the hope that it will be useful,
 but WITHOUT ANY WARRANTY; without even the implied warranty of
 MERCHANTABILITY or FITNESS FOR A PARTICULAR PURPOSE.  See the
 GNU General Public License for more details.

 You should have received a copy of the GNU General Public License
 along with this program.  If not, see <http://www.gnu.org/licenses/>. */

package org.opentripplanner.routing.impl;

import static org.opentripplanner.common.IterableLibrary.filter;

import java.util.ArrayList;
import java.util.Arrays;
import java.util.Collection;
import java.util.HashSet;
import java.util.List;
import java.util.Set;

<<<<<<< HEAD
=======
import org.opentripplanner.common.IterableLibrary;
import org.opentripplanner.routing.core.DirectEdge;
import org.opentripplanner.routing.core.Edge;
import org.opentripplanner.routing.core.Graph;
import org.opentripplanner.routing.core.TransitStop;
>>>>>>> 766441ad
import org.opentripplanner.routing.core.TraverseOptions;
import org.opentripplanner.routing.edgetype.DirectEdge;
import org.opentripplanner.routing.edgetype.FreeEdge;
import org.opentripplanner.routing.edgetype.OutEdge;
import org.opentripplanner.routing.edgetype.StreetEdge;
import org.opentripplanner.routing.graph.Graph;
import org.opentripplanner.routing.graph.Vertex;
import org.opentripplanner.routing.location.StreetLocation;
import org.opentripplanner.routing.services.GraphRefreshListener;
import org.opentripplanner.routing.services.GraphService;
import org.opentripplanner.routing.services.StreetVertexIndexService;
import org.opentripplanner.routing.vertextype.IntersectionVertex;
import org.opentripplanner.routing.vertextype.StreetVertex;
import org.opentripplanner.routing.vertextype.TurnVertex;
import org.opentripplanner.routing.vertextype.TransitStop;
import org.opentripplanner.util.JoinedList;
import org.slf4j.Logger;
import org.slf4j.LoggerFactory;
import org.springframework.beans.factory.annotation.Autowired;
import org.springframework.stereotype.Component;

import com.vividsolutions.jts.geom.Coordinate;
import com.vividsolutions.jts.geom.Envelope;
import com.vividsolutions.jts.geom.Geometry;
import com.vividsolutions.jts.geom.GeometryFactory;
import com.vividsolutions.jts.geom.Point;
import com.vividsolutions.jts.index.SpatialIndex;
import com.vividsolutions.jts.index.quadtree.Quadtree;
import com.vividsolutions.jts.index.strtree.STRtree;
import com.vividsolutions.jts.linearref.LinearLocation;
import com.vividsolutions.jts.linearref.LocationIndexedLine;

/**
 * Indexes all edges and transit vertices of the graph spatially. Has a variety of query methods
 * used during network linking and trip planning.
 * 
 * Creates a StreetLocation representing a location on a street that's not at an intersection, based
 * on input latitude and longitude. Instantiating this class is expensive, because it creates a
 * spatial index of all of the intersections in the graph.
 */
@Component
public class StreetVertexIndexServiceImpl implements StreetVertexIndexService, GraphRefreshListener {

    private GraphService graphService;

    /**
     * Contains only instances of {@link StreetEdge}
     */
    private SpatialIndex edgeTree;

    private STRtree transitStopTree;

    private STRtree intersectionTree;

    public static final double MAX_DISTANCE_FROM_STREET = 0.05;

    public static final double DISTANCE_ERROR = 0.00005;

    //if a point is within MAX_CORNER_DISTANCE, it is treated as at the corner
    private static final double MAX_CORNER_DISTANCE = 0.00010;

    private static final double DIRECTION_ERROR = 0.05;

    private static final Logger _log = LoggerFactory.getLogger(StreetVertexIndexServiceImpl.class);

    public StreetVertexIndexServiceImpl() {
    }

    public StreetVertexIndexServiceImpl(Graph graph) {
        this.graphService = new GraphServiceBeanImpl(graph);
    }

    @Autowired
    public void setGraphService(GraphService graphService) {
        this.graphService = graphService;
    }

    public void setup_modifiable() {
        edgeTree = new Quadtree();
        postSetup();
    }

    public void setup() {
        edgeTree = new STRtree();
        postSetup();
        ((STRtree) edgeTree).build();
    }

    @Override
    public void handleGraphRefresh(GraphService graphService) {
        this.graphService = graphService;
        setup();
    }

    private void postSetup() {

        Graph graph = graphService.getGraph();

        transitStopTree = new STRtree();
        intersectionTree = new STRtree();

        for (Vertex gv : graph.getVertices()) {
            Vertex v = gv;
            // We only care about StreetEdges
            for (StreetEdge e : filter(gv.getOutgoing(), StreetEdge.class)) {
                if (e.getGeometry() == null) {
                    continue;
                }
                Envelope env = e.getGeometry().getEnvelopeInternal();
                edgeTree.insert(env, e);
            }
            if (v instanceof TransitStop) {
                // only index transit stops that (a) are entrances, or (b) have no associated
                // entrances
                TransitStop ts = (TransitStop) v;
                if (ts.isEntrance() || !ts.hasEntrances()) {
                    continue;
                }
                Envelope env = new Envelope(v.getCoordinate());
                transitStopTree.insert(env, v);
            }
            if (v instanceof TurnVertex || v instanceof IntersectionVertex) {
                Envelope env = new Envelope(v.getCoordinate());
                intersectionTree.insert(env, v);
            }
        }
        transitStopTree.build();
    }

    /**
     * Get all transit stops within a given distance of a coordinate
     * 
     * @param distance in meters
     */
    @SuppressWarnings("unchecked")
    public List<Vertex> getLocalTransitStops(Coordinate c, double distance) {
        Envelope env = new Envelope(c);
        env.expandBy(DistanceLibrary.metersToDegrees(distance));
        List<Vertex> nearby = transitStopTree.query(env);
        List<Vertex> results = new ArrayList<Vertex>();
        for (Vertex v : nearby) {
            if (v.distance(c) <= distance) {
                results.add(v);
            }
        }
        return results;
    }

    /**
     * Gets the closest vertex to a coordinate. If necessary, this vertex will be created by
     * splitting nearby edges (non-permanently).
     */
    public Vertex getClosestVertex(final Coordinate coordinate, String name, TraverseOptions options) {
        return getClosestVertex(coordinate, name, options, null);
    }

    public Vertex getClosestVertex(final Coordinate coordinate, String name, TraverseOptions options, List<DirectEdge> extraEdges) {
        _log.debug("Looking for/making a vertex near {}", coordinate);

        // first, check for intersections very close by
<<<<<<< HEAD
        List<StreetVertex> vertices = getIntersectionAt(coordinate);
=======
        List<Vertex> vertices = getIntersectionAt(coordinate, MAX_CORNER_DISTANCE);
>>>>>>> 766441ad
        if (vertices != null && !vertices.isEmpty()) {
            // coordinate is at a street corner or endpoint
            if (name == null) {
                // generate names for corners when no name was given
                // TODO: internationalize
                Set<String> uniqueNameSet = new HashSet<String>();
                // filter to avoid using OSM node ids for dead ends 
                for (Vertex v : IterableLibrary.filter(vertices, StreetVertex.class))
                    uniqueNameSet.add(v.getName());
                List<String> uniqueNames = new ArrayList<String>(uniqueNameSet);
                if (uniqueNames.size() > 1)
                    name = String.format("corner of %s and %s", uniqueNames.get(0), uniqueNames.get(1));
                else if (uniqueNames.size() == 1)
                    name = uniqueNames.get(0);
                else 
                    name = "unnamed street";
            }
            StreetLocation closest = new StreetLocation("corner " + Math.random(), coordinate, name);
            for (Vertex v : vertices) {
                FreeEdge e = new FreeEdge(closest, v);
                closest.getExtra().add(e);
                e = new FreeEdge(v, closest);
                closest.getExtra().add(e);
                if (v instanceof TurnVertex && ((TurnVertex) v).isWheelchairAccessible()) {
                    closest.setWheelchairAccessible(true);
                }
            }
            return closest;
        }

        // if no intersection vertices were found, then find the closest transit stop
        // (we can return stops here because this method is not used when street-transit linking)
        double closest_stop_distance = Double.POSITIVE_INFINITY;
        Vertex closest_stop = null;
        // elsewhere options=null means no restrictions, find anything.
        // here we skip examining stops, as they are really only relevant when transit is being used
        if (options != null && options.getModes().getTransit()) {
            for (Vertex v : getLocalTransitStops(coordinate, 1000)) {
                double d = v.distance(coordinate);
                if (d < closest_stop_distance) {
                    closest_stop_distance = d;
                    closest_stop = v;
                }
            }
        }
        _log.debug(" best stop: {} distance: {}", closest_stop, closest_stop_distance);

        // then find closest walkable street
        StreetLocation closest_street = null;
        Collection<StreetEdge> edges = getClosestEdges(coordinate, options, extraEdges);
        double closest_street_distance = Double.POSITIVE_INFINITY;
        if (edges != null) {
            StreetEdge bestStreet = edges.iterator().next();
            Geometry g = bestStreet.getGeometry();
            LocationIndexedLine l = new LocationIndexedLine(g);
            LinearLocation location = l.project(coordinate);
            Coordinate nearestPoint = location.getCoordinate(g);
            closest_street_distance = DistanceLibrary.distance(coordinate, nearestPoint);
            _log.debug("best street: {} dist: {}", bestStreet.toString(), closest_street_distance);
            if (name == null) {
                name = bestStreet.getName();
            }
            closest_street = StreetLocation.createStreetLocation(bestStreet.getName() + "_"
                    + coordinate.toString(), name, edges, nearestPoint);
        }

        // decide whether to return stop, street, or street + stop
        if (closest_street == null) {
            // no street found, return closest stop or null
            _log.debug("returning only transit stop (no street found)");
            return closest_stop; // which will be null if none was found
        } else {
            // street found
            if (closest_stop != null) {
                // both street and stop found
                double relativeStopDistance = closest_stop_distance / closest_street_distance;
                if (relativeStopDistance < 0.1) {
                    _log.debug("returning only transit stop (stop much closer than street)");
                    return closest_stop;
                }
                if (relativeStopDistance < 1.5) {
                    _log.debug("linking transit stop to street (distances are comparable)");
                    closest_street.addExtraEdgeTo(closest_stop);
                }
            }
            _log.debug("returning split street");
            return closest_street;
        }
    }

    @SuppressWarnings("unchecked")
    public Collection<Vertex> getVerticesForEnvelope(Envelope envelope) {
        return intersectionTree.query(envelope);
    }

    public Collection<StreetEdge> getClosestEdges(Coordinate coordinate, TraverseOptions options) {
        return getClosestEdges(coordinate, options, null);
    }

    @SuppressWarnings("unchecked")
    public Collection<StreetEdge> getClosestEdges(Coordinate coordinate, TraverseOptions options, List<DirectEdge> extraEdges) {
        ArrayList<StreetEdge> extraStreets = new ArrayList<StreetEdge> ();
        if (extraEdges != null) {
            for (DirectEdge e : extraEdges) {
                if (e instanceof StreetEdge) {
                    extraStreets.add((StreetEdge) e);
                }
            }
        }
        Envelope envelope = new Envelope(coordinate);
        int i = 0;
        double envelopeGrowthRate = 0.0002;
        GeometryFactory factory = new GeometryFactory();
        Point p = factory.createPoint(coordinate);
        double bestDistance = Double.MAX_VALUE;

        TraverseOptions walkingOptions = null;
        if (options != null) {
            walkingOptions = options.getWalkingOptions();
        }
        while (bestDistance > MAX_DISTANCE_FROM_STREET && i < 10) {
            ++i;
            envelope.expandBy(envelopeGrowthRate);
            envelopeGrowthRate *= 2;

            /*
             * It is presumed, that edges which are roughly the same distance from the examined
             * coordinate in the same direction are parallel (coincident) edges.
             * 
             * Parallel edges are needed to account for (oneway) streets with varying permissions,
             * as well as the edge-based nature of the graph. i.e. using a C point on a oneway
             * street a cyclist may go in one direction only, while a pedestrian should be able to
             * go in any direction.
             */

            bestDistance = Double.MAX_VALUE;
            StreetEdge bestEdge = null;
            List<StreetEdge> nearby = edgeTree.query(envelope);
            if (extraEdges != null && nearby != null) {
                nearby = new JoinedList<StreetEdge>(nearby, extraStreets);
            }
            if (nearby != null) {
                for (StreetEdge e : nearby) {
                    if (e == null || e instanceof OutEdge)
                        continue;
                    Geometry g = e.getGeometry();
                    if (g != null) {
                        if (options != null) {
                            if (!(e.canTraverse(options) || e.canTraverse(walkingOptions))) {
                                continue;
                            }
                        }
                        double distance = g.distance(p);
                        if (distance > envelope.getWidth() / 2) {
                            // Even if an edge is outside the query envelope, bounding boxes can
                            // still intersect. In this case, distance to the edge is greater
                            // than the query envelope size.
                            continue;
                        }
                        if (distance < bestDistance) {
                            bestDistance = distance;
                            bestEdge = e;
                        }
                    }
                }

                // find coincidence edges
                if (bestDistance <= MAX_DISTANCE_FROM_STREET) {
                    LocationIndexedLine lil = new LocationIndexedLine(bestEdge.getGeometry());
                    LinearLocation location = lil.project(coordinate);
                    Coordinate nearestPointOnEdge = lil.extractPoint(location);
                    double xd = nearestPointOnEdge.x - coordinate.x;
                    double yd = nearestPointOnEdge.y - coordinate.y;
                    double edgeDirection = Math.atan2(yd, xd);

                    /**
                     * If the edgeDirection is NaN, it means the edge has no length and therefore no
                     * direction, so we just return it directly instead of looking for parallel
                     * edges
                     */
                    if (Double.isNaN(edgeDirection))
                        return Arrays.asList(bestEdge);

                    List<StreetEdge> parallel = new ArrayList<StreetEdge>();
                    for (StreetEdge e : nearby) {
                        /* only include edges that this user can actually use */
                        if (e == null || e instanceof OutEdge) {
                            continue;
                        }
                        if (options != null) {
                            if (!(e.canTraverse(options) || e.canTraverse(walkingOptions))) {
                                continue;
                            }
                        }
                        Geometry eg = e.getGeometry();
                        if (eg != null) {
                            double distance = eg.distance(p);

                            if (distance <= bestDistance + DISTANCE_ERROR) {

                                lil = new LocationIndexedLine(eg);
                                location = lil.project(coordinate);
                                nearestPointOnEdge = lil.extractPoint(location);

                                if (distance > bestDistance) {
                                    /*
                                     * ignore edges caught end-on unless they're the only choice
                                     */
                                    Coordinate[] coordinates = eg.getCoordinates();
                                    if (nearestPointOnEdge.equals(coordinates[0])
                                            || nearestPointOnEdge
                                                    .equals(coordinates[coordinates.length - 1])) {
                                        continue;
                                    }
                                }

                                /* compute direction from coordinate to edge */
                                xd = nearestPointOnEdge.x - coordinate.x;
                                yd = nearestPointOnEdge.y - coordinate.y;
                                double direction = Math.atan2(yd, xd);

                                if (Math.abs(direction - edgeDirection) < DIRECTION_ERROR) {
                                    parallel.add(e);
                                }
                            }
                        }
                    }
                    return parallel;
                }
            }
        }
        return null;
    }

    @SuppressWarnings("unchecked")
<<<<<<< HEAD
    public List<StreetVertex> getIntersectionAt(Coordinate coordinate) {
        Envelope envelope = new Envelope(coordinate);
        envelope.expandBy(DISTANCE_ERROR * 2);
        List<StreetVertex> nearby = intersectionTree.query(envelope);
        List<StreetVertex> atIntersection = new ArrayList<StreetVertex>(nearby.size());
        for (StreetVertex v : nearby) {
            if (coordinate.distance(v.getCoordinate()) < DISTANCE_ERROR) {
=======
    public List<Vertex> getIntersectionAt(Coordinate coordinate, double distanceError) {
        Envelope envelope = new Envelope(coordinate);
        envelope.expandBy(distanceError * 2);
        List<Vertex> nearby = intersectionTree.query(envelope);
        List<Vertex> atIntersection = new ArrayList<Vertex>(nearby.size());
        for (Vertex v : nearby) {
            if (coordinate.distance(v.getCoordinate()) < distanceError) {
>>>>>>> 766441ad
                atIntersection.add(v);
            }
        }
        if (atIntersection.isEmpty()) {
            return null;
        }
        return atIntersection;
    }

}<|MERGE_RESOLUTION|>--- conflicted
+++ resolved
@@ -22,14 +22,7 @@
 import java.util.List;
 import java.util.Set;
 
-<<<<<<< HEAD
-=======
 import org.opentripplanner.common.IterableLibrary;
-import org.opentripplanner.routing.core.DirectEdge;
-import org.opentripplanner.routing.core.Edge;
-import org.opentripplanner.routing.core.Graph;
-import org.opentripplanner.routing.core.TransitStop;
->>>>>>> 766441ad
 import org.opentripplanner.routing.core.TraverseOptions;
 import org.opentripplanner.routing.edgetype.DirectEdge;
 import org.opentripplanner.routing.edgetype.FreeEdge;
@@ -190,11 +183,7 @@
         _log.debug("Looking for/making a vertex near {}", coordinate);
 
         // first, check for intersections very close by
-<<<<<<< HEAD
         List<StreetVertex> vertices = getIntersectionAt(coordinate);
-=======
-        List<Vertex> vertices = getIntersectionAt(coordinate, MAX_CORNER_DISTANCE);
->>>>>>> 766441ad
         if (vertices != null && !vertices.isEmpty()) {
             // coordinate is at a street corner or endpoint
             if (name == null) {
@@ -202,7 +191,7 @@
                 // TODO: internationalize
                 Set<String> uniqueNameSet = new HashSet<String>();
                 // filter to avoid using OSM node ids for dead ends 
-                for (Vertex v : IterableLibrary.filter(vertices, StreetVertex.class))
+                for (StreetVertex v : IterableLibrary.filter(vertices, StreetVertex.class))
                     uniqueNameSet.add(v.getName());
                 List<String> uniqueNames = new ArrayList<String>(uniqueNameSet);
                 if (uniqueNames.size() > 1)
@@ -430,7 +419,6 @@
     }
 
     @SuppressWarnings("unchecked")
-<<<<<<< HEAD
     public List<StreetVertex> getIntersectionAt(Coordinate coordinate) {
         Envelope envelope = new Envelope(coordinate);
         envelope.expandBy(DISTANCE_ERROR * 2);
@@ -438,15 +426,6 @@
         List<StreetVertex> atIntersection = new ArrayList<StreetVertex>(nearby.size());
         for (StreetVertex v : nearby) {
             if (coordinate.distance(v.getCoordinate()) < DISTANCE_ERROR) {
-=======
-    public List<Vertex> getIntersectionAt(Coordinate coordinate, double distanceError) {
-        Envelope envelope = new Envelope(coordinate);
-        envelope.expandBy(distanceError * 2);
-        List<Vertex> nearby = intersectionTree.query(envelope);
-        List<Vertex> atIntersection = new ArrayList<Vertex>(nearby.size());
-        for (Vertex v : nearby) {
-            if (coordinate.distance(v.getCoordinate()) < distanceError) {
->>>>>>> 766441ad
                 atIntersection.add(v);
             }
         }
