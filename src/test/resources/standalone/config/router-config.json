--- conflicted
+++ resolved
@@ -64,10 +64,7 @@
       "agencies": ["HSL:123"],
       "routes": ["HSL:456"]
     },
-<<<<<<< HEAD
-=======
     "unpreferredCost": "600 + 2.0 x",
->>>>>>> b2dcf7a2
     "transferOptimization": {
       "optimizeTransferWaitTime": true,
       "minSafeWaitTimeFactor": 5.0,
