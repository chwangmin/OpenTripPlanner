package org.opentripplanner.graph_builder.module.osm;

import static org.junit.jupiter.api.Assertions.assertEquals;
import static org.junit.jupiter.api.Assertions.assertFalse;
import static org.junit.jupiter.api.Assertions.assertNotNull;
import static org.junit.jupiter.api.Assertions.assertTrue;
import static org.opentripplanner.routing.api.request.StreetMode.CAR;
import static org.opentripplanner.routing.api.request.StreetMode.NOT_SET;

import java.time.Duration;
import java.time.Instant;
import java.time.ZoneId;
import java.util.List;
import org.junit.jupiter.api.BeforeAll;
import org.junit.jupiter.api.Disabled;
import org.junit.jupiter.api.Test;
import org.opentripplanner.TestOtpModel;
import org.opentripplanner.graph_builder.module.FakeGraph;
import org.opentripplanner.model.GenericLocation;
import org.opentripplanner.model.plan.Itinerary;
import org.opentripplanner.model.plan.Leg;
import org.opentripplanner.model.plan.Place;
import org.opentripplanner.model.plan.TripPlan;
import org.opentripplanner.routing.algorithm.mapping.GraphPathToItineraryMapper;
import org.opentripplanner.routing.algorithm.mapping.TripPlanMapper;
import org.opentripplanner.routing.api.request.RequestModes;
import org.opentripplanner.routing.api.request.RouteRequest;
import org.opentripplanner.routing.core.RoutingContext;
import org.opentripplanner.routing.core.TemporaryVerticesContainer;
import org.opentripplanner.routing.graph.Graph;
import org.opentripplanner.routing.impl.GraphPathFinder;
import org.opentripplanner.routing.spt.GraphPath;
import org.opentripplanner.transit.service.TransitModel;

/**
 * Tests for planning with intermediate places
 * TODO OTP2 - Test is too close to the implementation and will need to be reimplemented.
 */
@Disabled
public class TestIntermediatePlaces {

  /**
   * The spatial deviation that we allow in degrees
   */
  public static final double DELTA = 0.005;

  private static ZoneId timeZone;

  private static GraphPathFinder graphPathFinder;

  private static Graph graph;

  private static GraphPathToItineraryMapper graphPathToItineraryMapper;

  @BeforeAll
  public static void setUp() {
    try {
      TestOtpModel model = FakeGraph.buildGraphNoTransit();
      graph = model.graph();
      TransitModel transitModel = model.transitModel();
      FakeGraph.addPerpendicularRoutes(graph, transitModel);
      FakeGraph.link(graph, transitModel);
      model.index();
      TestIntermediatePlaces.graphPathFinder = new GraphPathFinder(null, Duration.ofSeconds(3));
      timeZone = transitModel.getTimeZone();

      graphPathToItineraryMapper =
        new GraphPathToItineraryMapper(
          timeZone,
          graph.streetNotesService,
          graph.ellipsoidToGeoidDifference
        );
    } catch (Exception e) {
      e.printStackTrace();
      assert false : "Could not add transit data: " + e.toString();
    }
  }

  @Test
  public void testWithoutIntermediatePlaces() {
    GenericLocation fromLocation = new GenericLocation(39.93080, -82.98522);
    GenericLocation toLocation = new GenericLocation(39.96383, -82.96291);
    GenericLocation[] intermediateLocations = {};

    handleRequest(
      fromLocation,
      toLocation,
      intermediateLocations,
<<<<<<< HEAD
      RequestModes.defaultRequestModes().copy().clearTransitModes().build(),
=======
      RequestModes.of().clearTransitModes().build(),
>>>>>>> 485e32b5
      false
    );
    handleRequest(
      fromLocation,
      toLocation,
      intermediateLocations,
<<<<<<< HEAD
      RequestModes.defaultRequestModes().copy().clearTransitModes().build(),
=======
      RequestModes.of().clearTransitModes().build(),
>>>>>>> 485e32b5
      true
    );
  }

  @Test
  @Disabled
  public void testOneIntermediatePlace() {
    GenericLocation fromLocation = new GenericLocation(39.93080, -82.98522);
    GenericLocation toLocation = new GenericLocation(39.96383, -82.96291);
    GenericLocation[] intermediateLocations = { new GenericLocation(39.92099, -82.95570) };

    handleRequest(
      fromLocation,
      toLocation,
      intermediateLocations,
<<<<<<< HEAD
      RequestModes.defaultRequestModes().copy().clearTransitModes().build(),
=======
      RequestModes.of().clearTransitModes().build(),
>>>>>>> 485e32b5
      false
    );
    handleRequest(
      fromLocation,
      toLocation,
      intermediateLocations,
<<<<<<< HEAD
      RequestModes.defaultRequestModes().copy().clearTransitModes().build(),
=======
      RequestModes.of().clearTransitModes().build(),
>>>>>>> 485e32b5
      true
    );
  }

  @Test
  @Disabled
  public void testTwoIntermediatePlaces() {
    GenericLocation fromLocation = new GenericLocation(39.93080, -82.98522);
    GenericLocation toLocation = new GenericLocation(39.96383, -82.96291);
    GenericLocation[] intermediateLocations = new GenericLocation[2];
    intermediateLocations[0] = new GenericLocation(39.92099, -82.95570);
    intermediateLocations[1] = new GenericLocation(39.96146, -82.99552);

    handleRequest(
      fromLocation,
      toLocation,
      intermediateLocations,
<<<<<<< HEAD
      RequestModes.defaultRequestModes().copy().withDirectMode(CAR).clearTransitModes().build(),
=======
      RequestModes.of().withDirectMode(CAR).clearTransitModes().build(),
>>>>>>> 485e32b5
      false
    );
    handleRequest(
      fromLocation,
      toLocation,
      intermediateLocations,
<<<<<<< HEAD
      RequestModes.defaultRequestModes().copy().withDirectMode(CAR).clearTransitModes().build(),
=======
      RequestModes.of().withDirectMode(CAR).clearTransitModes().build(),
>>>>>>> 485e32b5
      true
    );
  }

  @Test
  public void testTransitWithoutIntermediatePlaces() {
    GenericLocation fromLocation = new GenericLocation(39.9308, -83.0118);
    GenericLocation toLocation = new GenericLocation(39.9998, -83.0198);
    GenericLocation[] intermediateLocations = {};

    handleRequest(
      fromLocation,
      toLocation,
      intermediateLocations,
      RequestModes.defaultRequestModes(),
      false
    );
    handleRequest(
      fromLocation,
      toLocation,
      intermediateLocations,
      RequestModes.defaultRequestModes(),
      true
    );
  }

  @Test
  public void testThreeBusStopPlaces() {
    GenericLocation fromLocation = new GenericLocation(39.9058, -83.1341);
    GenericLocation toLocation = new GenericLocation(39.9058, -82.8841);
    GenericLocation[] intermediateLocations = { new GenericLocation(39.9058, -82.9841) };

    handleRequest(
      fromLocation,
      toLocation,
      intermediateLocations,
<<<<<<< HEAD
      RequestModes.defaultRequestModes().copy().withDirectMode(NOT_SET).build(),
=======
      RequestModes.of().withDirectMode(NOT_SET).build(),
>>>>>>> 485e32b5
      false
    );
    handleRequest(
      fromLocation,
      toLocation,
      intermediateLocations,
<<<<<<< HEAD
      RequestModes.defaultRequestModes().copy().withDirectMode(NOT_SET).build(),
=======
      RequestModes.of().withDirectMode(NOT_SET).build(),
>>>>>>> 485e32b5
      true
    );
  }

  @Test
  public void testTransitOneIntermediatePlace() {
    GenericLocation fromLocation = new GenericLocation(39.9108, -83.0118);
    GenericLocation toLocation = new GenericLocation(39.9698, -83.0198);
    GenericLocation[] intermediateLocations = { new GenericLocation(39.9948, -83.0148) };

    handleRequest(
      fromLocation,
      toLocation,
      intermediateLocations,
      RequestModes.defaultRequestModes(),
      false
    );
    handleRequest(
      fromLocation,
      toLocation,
      intermediateLocations,
      RequestModes.defaultRequestModes(),
      true
    );
  }

  @Test
  public void testTransitTwoIntermediatePlaces() {
    GenericLocation fromLocation = new GenericLocation(39.9908, -83.0118);
    GenericLocation toLocation = new GenericLocation(39.9998, -83.0198);
    GenericLocation[] intermediateLocations = new GenericLocation[2];
    intermediateLocations[0] = new GenericLocation(40.0000, -82.900);
    intermediateLocations[1] = new GenericLocation(39.9100, -83.100);

    handleRequest(
      fromLocation,
      toLocation,
      intermediateLocations,
      RequestModes.defaultRequestModes(),
      false
    );
    handleRequest(
      fromLocation,
      toLocation,
      intermediateLocations,
      RequestModes.defaultRequestModes(),
      true
    );
  }

  private void handleRequest(
    GenericLocation from,
    GenericLocation to,
    GenericLocation[] via,
    RequestModes modes,
    boolean arriveBy
  ) {
    RouteRequest request = new RouteRequest();
<<<<<<< HEAD
    request.journey().setModes(modes);
=======
    request.modes = modes;
>>>>>>> 485e32b5
    request.setDateTime("2016-04-20", "13:00", timeZone);
    request.setArriveBy(arriveBy);
    request.setFrom(from);
    request.setTo(to);
    for (GenericLocation intermediateLocation : via) {
      // TODO VIA - Replace with a RouteViaRequest
      //options.addIntermediatePlace(intermediateLocation);
    }
    try (var temporaryVertices = new TemporaryVerticesContainer(graph, request)) {
      var routingContext = new RoutingContext(request, graph, temporaryVertices);
      List<GraphPath> paths = graphPathFinder.graphPathFinderEntryPoint(routingContext);

      assertNotNull(paths);
      assertFalse(paths.isEmpty());
      List<Itinerary> itineraries = graphPathToItineraryMapper.mapItineraries(paths);
      TripPlan plan = TripPlanMapper.mapTripPlan(request, itineraries);
      assertLocationIsVeryCloseToPlace(from, plan.from);
      assertLocationIsVeryCloseToPlace(to, plan.to);
      assertTrue(1 <= plan.itineraries.size());
      for (Itinerary itinerary : plan.itineraries) {
        validateIntermediatePlacesVisited(itinerary, via);
        assertTrue(via.length < itinerary.getLegs().size());
        validateLegsTemporally(request, itinerary);
        validateLegsSpatially(plan, itinerary);
        if (!modes.transitModes.isEmpty()) {
          assertTrue(itinerary.getTransitDuration().toSeconds() > 0);
        }
      }
    }
  }

  // Check that every via location is visited in the right order
  private void validateIntermediatePlacesVisited(Itinerary itinerary, GenericLocation[] via) {
    int legIndex = 0;

    for (GenericLocation location : via) {
      Leg leg;
      do {
        assertTrue(
          legIndex < itinerary.getLegs().size(),
          "Intermediate location was not an endpoint of any leg"
        );
        leg = itinerary.getLegs().get(legIndex);
        legIndex++;
      } while (
        Math.abs(leg.getTo().coordinate.latitude() - location.lat) > DELTA ||
        Math.abs(leg.getTo().coordinate.longitude() - location.lng) > DELTA
      );
    }
  }

  // Check that the end point of a leg is also the start point of the next leg
  private void validateLegsSpatially(TripPlan plan, Itinerary itinerary) {
    Place place = plan.from;
    for (Leg leg : itinerary.getLegs()) {
      assertEquals(place.coordinate, leg.getFrom().coordinate);
      place = leg.getTo();
    }
    assertEquals(place.coordinate, plan.to.coordinate);
  }

  // Check that the start time and end time of each leg are consistent
  private void validateLegsTemporally(RouteRequest request, Itinerary itinerary) {
    Instant departTime;
    Instant arriveTime;
    if (request.arriveBy()) {
      departTime = itinerary.getLegs().get(0).getStartTime().toInstant();
      arriveTime = request.dateTime();
    } else {
      departTime = request.dateTime();
      arriveTime = itinerary.getLegs().get(itinerary.getLegs().size() - 1).getEndTime().toInstant();
    }
    long sumOfDuration = 0;
    for (Leg leg : itinerary.getLegs()) {
      assertFalse(departTime.isAfter(leg.getStartTime().toInstant()));
      assertFalse(leg.getStartTime().isAfter(leg.getEndTime()));

      departTime = leg.getEndTime().toInstant();
      sumOfDuration += leg.getDuration().toSeconds();
    }
    sumOfDuration += itinerary.getWaitingDuration().toSeconds();

    assertFalse(departTime.isAfter(arriveTime));

    // Check the total duration of the legs,
    int accuracy = itinerary.getLegs().size(); // allow 1 second per leg for rounding errors
    assertEquals(sumOfDuration, itinerary.getDuration().toSeconds(), accuracy);
  }

  private void assertLocationIsVeryCloseToPlace(GenericLocation location, Place place) {
    assertEquals(location.lat, place.coordinate.latitude(), DELTA);
    assertEquals(location.lng, place.coordinate.longitude(), DELTA);
  }
}<|MERGE_RESOLUTION|>--- conflicted
+++ resolved
@@ -86,22 +86,14 @@
       fromLocation,
       toLocation,
       intermediateLocations,
-<<<<<<< HEAD
-      RequestModes.defaultRequestModes().copy().clearTransitModes().build(),
-=======
       RequestModes.of().clearTransitModes().build(),
->>>>>>> 485e32b5
-      false
-    );
-    handleRequest(
-      fromLocation,
-      toLocation,
-      intermediateLocations,
-<<<<<<< HEAD
-      RequestModes.defaultRequestModes().copy().clearTransitModes().build(),
-=======
+      false
+    );
+    handleRequest(
+      fromLocation,
+      toLocation,
+      intermediateLocations,
       RequestModes.of().clearTransitModes().build(),
->>>>>>> 485e32b5
       true
     );
   }
@@ -117,22 +109,14 @@
       fromLocation,
       toLocation,
       intermediateLocations,
-<<<<<<< HEAD
-      RequestModes.defaultRequestModes().copy().clearTransitModes().build(),
-=======
       RequestModes.of().clearTransitModes().build(),
->>>>>>> 485e32b5
-      false
-    );
-    handleRequest(
-      fromLocation,
-      toLocation,
-      intermediateLocations,
-<<<<<<< HEAD
-      RequestModes.defaultRequestModes().copy().clearTransitModes().build(),
-=======
+      false
+    );
+    handleRequest(
+      fromLocation,
+      toLocation,
+      intermediateLocations,
       RequestModes.of().clearTransitModes().build(),
->>>>>>> 485e32b5
       true
     );
   }
@@ -150,22 +134,14 @@
       fromLocation,
       toLocation,
       intermediateLocations,
-<<<<<<< HEAD
-      RequestModes.defaultRequestModes().copy().withDirectMode(CAR).clearTransitModes().build(),
-=======
       RequestModes.of().withDirectMode(CAR).clearTransitModes().build(),
->>>>>>> 485e32b5
-      false
-    );
-    handleRequest(
-      fromLocation,
-      toLocation,
-      intermediateLocations,
-<<<<<<< HEAD
-      RequestModes.defaultRequestModes().copy().withDirectMode(CAR).clearTransitModes().build(),
-=======
+      false
+    );
+    handleRequest(
+      fromLocation,
+      toLocation,
+      intermediateLocations,
       RequestModes.of().withDirectMode(CAR).clearTransitModes().build(),
->>>>>>> 485e32b5
       true
     );
   }
@@ -202,22 +178,14 @@
       fromLocation,
       toLocation,
       intermediateLocations,
-<<<<<<< HEAD
-      RequestModes.defaultRequestModes().copy().withDirectMode(NOT_SET).build(),
-=======
       RequestModes.of().withDirectMode(NOT_SET).build(),
->>>>>>> 485e32b5
-      false
-    );
-    handleRequest(
-      fromLocation,
-      toLocation,
-      intermediateLocations,
-<<<<<<< HEAD
-      RequestModes.defaultRequestModes().copy().withDirectMode(NOT_SET).build(),
-=======
+      false
+    );
+    handleRequest(
+      fromLocation,
+      toLocation,
+      intermediateLocations,
       RequestModes.of().withDirectMode(NOT_SET).build(),
->>>>>>> 485e32b5
       true
     );
   }
@@ -276,11 +244,7 @@
     boolean arriveBy
   ) {
     RouteRequest request = new RouteRequest();
-<<<<<<< HEAD
     request.journey().setModes(modes);
-=======
-    request.modes = modes;
->>>>>>> 485e32b5
     request.setDateTime("2016-04-20", "13:00", timeZone);
     request.setArriveBy(arriveBy);
     request.setFrom(from);
