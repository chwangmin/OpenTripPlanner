--- conflicted
+++ resolved
@@ -19,7 +19,6 @@
 import org.opentripplanner.graph_builder.module.ned.ElevationModule;
 import org.opentripplanner.graph_builder.module.ned.GeotiffGridCoverageFactoryImpl;
 import org.opentripplanner.graph_builder.module.osm.OpenStreetMapModule;
-import org.opentripplanner.graph_builder.module.osm.tagmapping.DefaultMapper;
 import org.opentripplanner.gtfs.graphbuilder.GtfsBundle;
 import org.opentripplanner.gtfs.graphbuilder.GtfsModule;
 import org.opentripplanner.model.calendar.ServiceDateInterval;
@@ -137,12 +136,7 @@
           Set.of(),
           // Need to use a mutable set here, since it is used
           graph,
-<<<<<<< HEAD
-          noopIssueStore(),
-=======
           DataImportIssueStore.NOOP,
-          new DefaultMapper(),
->>>>>>> 092fda8d
           false
         );
         osmModule.staticBikeParkAndRide = true;
@@ -191,12 +185,7 @@
         List.of(osmProvider),
         Set.of(),
         graph,
-<<<<<<< HEAD
-        noopIssueStore(),
-=======
         DataImportIssueStore.NOOP,
-        new DefaultMapper(),
->>>>>>> 092fda8d
         false
       );
       osmModule.buildGraph();
@@ -254,12 +243,7 @@
           List.of(osmProvider),
           Set.of(),
           graph,
-<<<<<<< HEAD
-          noopIssueStore(),
-=======
           DataImportIssueStore.NOOP,
-          new DefaultMapper(),
->>>>>>> 092fda8d
           false
         );
         osmModule.buildGraph();
