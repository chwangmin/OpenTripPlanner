--- conflicted
+++ resolved
@@ -87,18 +87,10 @@
 
     assertEquals(slope, edge.getMaxSlope(), 0.0001);
 
-<<<<<<< HEAD
-    var req = new RouteRequest();
-    req.setWheelchair(true);
-    req.withPreferences(pref ->
-      pref.withWheelchair(
-=======
-    var req = AStarRequest.of();
-    req.withWheelchair(true);
-    req
-      .preferences()
-      .setWheelchair(
->>>>>>> 5dcb1a5e
+    var req = AStarRequest.of();
+    req.withWheelchair(true);
+    req.withPreferences(preferences ->
+      preferences.withWheelchair(
         new WheelchairPreferences(
           ofOnlyAccessible(),
           ofOnlyAccessible(),
@@ -108,14 +100,9 @@
           reluctance,
           10
         )
-<<<<<<< HEAD
       )
     );
-    State result = traverse(edge, req);
-=======
-      );
     State result = traverse(edge, req.build());
->>>>>>> 5dcb1a5e
     assertNotNull(result);
     assertEquals(expectedCost, (long) result.weight);
   }
@@ -135,18 +122,10 @@
     var edge = new StreetEdge(V1, V2, null, "stairs", length, StreetTraversalPermission.ALL, false);
     edge.setStairs(true);
 
-<<<<<<< HEAD
-    var req = new RouteRequest();
-    req.setWheelchair(true);
-    req.withPreferences(pref ->
-      pref.withWheelchair(
-=======
-    var req = AStarRequest.of();
-    req.withWheelchair(true);
-    req
-      .preferences()
-      .setWheelchair(
->>>>>>> 5dcb1a5e
+    var req = AStarRequest.of();
+    req.withWheelchair(true);
+    req.withPreferences(preferences ->
+      preferences.withWheelchair(
         new WheelchairPreferences(
           ofOnlyAccessible(),
           ofOnlyAccessible(),
@@ -184,18 +163,10 @@
     var edge = new StreetEdge(V1, V2, null, "stairs", length, StreetTraversalPermission.ALL, false);
     edge.setWheelchairAccessible(false);
 
-<<<<<<< HEAD
-    var req = new RouteRequest();
-    req.setWheelchair(true);
-    req.withPreferences(pref ->
-      pref.withWheelchair(
-=======
-    var req = AStarRequest.of();
-    req.withWheelchair(true);
-    req
-      .preferences()
-      .setWheelchair(
->>>>>>> 5dcb1a5e
+    var req = AStarRequest.of();
+    req.withWheelchair(true);
+    req.withPreferences(preferences ->
+      preferences.withWheelchair(
         new WheelchairPreferences(
           ofOnlyAccessible(),
           ofOnlyAccessible(),
@@ -232,15 +203,9 @@
     double length = 10;
     var edge = new StreetEdge(V1, V2, null, "stairs", length, StreetTraversalPermission.ALL, false);
 
-<<<<<<< HEAD
-    var req = new RouteRequest();
-    req.withPreferences(pref -> pref.withWalk(w -> w.withReluctance(walkReluctance)));
-    req.setWheelchair(true);
-=======
-    var req = AStarRequest.of();
-    req.preferences().withWalk(w -> w.setReluctance(walkReluctance));
-    req.withWheelchair(true);
->>>>>>> 5dcb1a5e
+    var req = AStarRequest.of();
+    req.withPreferences(p -> p.withWalk(w -> w.withReluctance(walkReluctance)));
+    req.withWheelchair(true);
 
     var result = traverse(edge, req.build());
     assertEquals(expectedCost, (long) result.weight);
