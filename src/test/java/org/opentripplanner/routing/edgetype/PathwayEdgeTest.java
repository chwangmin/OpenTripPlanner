package org.opentripplanner.routing.edgetype;

import static org.junit.jupiter.api.Assertions.assertEquals;
import static org.junit.jupiter.api.Assertions.assertNotNull;
import static org.junit.jupiter.api.Assertions.assertTrue;
import static org.opentripplanner.routing.api.request.preference.AccessibilityPreferences.ofOnlyAccessible;

import java.util.stream.Stream;
import org.junit.jupiter.api.Test;
import org.junit.jupiter.params.ParameterizedTest;
import org.junit.jupiter.params.provider.Arguments;
import org.opentripplanner.routing.api.request.StreetMode;
import org.opentripplanner.routing.api.request.preference.WheelchairPreferences;
import org.opentripplanner.routing.core.AStarRequest;
import org.opentripplanner.routing.core.State;
import org.opentripplanner.routing.graph.Graph;
import org.opentripplanner.routing.graph.Vertex;
import org.opentripplanner.routing.vertextype.SimpleVertex;
import org.opentripplanner.test.support.VariableSource;
import org.opentripplanner.transit.model.basic.NonLocalizedString;
import org.opentripplanner.transit.model.site.PathwayMode;

class PathwayEdgeTest {

  Graph graph = new Graph();
  Vertex from = new SimpleVertex(graph, "A", 10, 10);
  Vertex to = new SimpleVertex(graph, "B", 10.001, 10.001);

  @Test
  void zeroLength() {
    // if elevators have a traversal time and distance of 0 we cannot interpolate the distance
    // from the vertices as they most likely have identical coordinates
    var edge = new PathwayEdge(
      from,
      to,
      null,
      new NonLocalizedString("pathway"),
      0,
      0,
      0,
      0,
      true,
      PathwayMode.ELEVATOR
    );

    assertThatEdgeIsTraversable(edge);
  }

  @Test
  void zeroLengthWithSteps() {
    var edge = new PathwayEdge(
      from,
      to,
      null,
      new NonLocalizedString("pathway"),
      0,
      0,
      2,
      0,
      true,
      PathwayMode.STAIRS
    );

    assertThatEdgeIsTraversable(edge);
  }

  @Test
  void traversalTime() {
    var edge = new PathwayEdge(
      from,
      to,
      null,
      new NonLocalizedString("pathway"),
      60,
      0,
      0,
      0,
      true,
      PathwayMode.ESCALATOR
    );

    var state = assertThatEdgeIsTraversable(edge);
    assertEquals(60, state.getElapsedTimeSeconds());
    assertEquals(120, state.getWeight());
  }

  @Test
  void traversalTimeOverridesLength() {
    var edge = new PathwayEdge(
      from,
      to,
      null,
      new NonLocalizedString("pathway"),
      60,
      1000,
      0,
      0,
      true,
      PathwayMode.MOVING_SIDEWALK
    );

    assertEquals(1000, edge.getDistanceMeters());

    var state = assertThatEdgeIsTraversable(edge);
    assertEquals(60, state.getElapsedTimeSeconds());
    assertEquals(120, state.getWeight());
  }

  @Test
  void distance() {
    var edge = new PathwayEdge(
      from,
      to,
      null,
      new NonLocalizedString("pathway"),
      0,
      100,
      0,
      0,
      true,
      PathwayMode.WALKWAY
    );

    var state = assertThatEdgeIsTraversable(edge);
    assertEquals(133, state.getElapsedTimeSeconds());
    assertEquals(266, state.getWeight());
  }

  @Test
  void wheelchair() {
    var edge = new PathwayEdge(
      from,
      to,
      null,
      new NonLocalizedString("pathway"),
      0,
      100,
      0,
      0,
      false,
      PathwayMode.WALKWAY
    );

    var state = assertThatEdgeIsTraversable(edge, true);
    assertEquals(133, state.getElapsedTimeSeconds());
    assertEquals(6650.0, state.getWeight());
  }

  static Stream<Arguments> slopeCases = Stream.of(
    // no extra cost
    Arguments.of(0.07, 120),
    // no extra cost
    Arguments.of(0.08, 120),
    // 1 % above max
    Arguments.of(0.09, 239),
    // 1.1 % above the max slope, tiny extra cost
    Arguments.of(0.091, 251),
    // 1.15 % above the max slope, will incur larger cost
    Arguments.of(0.0915, 257),
    // 3 % above max slope, will incur very large cost
    Arguments.of(0.11, 480)
  );

  /**
   * This makes sure that when you exceed the max slope in a wheelchair there isn't a hard cut-off
   * but rather the cost increases proportional to how much you go over the maximum.
   * <p>
   * In other words: 0.1 % over the limit only has a small cost but 2% over increases it
   * dramatically to the point where it's only used as a last resort.
   */
  @ParameterizedTest(name = "slope of {0} should lead to traversal costs of {1}")
  @VariableSource("slopeCases")
  public void shouldScaleCostWithMaxSlope(double slope, long expectedCost) {
    var edge = new PathwayEdge(
      from,
      to,
      null,
      new NonLocalizedString("pathway"),
      60,
      100,
      0,
      slope,
      true,
      PathwayMode.WALKWAY
    );

    var state = assertThatEdgeIsTraversable(edge, true);
    assertEquals(60, state.getElapsedTimeSeconds());
    assertEquals(expectedCost, (int) state.getWeight());
  }

  private State assertThatEdgeIsTraversable(PathwayEdge edge) {
    return assertThatEdgeIsTraversable(edge, false);
  }

  private State assertThatEdgeIsTraversable(PathwayEdge edge, boolean wheelchair) {
<<<<<<< HEAD
    var req = new RouteRequest();
    req.setWheelchair(wheelchair);
    req.withPreferences(pref ->
      pref.withWheelchair(
=======
    var req = AStarRequest.of().withWheelchair(wheelchair).withMode(StreetMode.WALK);

    req
      .preferences()
      .setWheelchair(
>>>>>>> 5dcb1a5e
        new WheelchairPreferences(
          ofOnlyAccessible(),
          ofOnlyAccessible(),
          ofOnlyAccessible(),
          25,
          0.08,
          1,
          25
        )
<<<<<<< HEAD
      )
    );
    var state = new State(from, req, StreetMode.WALK);
=======
      );
>>>>>>> 5dcb1a5e

    var afterTraversal = edge.traverse(new State(from, req.build()));
    assertNotNull(afterTraversal);

    assertTrue(afterTraversal.getWeight() > 0);
    return afterTraversal;
  }
}<|MERGE_RESOLUTION|>--- conflicted
+++ resolved
@@ -194,18 +194,10 @@
   }
 
   private State assertThatEdgeIsTraversable(PathwayEdge edge, boolean wheelchair) {
-<<<<<<< HEAD
-    var req = new RouteRequest();
-    req.setWheelchair(wheelchair);
-    req.withPreferences(pref ->
-      pref.withWheelchair(
-=======
     var req = AStarRequest.of().withWheelchair(wheelchair).withMode(StreetMode.WALK);
 
-    req
-      .preferences()
-      .setWheelchair(
->>>>>>> 5dcb1a5e
+    req.withPreferences(preferences ->
+      preferences.withWheelchair(
         new WheelchairPreferences(
           ofOnlyAccessible(),
           ofOnlyAccessible(),
@@ -215,13 +207,8 @@
           1,
           25
         )
-<<<<<<< HEAD
       )
     );
-    var state = new State(from, req, StreetMode.WALK);
-=======
-      );
->>>>>>> 5dcb1a5e
 
     var afterTraversal = edge.traverse(new State(from, req.build()));
     assertNotNull(afterTraversal);
