--- conflicted
+++ resolved
@@ -175,7 +175,6 @@
   }
 
   @Test
-<<<<<<< HEAD
   public void notMatchFrequencyTripsWithDifferentStartTime() {
     GroupByTripIdAndDistance g_11_00 = new GroupByTripIdAndDistance(
       newItinerary(A).frequencyBus(11, T11_00, T11_05, B).build(),
@@ -193,9 +192,7 @@
     assertFalse(g_11_10.match(g_11_00));
   }
 
-  @Test(expected = IllegalArgumentException.class)
-=======
->>>>>>> ff5ba603
+  @Test
   public void illegalRangeForPUpperBound() {
     assertThrows(
       IllegalArgumentException.class,
