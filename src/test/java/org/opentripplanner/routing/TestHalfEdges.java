package org.opentripplanner.routing;

import static com.google.common.collect.Iterables.filter;
import static org.junit.Assert.assertEquals;
import static org.junit.Assert.assertNotNull;
import static org.junit.Assert.assertNotSame;
import static org.junit.Assert.assertTrue;

import java.time.Instant;
import java.util.Collection;
import java.util.HashMap;
import java.util.HashSet;
import java.util.Set;
import org.junit.Before;
import org.junit.Rule;
import org.junit.Test;
import org.junit.rules.ExpectedException;
import org.locationtech.jts.geom.Coordinate;
import org.locationtech.jts.geom.GeometryFactory;
import org.locationtech.jts.geom.LineString;
import org.locationtech.jts.linearref.LinearLocation;
import org.opentripplanner.common.geometry.GeometryUtils;
import org.opentripplanner.graph_builder.linking.DisposableEdgeCollection;
import org.opentripplanner.graph_builder.linking.SameEdgeAdjuster;
import org.opentripplanner.graph_builder.module.StreetLinkerModule;
import org.opentripplanner.model.GenericLocation;
import org.opentripplanner.model.Stop;
import org.opentripplanner.model.StreetNote;
import org.opentripplanner.model.TransitMode;
import org.opentripplanner.routing.algorithm.astar.AStarBuilder;
import org.opentripplanner.routing.api.request.RoutingRequest;
import org.opentripplanner.routing.core.RoutingContext;
import org.opentripplanner.routing.core.State;
import org.opentripplanner.routing.core.TemporaryVerticesContainer;
import org.opentripplanner.routing.core.TraverseMode;
import org.opentripplanner.routing.core.TraverseModeSet;
import org.opentripplanner.routing.edgetype.StreetEdge;
import org.opentripplanner.routing.edgetype.StreetTraversalPermission;
import org.opentripplanner.routing.graph.Edge;
import org.opentripplanner.routing.graph.Graph;
import org.opentripplanner.routing.graph.Vertex;
import org.opentripplanner.routing.impl.StreetVertexIndex;
import org.opentripplanner.routing.location.TemporaryStreetLocation;
import org.opentripplanner.routing.services.notes.StreetNotesService;
import org.opentripplanner.routing.spt.GraphPath;
import org.opentripplanner.routing.spt.ShortestPathTree;
import org.opentripplanner.routing.vertextype.IntersectionVertex;
import org.opentripplanner.routing.vertextype.TransitStopVertex;
import org.opentripplanner.util.NonLocalizedString;
import org.opentripplanner.util.TestUtils;

public class TestHalfEdges {

  @Rule
  public final ExpectedException exception = ExpectedException.none();

  Graph graph;
  private StreetEdge top, bottom, left, right, leftBack, rightBack;
  private IntersectionVertex br, tr, bl, tl;
  private TransitStopVertex station1;
  private TransitStopVertex station2;

  public LineString createGeometry(Vertex a, Vertex b) {
    GeometryFactory factory = new GeometryFactory();
    Coordinate[] cs = new Coordinate[2];
    cs[0] = a.getCoordinate();
    cs[1] = b.getCoordinate();
    return factory.createLineString(cs);
  }

  @Before
  public void setUp() {
    graph = new Graph();
    // a 0.1 degree x 0.1 degree square
    tl = new IntersectionVertex(graph, "tl", -74.01, 40.01);
    tr = new IntersectionVertex(graph, "tr", -74.0, 40.01);
    bl = new IntersectionVertex(graph, "bl", -74.01, 40.0);
    br = new IntersectionVertex(graph, "br", -74.00, 40.0);

    top =
      new StreetEdge(
        tl,
        tr,
        GeometryUtils.makeLineString(-74.01, 40.01, -74.0, 40.01),
        "top",
        1500,
        StreetTraversalPermission.ALL,
        false
      );
    bottom =
      new StreetEdge(
        br,
        bl,
        GeometryUtils.makeLineString(-74.01, 40.0, -74.0, 40.0),
        "bottom",
        1500,
        StreetTraversalPermission.ALL,
        false
      );
    left =
      new StreetEdge(
        bl,
        tl,
        GeometryUtils.makeLineString(-74.01, 40.0, -74.01, 40.01),
        "left",
        1500,
        StreetTraversalPermission.ALL,
        false
      );
    right =
      new StreetEdge(
        br,
        tr,
        GeometryUtils.makeLineString(-74.0, 40.0, -74.0, 40.01),
        "right",
        1500,
        StreetTraversalPermission.PEDESTRIAN,
        false
      );

    @SuppressWarnings("unused")
    StreetEdge topBack = new StreetEdge(
      tr,
      tl,
      (LineString) top.getGeometry().reverse(),
      "topBack",
      1500,
      StreetTraversalPermission.ALL,
      true
    );
    @SuppressWarnings("unused")
    StreetEdge bottomBack = new StreetEdge(
      br,
      bl,
      (LineString) bottom.getGeometry().reverse(),
      "bottomBack",
      1500,
      StreetTraversalPermission.ALL,
      true
    );
    leftBack =
      new StreetEdge(
        tl,
        bl,
        (LineString) left.getGeometry().reverse(),
        "leftBack",
        1500,
        StreetTraversalPermission.ALL,
        true
      );
    rightBack =
      new StreetEdge(
        tr,
        br,
        (LineString) right.getGeometry().reverse(),
        "rightBack",
        1500,
        StreetTraversalPermission.ALL,
        true
      );

    Stop s1 = Stop.stopForTest("fleem station", 40.0099999, -74.005);

    Stop s2 = Stop.stopForTest("morx station", 40.0099999, -74.002);

    station1 = new TransitStopVertex(graph, s1, null);
    station2 = new TransitStopVertex(graph, s2, null);
    station1.addMode(TransitMode.RAIL);
    station2.addMode(TransitMode.RAIL);

    //Linkers aren't run otherwise in testNetworkLinker
    graph.hasStreets = true;
    graph.hasTransit = true;
  }

  @Test
  public void testHalfEdges() {
    // the shortest half-edge from the start vertex takes you down, but the shortest total path
    // is up and over

    DisposableEdgeCollection tempEdges = new DisposableEdgeCollection(graph);

    int nVertices = graph.getVertices().size();
    int nEdges = graph.getEdges().size();

    RoutingRequest options = new RoutingRequest();

    HashSet<Edge> turns = new HashSet<>();
    turns.add(left);
    turns.add(leftBack);

    TemporaryStreetLocation start = StreetVertexIndex.createTemporaryStreetLocationForTest(
      "start",
      new NonLocalizedString("start"),
      filter(turns, StreetEdge.class),
      new LinearLocation(0, 0.4).getCoordinate(left.getGeometry()),
      false,
      tempEdges
    );

    HashSet<Edge> endTurns = new HashSet<>();
    endTurns.add(right);
    endTurns.add(rightBack);

    TemporaryStreetLocation end = StreetVertexIndex.createTemporaryStreetLocationForTest(
      "end",
      new NonLocalizedString("end"),
      filter(endTurns, StreetEdge.class),
      new LinearLocation(0, 0.8).getCoordinate(right.getGeometry()),
      true,
      tempEdges
    );

    assertTrue(start.getX() < end.getX());
    assertTrue(start.getY() < end.getY());

    Collection<Edge> edges = end.getIncoming();

    assertEquals(2, edges.size());

    long startTime = TestUtils.dateInSeconds("America/New_York", 2009, 11, 1, 12, 34, 25);
    options.setDateTime(Instant.ofEpochSecond(startTime));
    ShortestPathTree spt1 = AStarBuilder
      .oneToOne()
      .setContext(new RoutingContext(options, graph, br, end))
      .getShortestPathTree();

    GraphPath pathBr = spt1.getPath(end);
    assertNotNull("There must be a path from br to end", pathBr);

    ShortestPathTree spt2 = AStarBuilder
      .oneToOne()
      .setContext(new RoutingContext(options, graph, tr, end))
      .getShortestPathTree();

    GraphPath pathTr = spt2.getPath(end);
    assertNotNull("There must be a path from tr to end", pathTr);
    assertTrue(
      "path from bottom to end must be longer than path from top to end",
      pathBr.getWeight() > pathTr.getWeight()
    );

    ShortestPathTree spt = AStarBuilder
      .oneToOne()
      .setContext(new RoutingContext(options, graph, start, end))
      .getShortestPathTree();

    GraphPath path = spt.getPath(end);
    assertNotNull("There must be a path from start to end", path);

    // the bottom is not part of the shortest path
    for (State s : path.states) {
      assertNotSame(s.getVertex(), graph.getVertex("bottom"));
      assertNotSame(s.getVertex(), graph.getVertex("bottomBack"));
    }

    options.setArriveBy(true);
    spt =
      AStarBuilder
        .oneToOne()
        .setContext(new RoutingContext(options, graph, start, end))
        .getShortestPathTree();

    path = spt.getPath(start);
    assertNotNull("There must be a path from start to end (looking back)", path);

    // the bottom edge is not part of the shortest path
    for (State s : path.states) {
      assertNotSame(s.getVertex(), graph.getVertex("bottom"));
      assertNotSame(s.getVertex(), graph.getVertex("bottomBack"));
    }

    // Number of vertices and edges should be the same as before after a cleanup.
    tempEdges.disposeEdges();
    assertEquals(nVertices, graph.getVertices().size());
    assertEquals(nEdges, graph.getEdges().size());

    /*
     * Now, the right edge is not bikeable. But the user can walk their bike. So here are some tests that prove (a) that walking bikes works, but
     * that (b) it is not preferred to riding a tiny bit longer.
     */

    options = new RoutingRequest(new TraverseModeSet(TraverseMode.BICYCLE));
    start =
      StreetVertexIndex.createTemporaryStreetLocationForTest(
        "start1",
        new NonLocalizedString("start1"),
        filter(turns, StreetEdge.class),
        new LinearLocation(0, 0.95).getCoordinate(top.getGeometry()),
        false,
        tempEdges
      );
    end =
      StreetVertexIndex.createTemporaryStreetLocationForTest(
        "end1",
        new NonLocalizedString("end1"),
        filter(turns, StreetEdge.class),
        new LinearLocation(0, 0.95).getCoordinate(bottom.getGeometry()),
        true,
        tempEdges
      );

    spt =
      AStarBuilder
        .oneToOne()
        .setContext(new RoutingContext(options, graph, start, end))
        .getShortestPathTree();

    path = spt.getPath(start);
    assertNotNull("There must be a path from top to bottom along the right", path);

    // the left edge is not part of the shortest path (even though the bike must be walked along the right)
    for (State s : path.states) {
      assertNotSame(s.getVertex(), graph.getVertex("left"));
      assertNotSame(s.getVertex(), graph.getVertex("leftBack"));
    }

<<<<<<< HEAD
    /**
     * Test that alerts on split streets are preserved, i.e. if there are alerts on the street that is split the same alerts should be present on the
     * new street.
     */
    @Test
    public void testStreetSplittingAlerts() {
        DisposableEdgeCollection tempEdges = new DisposableEdgeCollection(graph);

        HashSet<Edge> turns = new HashSet<>();
        turns.add(left);
        turns.add(leftBack);

        StreetNote alert = new StreetNote("This is the alert");
        Set<StreetNote> alerts = new HashSet<>();
        alerts.add(alert);

        graph.streetNotesService.addStaticNote(left, alert, StreetNotesService.ALWAYS_MATCHER);
        graph.streetNotesService.addStaticNote(leftBack, alert, StreetNotesService.ALWAYS_MATCHER);

        TemporaryStreetLocation start = StreetVertexIndex.createTemporaryStreetLocationForTest(
            "start", new NonLocalizedString("start"),
                filter(turns, StreetEdge.class),
                new LinearLocation(0, 0.4).getCoordinate(left.getGeometry()), false, tempEdges);

        // The alert should be preserved
        // traverse the FreeEdge from the StreetLocation to the new IntersectionVertex
        RoutingRequest req = new RoutingRequest();
        State traversedOne = new State(start, req, null);
        State currentState;
        for (Edge e : start.getOutgoing()) {
            currentState = e.traverse(traversedOne);
            if (currentState != null) {
                traversedOne = currentState;
                break;
            }
        }

        assertEquals(alerts, graph.streetNotesService.getNotes(traversedOne));
        assertNotSame(left, traversedOne.getBackEdge().getFromVertex());
        assertNotSame(leftBack, traversedOne.getBackEdge().getFromVertex());

        // now, make sure wheelchair alerts are preserved
        StreetNote wheelchairAlert = new StreetNote("This is the wheelchair alert");
        Set<StreetNote> wheelchairAlerts = new HashSet<>();
        wheelchairAlerts.add(wheelchairAlert);

        graph.streetNotesService.removeStaticNotes(left);
        graph.streetNotesService.removeStaticNotes(leftBack);
        graph.streetNotesService.addStaticNote(left, wheelchairAlert,
                StreetNotesService.WHEELCHAIR_MATCHER);
        graph.streetNotesService.addStaticNote(leftBack, wheelchairAlert,
                StreetNotesService.WHEELCHAIR_MATCHER);

        req.setAccessibility(true);

        start = StreetVertexIndex.createTemporaryStreetLocationForTest(
            "start", new NonLocalizedString("start"),
                filter(turns, StreetEdge.class),
                new LinearLocation(0, 0.4).getCoordinate(left.getGeometry()), false, tempEdges);

        traversedOne = new State(start, req, null);
        for (Edge e : start.getOutgoing()) {
            currentState = e.traverse(traversedOne);
            if (currentState != null) {
                traversedOne = currentState;
                break;
            }
        }

        assertEquals(wheelchairAlerts, graph.streetNotesService.getNotes(traversedOne));
        assertNotSame(left, traversedOne.getBackEdge().getFromVertex());
        assertNotSame(leftBack, traversedOne.getBackEdge().getFromVertex());
        tempEdges.disposeEdges();
=======
    // Number of vertices and edges should be the same as before after a cleanup.
    tempEdges.disposeEdges();
    assertEquals(nVertices, graph.getVertices().size());
    assertEquals(nEdges, graph.getEdges().size());

    start =
      StreetVertexIndex.createTemporaryStreetLocationForTest(
        "start2",
        new NonLocalizedString("start2"),
        filter(turns, StreetEdge.class),
        new LinearLocation(0, 0.55).getCoordinate(top.getGeometry()),
        false,
        tempEdges
      );
    end =
      StreetVertexIndex.createTemporaryStreetLocationForTest(
        "end2",
        new NonLocalizedString("end2"),
        filter(turns, StreetEdge.class),
        new LinearLocation(0, 0.55).getCoordinate(bottom.getGeometry()),
        true,
        tempEdges
      );

    spt =
      AStarBuilder
        .oneToOne()
        .setContext(new RoutingContext(options, graph, start, end))
        .getShortestPathTree();

    path = spt.getPath(start);
    assertNotNull("There must be a path from top to bottom", path);

    // the right edge is not part of the shortest path, e
    for (State s : path.states) {
      assertNotSame(s.getVertex(), graph.getVertex("right"));
      assertNotSame(s.getVertex(), graph.getVertex("rightBack"));
>>>>>>> 27c89a65
    }

    // Number of vertices and edges should be the same as before after a cleanup.
    tempEdges.disposeEdges();
    assertEquals(nVertices, graph.getVertices().size());
    assertEquals(nEdges, graph.getEdges().size());
  }

  @Test
  public void testRouteToSameEdge() {
    RoutingRequest options = new RoutingRequest();
    DisposableEdgeCollection tempEdges = new DisposableEdgeCollection(graph);

    HashSet<Edge> turns = new HashSet<>();
    turns.add(left);
    turns.add(leftBack);

    TemporaryStreetLocation start = StreetVertexIndex.createTemporaryStreetLocationForTest(
      "start",
      new NonLocalizedString("start"),
      filter(turns, StreetEdge.class),
      new LinearLocation(0, 0.4).getCoordinate(left.getGeometry()),
      false,
      tempEdges
    );

    TemporaryStreetLocation end = StreetVertexIndex.createTemporaryStreetLocationForTest(
      "end",
      new NonLocalizedString("end"),
      filter(turns, StreetEdge.class),
      new LinearLocation(0, 0.8).getCoordinate(left.getGeometry()),
      true,
      tempEdges
    );

    DisposableEdgeCollection connection = SameEdgeAdjuster.adjust(start, end, graph);

    assertEquals(start.getX(), end.getX(), 0.0001);
    assertTrue(start.getY() < end.getY());

    Collection<Edge> edges = end.getIncoming();

    assertEquals(3, edges.size());

    long startTime = TestUtils.dateInSeconds("America/New_York", 2009, 11, 1, 12, 34, 25);
    options.setDateTime(Instant.ofEpochSecond(startTime));
    ShortestPathTree spt = AStarBuilder
      .oneToOne()
      .setContext(new RoutingContext(options, graph, start, end))
      .getShortestPathTree();

    GraphPath path = spt.getPath(end);
    assertNotNull("There must be a path from start to end", path);
    assertEquals(1, path.edges.size());
    tempEdges.disposeEdges();
    connection.disposeEdges();
  }

  @Test
  public void testRouteToSameEdgeBackwards() {
    RoutingRequest options = new RoutingRequest();
    DisposableEdgeCollection tempEdges = new DisposableEdgeCollection(graph);

    // Sits only on the leftmost edge, not on its reverse.
    HashSet<Edge> turns = new HashSet<>();
    turns.add(left);

    TemporaryStreetLocation start = StreetVertexIndex.createTemporaryStreetLocationForTest(
      "start",
      new NonLocalizedString("start"),
      filter(turns, StreetEdge.class),
      new LinearLocation(0, 0.8).getCoordinate(left.getGeometry()),
      false,
      tempEdges
    );

    TemporaryStreetLocation end = StreetVertexIndex.createTemporaryStreetLocationForTest(
      "end",
      new NonLocalizedString("end"),
      filter(turns, StreetEdge.class),
      new LinearLocation(0, 0.4).getCoordinate(left.getGeometry()),
      true,
      tempEdges
    );

    DisposableEdgeCollection connection = SameEdgeAdjuster.adjust(start, end, graph);

    assertEquals(start.getX(), end.getX(), 0.001);
    assertTrue(start.getY() > end.getY());

    Collection<Edge> edges = end.getIncoming();
    assertEquals(1, edges.size());

    long startTime = TestUtils.dateInSeconds("America/New_York", 2009, 11, 1, 12, 34, 25);
    options.setDateTime(Instant.ofEpochSecond(startTime));
    ShortestPathTree spt = AStarBuilder
      .oneToOne()
      .setContext(new RoutingContext(options, graph, start, end))
      .getShortestPathTree();

    GraphPath path = spt.getPath(end);
    assertNotNull("There must be a path from start to end", path);
    assertTrue(path.edges.size() > 1);
    tempEdges.disposeEdges();
    connection.disposeEdges();
  }

  /**
   * Test that alerts on split streets are preserved, i.e. if there are alerts on the street that is
   * split the same alerts should be present on the new street.
   */
  @Test
  public void testStreetSplittingAlerts() {
    DisposableEdgeCollection tempEdges = new DisposableEdgeCollection(graph);

    HashSet<Edge> turns = new HashSet<>();
    turns.add(left);
    turns.add(leftBack);

    StreetNote alert = new StreetNote("This is the alert");
    Set<StreetNote> alerts = new HashSet<>();
    alerts.add(alert);

    graph.streetNotesService.addStaticNote(left, alert, StreetNotesService.ALWAYS_MATCHER);
    graph.streetNotesService.addStaticNote(leftBack, alert, StreetNotesService.ALWAYS_MATCHER);

    TemporaryStreetLocation start = StreetVertexIndex.createTemporaryStreetLocationForTest(
      "start",
      new NonLocalizedString("start"),
      filter(turns, StreetEdge.class),
      new LinearLocation(0, 0.4).getCoordinate(left.getGeometry()),
      false,
      tempEdges
    );

    // The alert should be preserved
    // traverse the FreeEdge from the StreetLocation to the new IntersectionVertex
    RoutingRequest req = new RoutingRequest();
    State traversedOne = new State(start, req, null);
    State currentState;
    for (Edge e : start.getOutgoing()) {
      currentState = e.traverse(traversedOne);
      if (currentState != null) {
        traversedOne = currentState;
        break;
      }
    }

    assertEquals(alerts, graph.streetNotesService.getNotes(traversedOne));
    assertNotSame(left, traversedOne.getBackEdge().getFromVertex());
    assertNotSame(leftBack, traversedOne.getBackEdge().getFromVertex());

    // now, make sure wheelchair alerts are preserved
    StreetNote wheelchairAlert = new StreetNote("This is the wheelchair alert");
    Set<StreetNote> wheelchairAlerts = new HashSet<>();
    wheelchairAlerts.add(wheelchairAlert);

    graph.streetNotesService.removeStaticNotes(left);
    graph.streetNotesService.removeStaticNotes(leftBack);
    graph.streetNotesService.addStaticNote(
      left,
      wheelchairAlert,
      StreetNotesService.WHEELCHAIR_MATCHER
    );
    graph.streetNotesService.addStaticNote(
      leftBack,
      wheelchairAlert,
      StreetNotesService.WHEELCHAIR_MATCHER
    );

    req.setWheelchairAccessible(true);

    start =
      StreetVertexIndex.createTemporaryStreetLocationForTest(
        "start",
        new NonLocalizedString("start"),
        filter(turns, StreetEdge.class),
        new LinearLocation(0, 0.4).getCoordinate(left.getGeometry()),
        false,
        tempEdges
      );

    traversedOne = new State(start, req, null);
    for (Edge e : start.getOutgoing()) {
      currentState = e.traverse(traversedOne);
      if (currentState != null) {
        traversedOne = currentState;
        break;
      }
    }

    assertEquals(wheelchairAlerts, graph.streetNotesService.getNotes(traversedOne));
    assertNotSame(left, traversedOne.getBackEdge().getFromVertex());
    assertNotSame(leftBack, traversedOne.getBackEdge().getFromVertex());
    tempEdges.disposeEdges();
  }

  @Test
  public void testStreetLocationFinder() {
    RoutingRequest options = new RoutingRequest();
    StreetVertexIndex finder = graph.getStreetIndex();
    Set<DisposableEdgeCollection> tempEdges = new HashSet<>();
    // test that the local stop finder finds stops
    GenericLocation loc = new GenericLocation(40.01, -74.005000001);
    assertTrue(finder.getNearbyTransitStops(loc.getCoordinate(), 100).size() > 0);

    // test that the closest vertex finder returns the closest vertex
    TemporaryStreetLocation some = (TemporaryStreetLocation) finder.getVertexForLocationForTest(
      new GenericLocation(40.00, -74.00),
      options,
      true,
      tempEdges
    );
    assertNotNull(some);

    // test that the closest vertex finder correctly splits streets
    TemporaryStreetLocation start = (TemporaryStreetLocation) finder.getVertexForLocationForTest(
      new GenericLocation(40.004, -74.01),
      options,
      false,
      tempEdges
    );
    assertNotNull(start);
    assertTrue(
      "wheelchair accessibility is correctly set (splitting)",
      start.isWheelchairAccessible()
    );

    Collection<Edge> edges = start.getOutgoing();
    assertEquals(2, edges.size());

    RoutingRequest biking = new RoutingRequest(new TraverseModeSet(TraverseMode.BICYCLE));
    TemporaryStreetLocation end = (TemporaryStreetLocation) finder.getVertexForLocationForTest(
      new GenericLocation(40.008, -74.0),
      biking,
      true,
      tempEdges
    );
    assertNotNull(end);

    edges = end.getIncoming();
    assertEquals(2, edges.size());

    tempEdges.forEach(DisposableEdgeCollection::disposeEdges);
  }

  @Test
  public void testTemporaryVerticesContainer() {
    // test that it is possible to travel between two splits on the same street
    RoutingRequest walking = new RoutingRequest(TraverseMode.WALK);
    walking.from = new GenericLocation(40.004, -74.0);
    walking.to = new GenericLocation(40.008, -74.0);
    try (var container = new TemporaryVerticesContainer(graph, walking)) {
      assertNotNull(container.getFromVertices());
      assertNotNull(container.getToVertices());
      // The visibility for temp edges for start and end is set in the setRoutingContext call
      ShortestPathTree spt = AStarBuilder
        .oneToOne()
        .setContext(new RoutingContext(walking, graph, container))
        .getShortestPathTree();
      GraphPath path = spt.getPath(container.getToVertices().iterator().next());
      for (State s : path.states) {
        assertNotSame(s.getBackEdge(), top);
      }
    }
  }

  @Test
  public void testNetworkLinker() {
    int numVerticesBefore = graph.getVertices().size();
    StreetLinkerModule ttsnm = new StreetLinkerModule();
    ttsnm.buildGraph(graph, new HashMap<>());
    int numVerticesAfter = graph.getVertices().size();
    assertEquals(4, numVerticesAfter - numVerticesBefore);
    Collection<Edge> outgoing = station1.getOutgoing();
    assertEquals(2, outgoing.size());
    Edge edge = outgoing.iterator().next();

    Vertex midpoint = edge.getToVertex();
    assertTrue(Math.abs(midpoint.getCoordinate().y - 40.01) < 0.00000001);

    outgoing = station2.getOutgoing();
    assertEquals(2, outgoing.size());
    edge = outgoing.iterator().next();

    Vertex station2point = edge.getToVertex();
    assertTrue(Math.abs(station2point.getCoordinate().x - -74.002) < 0.00000001);
  }
}<|MERGE_RESOLUTION|>--- conflicted
+++ resolved
@@ -315,81 +315,6 @@
       assertNotSame(s.getVertex(), graph.getVertex("leftBack"));
     }
 
-<<<<<<< HEAD
-    /**
-     * Test that alerts on split streets are preserved, i.e. if there are alerts on the street that is split the same alerts should be present on the
-     * new street.
-     */
-    @Test
-    public void testStreetSplittingAlerts() {
-        DisposableEdgeCollection tempEdges = new DisposableEdgeCollection(graph);
-
-        HashSet<Edge> turns = new HashSet<>();
-        turns.add(left);
-        turns.add(leftBack);
-
-        StreetNote alert = new StreetNote("This is the alert");
-        Set<StreetNote> alerts = new HashSet<>();
-        alerts.add(alert);
-
-        graph.streetNotesService.addStaticNote(left, alert, StreetNotesService.ALWAYS_MATCHER);
-        graph.streetNotesService.addStaticNote(leftBack, alert, StreetNotesService.ALWAYS_MATCHER);
-
-        TemporaryStreetLocation start = StreetVertexIndex.createTemporaryStreetLocationForTest(
-            "start", new NonLocalizedString("start"),
-                filter(turns, StreetEdge.class),
-                new LinearLocation(0, 0.4).getCoordinate(left.getGeometry()), false, tempEdges);
-
-        // The alert should be preserved
-        // traverse the FreeEdge from the StreetLocation to the new IntersectionVertex
-        RoutingRequest req = new RoutingRequest();
-        State traversedOne = new State(start, req, null);
-        State currentState;
-        for (Edge e : start.getOutgoing()) {
-            currentState = e.traverse(traversedOne);
-            if (currentState != null) {
-                traversedOne = currentState;
-                break;
-            }
-        }
-
-        assertEquals(alerts, graph.streetNotesService.getNotes(traversedOne));
-        assertNotSame(left, traversedOne.getBackEdge().getFromVertex());
-        assertNotSame(leftBack, traversedOne.getBackEdge().getFromVertex());
-
-        // now, make sure wheelchair alerts are preserved
-        StreetNote wheelchairAlert = new StreetNote("This is the wheelchair alert");
-        Set<StreetNote> wheelchairAlerts = new HashSet<>();
-        wheelchairAlerts.add(wheelchairAlert);
-
-        graph.streetNotesService.removeStaticNotes(left);
-        graph.streetNotesService.removeStaticNotes(leftBack);
-        graph.streetNotesService.addStaticNote(left, wheelchairAlert,
-                StreetNotesService.WHEELCHAIR_MATCHER);
-        graph.streetNotesService.addStaticNote(leftBack, wheelchairAlert,
-                StreetNotesService.WHEELCHAIR_MATCHER);
-
-        req.setAccessibility(true);
-
-        start = StreetVertexIndex.createTemporaryStreetLocationForTest(
-            "start", new NonLocalizedString("start"),
-                filter(turns, StreetEdge.class),
-                new LinearLocation(0, 0.4).getCoordinate(left.getGeometry()), false, tempEdges);
-
-        traversedOne = new State(start, req, null);
-        for (Edge e : start.getOutgoing()) {
-            currentState = e.traverse(traversedOne);
-            if (currentState != null) {
-                traversedOne = currentState;
-                break;
-            }
-        }
-
-        assertEquals(wheelchairAlerts, graph.streetNotesService.getNotes(traversedOne));
-        assertNotSame(left, traversedOne.getBackEdge().getFromVertex());
-        assertNotSame(leftBack, traversedOne.getBackEdge().getFromVertex());
-        tempEdges.disposeEdges();
-=======
     // Number of vertices and edges should be the same as before after a cleanup.
     tempEdges.disposeEdges();
     assertEquals(nVertices, graph.getVertices().size());
@@ -427,7 +352,6 @@
     for (State s : path.states) {
       assertNotSame(s.getVertex(), graph.getVertex("right"));
       assertNotSame(s.getVertex(), graph.getVertex("rightBack"));
->>>>>>> 27c89a65
     }
 
     // Number of vertices and edges should be the same as before after a cleanup.
@@ -598,7 +522,7 @@
       StreetNotesService.WHEELCHAIR_MATCHER
     );
 
-    req.setWheelchairAccessible(true);
+    req.setAccessibility(true);
 
     start =
       StreetVertexIndex.createTemporaryStreetLocationForTest(
