--- conflicted
+++ resolved
@@ -458,11 +458,7 @@
 
       var tripUpdateBuilder = new TripUpdateBuilder(
         tripId.getId(),
-<<<<<<< HEAD
-        LocalDate.now(transitModel.getTimeZone()),
-=======
         SERVICE_DATE,
->>>>>>> 338f0203
         ScheduleRelationship.SCHEDULED,
         transitModel.getTimeZone()
       );
