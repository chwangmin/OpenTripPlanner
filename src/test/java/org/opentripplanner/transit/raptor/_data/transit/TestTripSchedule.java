--- conflicted
+++ resolved
@@ -18,46 +18,24 @@
 public class TestTripSchedule implements DefaultTripSchedule {
 
   private static final int DEFAULT_DEPARTURE_DELAY = 10;
-<<<<<<< HEAD
-=======
-  private static final String DEFAULT_ROUTE_FEED = "default";
-  private static final String DEFAULT_ROUTE_ID_STR = "101";
-  private static final String DEFAULT_AGENCY_ID = "initech-travels";
->>>>>>> 46791156
   private final RaptorTripPattern pattern;
   private final int[] arrivalTimes;
   private final int[] departureTimes;
   private final int transitReluctanceIndex;
   private final WheelchairAccessibility wheelchairBoarding;
-<<<<<<< HEAD
-=======
-  private final FeedScopedId routeId;
-  private final FeedScopedId agencyId;
->>>>>>> 46791156
 
   protected TestTripSchedule(
     TestTripPattern pattern,
     int[] arrivalTimes,
     int[] departureTimes,
     int transitReluctanceIndex,
-<<<<<<< HEAD
     WheelchairAccessibility wheelchairBoarding
-=======
-    WheelchairAccessibility wheelchairBoarding,
-    FeedScopedId routeId,
-    FeedScopedId agencyId
->>>>>>> 46791156
   ) {
     this.pattern = pattern;
     this.arrivalTimes = arrivalTimes;
     this.departureTimes = departureTimes;
     this.transitReluctanceIndex = transitReluctanceIndex;
     this.wheelchairBoarding = wheelchairBoarding;
-<<<<<<< HEAD
-=======
-    this.routeId = routeId;
-    this.agencyId = agencyId;
->>>>>>> 46791156
   }
 
   public static TestTripSchedule.Builder schedule() {
@@ -131,11 +109,6 @@
     private int arrivalDepartureOffset = DEFAULT_DEPARTURE_DELAY;
     private int transitReluctanceIndex = 0;
     private WheelchairAccessibility wheelchairBoarding = NO_INFORMATION;
-<<<<<<< HEAD
-=======
-    private FeedScopedId routeId;
-    private FeedScopedId agencyId;
->>>>>>> 46791156
 
     public TestTripSchedule.Builder pattern(TestTripPattern pattern) {
       this.pattern = pattern;
@@ -206,19 +179,6 @@
       return this;
     }
 
-<<<<<<< HEAD
-=======
-    public TestTripSchedule.Builder routeId(FeedScopedId routeId) {
-      this.routeId = routeId;
-      return this;
-    }
-
-    public TestTripSchedule.Builder agencyId(FeedScopedId agencyId) {
-      this.agencyId = agencyId;
-      return this;
-    }
-
->>>>>>> 46791156
     public TestTripSchedule build() {
       if (arrivalTimes == null) {
         arrivalTimes = copyWithOffset(departureTimes, -arrivalDepartureOffset);
@@ -246,28 +206,13 @@
           pattern.numberOfStopsInPattern()
         );
       }
-<<<<<<< HEAD
-=======
-      if (routeId == null) {
-        routeId = new FeedScopedId(DEFAULT_ROUTE_FEED, DEFAULT_ROUTE_ID_STR);
-      }
-      if (agencyId == null) {
-        agencyId = new FeedScopedId(DEFAULT_ROUTE_FEED, DEFAULT_AGENCY_ID);
-      }
-
->>>>>>> 46791156
+
       return new TestTripSchedule(
         pattern,
         arrivalTimes,
         departureTimes,
         transitReluctanceIndex,
-<<<<<<< HEAD
         wheelchairBoarding
-=======
-        wheelchairBoarding,
-        routeId,
-        agencyId
->>>>>>> 46791156
       );
     }
 
