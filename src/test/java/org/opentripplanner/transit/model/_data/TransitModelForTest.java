--- conflicted
+++ resolved
@@ -69,7 +69,16 @@
     .withUrl("https:/www.otherfeedagency.com")
     .build();
 
-<<<<<<< HEAD
+  private final StopModelBuilder stopModelBuilder;
+
+  public TransitModelForTest(StopModelBuilder stopModelBuilder) {
+    this.stopModelBuilder = stopModelBuilder;
+  }
+
+  public static TransitModelForTest of() {
+    return new TransitModelForTest(StopModel.of());
+  }
+
   public static final RegularStop STOP_A = TransitModelForTest
     .stop("A")
     .withCoordinate(1, 1)
@@ -87,17 +96,6 @@
     STOP_B,
     STOP_C
   );
-=======
-  private final StopModelBuilder stopModelBuilder;
-
-  public TransitModelForTest(StopModelBuilder stopModelBuilder) {
-    this.stopModelBuilder = stopModelBuilder;
-  }
-
-  public static TransitModelForTest of() {
-    return new TransitModelForTest(StopModel.of());
-  }
->>>>>>> c6f8fb12
 
   public static FeedScopedId id(String id) {
     return new FeedScopedId(FEED_ID, id);
