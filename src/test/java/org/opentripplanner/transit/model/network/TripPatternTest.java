--- conflicted
+++ resolved
@@ -27,16 +27,13 @@
   private static TransitModelForTest TEST_MODEL = TransitModelForTest.of();
 
   private static final Route ROUTE = TransitModelForTest.route("routeId").build();
-<<<<<<< HEAD
+  private static final StopPattern STOP_PATTERN = TEST_MODEL.stopPattern(10);
 
   private static final List<LineString> HOP_GEOMETRIES = List.of(
     makeLineString(STOP_A.getCoordinate(), STOP_B.getCoordinate()),
     makeLineString(STOP_B.getCoordinate(), STOP_C.getCoordinate())
   );
 
-=======
-  private static final StopPattern STOP_PATTERN = TEST_MODEL.stopPattern(10);
->>>>>>> c6f8fb12
   private static final TripPattern subject = TripPattern
     .of(id(ID))
     .withName(NAME)
