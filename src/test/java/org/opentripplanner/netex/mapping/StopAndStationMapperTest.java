package org.opentripplanner.netex.mapping;

import static graphql.Assert.assertFalse;
import static graphql.Assert.assertTrue;
import static org.junit.jupiter.api.Assertions.assertEquals;
import static org.junit.jupiter.api.Assertions.assertNotNull;
import static org.opentripplanner.netex.NetexTestDataSupport.createQuay;
import static org.opentripplanner.netex.NetexTestDataSupport.createStopPlace;

import java.time.ZoneId;
import java.util.ArrayList;
import java.util.Collection;
import java.util.List;
import org.junit.jupiter.api.Test;
import org.junit.jupiter.params.ParameterizedTest;
import org.junit.jupiter.params.provider.CsvSource;
import org.opentripplanner._support.time.ZoneIds;
import org.opentripplanner.graph_builder.issue.api.DataImportIssueStore;
import org.opentripplanner.netex.index.hierarchy.HierarchicalVersionMapById;
import org.opentripplanner.transit.model.basic.Accessibility;
import org.opentripplanner.transit.model.site.RegularStop;
import org.opentripplanner.transit.model.site.Station;
import org.opentripplanner.transit.service.StopModel;
import org.opentripplanner.transit.service.StopModelBuilder;
import org.rutebanken.netex.model.AccessibilityAssessment;
import org.rutebanken.netex.model.AccessibilityLimitation;
import org.rutebanken.netex.model.AccessibilityLimitations_RelStructure;
import org.rutebanken.netex.model.AllVehicleModesOfTransportEnumeration;
import org.rutebanken.netex.model.LimitationStatusEnumeration;
import org.rutebanken.netex.model.LimitedUseTypeEnumeration;
import org.rutebanken.netex.model.ObjectFactory;
import org.rutebanken.netex.model.Quay;
import org.rutebanken.netex.model.Quays_RelStructure;
import org.rutebanken.netex.model.StopPlace;

class StopAndStationMapperTest {

  public static final ZoneId DEFAULT_TIME_ZONE = ZoneIds.OSLO;
  private final ObjectFactory objectFactory = new ObjectFactory();

  @Test
  void testWheelChairBoarding() {
    var stopPlace = createStopPlace(
      "ST:StopPlace:1",
      "Lunce C",
      "1",
      55.707005,
      13.186816,
      AllVehicleModesOfTransportEnumeration.BUS
    );

    // Create on quay with access, one without, and one with NULL
    var quay1 = createQuay("ST:Quay:1", "Quay1", "1", 55.706063, 13.186708, "a");
    var quay2 = createQuay("ST:Quay:2", "Quay2", "1", 55.706775, 13.186482, "a");

    var quay3 = createQuay("ST:Quay:3", "Quay3", "1", 55.707330, 13.186397, "a");

    var quay4 = createQuay("ST:Quay:4", "Quay4", "1", 55.707330, 13.186397, "a");

    quay1.withAccessibilityAssessment(
      createAccessibilityAssessment(LimitationStatusEnumeration.TRUE)
    );

    quay2.withAccessibilityAssessment(
      createAccessibilityAssessment(LimitationStatusEnumeration.FALSE)
    );

    stopPlace.setQuays(
      new Quays_RelStructure()
        .withQuayRefOrQuay(objectFactory.createQuay(quay1))
        .withQuayRefOrQuay(objectFactory.createQuay(quay2))
        .withQuayRefOrQuay(objectFactory.createQuay(quay3))
    );

    var stopPlaceById = new HierarchicalVersionMapById<StopPlace>();
    stopPlaceById.add(stopPlace);

    StopAndStationMapper stopAndStationMapper = createStopAndStationMapper(StopModel.of());

    stopAndStationMapper.mapParentAndChildStops(List.of(stopPlace));

    var stops = stopAndStationMapper.resultStops;

    assertEquals(3, stops.size(), "Stops.size must be 3 found " + stops.size());

    assertWheelchairAccessibility("ST:Quay:1", Accessibility.POSSIBLE, stops);
    assertWheelchairAccessibility("ST:Quay:2", Accessibility.NOT_POSSIBLE, stops);
    assertWheelchairAccessibility("ST:Quay:3", Accessibility.NO_INFORMATION, stops);

    // Now test with AccessibilityAssessment set on StopPlace (should be default)
    stopPlace.withAccessibilityAssessment(
      createAccessibilityAssessment(LimitationStatusEnumeration.TRUE)
    );

    // Add quay with no AccessibilityAssessment, then it should take default from stopPlace
    stopPlace.getQuays().withQuayRefOrQuay(objectFactory.createQuay(quay4));

    stopAndStationMapper.mapParentAndChildStops(List.of(stopPlace));

    assertEquals(4, stops.size(), "stops.size must be 4 found " + stops.size());
    assertWheelchairAccessibility("ST:Quay:4", Accessibility.POSSIBLE, stops);
  }

  @Test
  void mapStopPlaceAndQuays() {
    Collection<StopPlace> stopPlaces = new ArrayList<>();

    StopPlace stopPlaceNew = createStopPlace(
      "NSR:StopPlace:1",
      "Oslo S",
      "2",
      59.909584,
      10.755165,
      AllVehicleModesOfTransportEnumeration.TRAM
    );

    StopPlace stopPlaceOld = createStopPlace(
      "NSR:StopPlace:1",
      "Oslo S",
      "1",
      59.909584,
      10.755165,
      AllVehicleModesOfTransportEnumeration.TRAM
    );

    stopPlaces.add(stopPlaceNew);
    stopPlaces.add(stopPlaceOld);

    Quay quay1a = createQuay("NSR:Quay:1", "", "1", 59.909323, 10.756205, "a");

    Quay quay1b = createQuay("NSR:Quay:1", "", "2", 59.909911, 10.753008, "A");

    Quay quay2 = createQuay("NSR:Quay:2", "", "1", 59.909911, 10.753008, "B");

    Quay quay3 = createQuay("NSR:Quay:3", "", "1", 59.909911, 10.753008, "C");

    stopPlaceNew.setQuays(
      new Quays_RelStructure()
        .withQuayRefOrQuay(objectFactory.createQuay(quay1b))
        .withQuayRefOrQuay(objectFactory.createQuay(quay2))
    );

    stopPlaceOld.setQuays(
      new Quays_RelStructure()
        .withQuayRefOrQuay(objectFactory.createQuay(quay1a))
        .withQuayRefOrQuay(objectFactory.createQuay(quay3))
    );

    HierarchicalVersionMapById<Quay> quaysById = new HierarchicalVersionMapById<>();
    quaysById.add(quay1a);
    quaysById.add(quay1a);
    quaysById.add(quay2);
    quaysById.add(quay3);

    StopAndStationMapper stopMapper = new StopAndStationMapper(
      MappingSupport.ID_FACTORY,
      quaysById,
      null,
      StopModel.of(),
      DEFAULT_TIME_ZONE,
      DataImportIssueStore.NOOP,
      false
    );

    stopMapper.mapParentAndChildStops(stopPlaces);

    Collection<RegularStop> stops = stopMapper.resultStops;
    Collection<Station> stations = stopMapper.resultStations;

    assertEquals(3, stops.size());
    assertEquals(1, stations.size());

    Station parentStop = stations
      .stream()
      .filter(s -> s.getId().getId().equals("NSR:StopPlace:1"))
      .findFirst()
      .get();
    RegularStop childStop1 = stops
      .stream()
      .filter(s -> s.getId().getId().equals("NSR:Quay:1"))
      .findFirst()
      .get();
    RegularStop childStop2 = stops
      .stream()
      .filter(s -> s.getId().getId().equals("NSR:Quay:2"))
      .findFirst()
      .get();
    RegularStop childStop3 = stops
      .stream()
      .filter(s -> s.getId().getId().equals("NSR:Quay:3"))
      .findFirst()
      .get();

    assertEquals("NSR:StopPlace:1", parentStop.getId().getId());
    assertEquals("NSR:Quay:1", childStop1.getId().getId());
    assertEquals("NSR:Quay:2", childStop2.getId().getId());
    assertEquals("NSR:Quay:3", childStop3.getId().getId());

    assertEquals(59.909911, childStop1.getLat(), 0.0001);
    assertEquals(10.753008, childStop1.getLon(), 0.0001);
    assertEquals("A", childStop1.getPlatformCode());

    assertEquals(DEFAULT_TIME_ZONE, parentStop.getTimezone());
    assertEquals(DEFAULT_TIME_ZONE, childStop1.getTimeZone());
  }

  @ParameterizedTest
  @CsvSource(value = { "true", "false" })
  void testMapIsolatedStopPlace(boolean isolated) {
    Collection<StopPlace> stopPlaces = new ArrayList<>();
    StopPlace stopPlace;
    stopPlace =
      createStopPlace(
        "NSR:StopPlace:1",
        "Oslo A",
        "1",
        59.909584,
        10.755165,
        AllVehicleModesOfTransportEnumeration.TRAM
      );

    stopPlace.withLimitedUse(LimitedUseTypeEnumeration.ISOLATED);

    stopPlaces.add(stopPlace);
    StopAndStationMapper stopMapper = new StopAndStationMapper(
      MappingSupport.ID_FACTORY,
      new HierarchicalVersionMapById<>(),
      null,
      StopModel.of(),
      DEFAULT_TIME_ZONE,
      DataImportIssueStore.NOOP,
      isolated
    );

    stopMapper.mapParentAndChildStops(stopPlaces);
    Collection<Station> stations = stopMapper.resultStations;

    assertEquals(1, stations.size());
    if (isolated) {
      assertTrue(stations.stream().findFirst().get().isTransfersNotAllowed());
    } else {
      assertFalse(stations.stream().findFirst().get().isTransfersNotAllowed());
    }
  }

  @Test
<<<<<<< HEAD
  public void testDuplicateStopIndices() {
=======
  void testDuplicateStopIndices() {
    StopLocation.initIndexCounter(0);
>>>>>>> 793056c5
    var stopPlace = createStopPlace(
      "ST:StopPlace:1",
      "Lunce C",
      "1",
      55.707005,
      13.186816,
      AllVehicleModesOfTransportEnumeration.BUS
    );

    // Create on quay with access, one without, and one with NULL
    var quay1 = createQuay("ST:Quay:1", "Quay1", "1", 55.706063, 13.186708, "a");

    stopPlace.setQuays(new Quays_RelStructure().withQuayRefOrQuay(objectFactory.createQuay(quay1)));

    StopModelBuilder stopModelBuilder = StopModel.of();

    StopAndStationMapper stopAndStationMapper = createStopAndStationMapper(stopModelBuilder);
    stopAndStationMapper.mapParentAndChildStops(List.of(stopPlace));
    stopModelBuilder.withRegularStops(stopAndStationMapper.resultStops);

    StopAndStationMapper stopAndStationMapper2 = createStopAndStationMapper(stopModelBuilder);
    stopAndStationMapper2.mapParentAndChildStops(List.of(stopPlace));
    stopModelBuilder.withRegularStops(stopAndStationMapper2.resultStops);

    assertEquals(1, stopModelBuilder.regularStopsById().size());
    assertEquals(
      0,
      stopModelBuilder
        .regularStopsById()
        .get(MappingSupport.ID_FACTORY.createId("ST:Quay:1"))
        .getIndex()
    );
  }

  private static StopAndStationMapper createStopAndStationMapper(
    StopModelBuilder stopModelBuilder
  ) {
    return new StopAndStationMapper(
      MappingSupport.ID_FACTORY,
      new HierarchicalVersionMapById<>(),
      null,
      stopModelBuilder,
      DEFAULT_TIME_ZONE,
      DataImportIssueStore.NOOP,
      false
    );
  }

  /**
   * Utility function to assert WheelChairBoarding from Stop.
   *
   * @param quayId   ID to find corresponding Stop
   * @param expected Expected WheelChairBoarding value in assertion
   * @param stops    Find correct stop from list
   */
  private void assertWheelchairAccessibility(
    String quayId,
    Accessibility expected,
    List<RegularStop> stops
  ) {
    var wheelchairAccessibility = stops
      .stream()
      .filter(s -> s.getId().getId().equals(quayId))
      .findAny()
      .map(RegularStop::getWheelchairAccessibility)
      .orElse(null);

    assertNotNull(wheelchairAccessibility, "wheelchairAccessibility must not be null");
    assertEquals(
      expected,
      wheelchairAccessibility,
      () ->
        "wheelchairAccessibility should be " +
        expected +
        " found " +
        wheelchairAccessibility +
        " for quayId = " +
        quayId
    );
  }

  /**
   * Utility function to create AccessibilityAssessment and inject correct value.
   *
   * @param wheelChairAccess Value to WheelChairAccess
   * @return AccessibilityAssessment with injected value
   */
  private AccessibilityAssessment createAccessibilityAssessment(
    LimitationStatusEnumeration wheelChairAccess
  ) {
    var accessibilityLimitation = new AccessibilityLimitation()
      .withWheelchairAccess(wheelChairAccess);

    var limitations = new AccessibilityLimitations_RelStructure()
      .withAccessibilityLimitation(accessibilityLimitation);

    return new AccessibilityAssessment().withLimitations(limitations);
  }
}<|MERGE_RESOLUTION|>--- conflicted
+++ resolved
@@ -244,12 +244,7 @@
   }
 
   @Test
-<<<<<<< HEAD
-  public void testDuplicateStopIndices() {
-=======
   void testDuplicateStopIndices() {
-    StopLocation.initIndexCounter(0);
->>>>>>> 793056c5
     var stopPlace = createStopPlace(
       "ST:StopPlace:1",
       "Lunce C",
