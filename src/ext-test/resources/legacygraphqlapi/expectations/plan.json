--- conflicted
+++ resolved
@@ -27,11 +27,9 @@
               "endTime" : 1580641220000,
               "generalizedCost" : 40,
               "alerts" : [ ],
-<<<<<<< HEAD
+              "rideHailingEstimate" : null
+              "alerts" : [ ],
               "fareProducts" : [ ]
-=======
-              "rideHailingEstimate" : null
->>>>>>> b5343467
             },
             {
               "mode" : "BUS",
@@ -53,7 +51,6 @@
               "endTime" : 1580642100000,
               "generalizedCost" : 992,
               "alerts" : [ ],
-<<<<<<< HEAD
               "fareProducts" : [
                 {
                   "instanceId" : "5d8f889c-42cb-3bcc-89d5-480b995c78c8",
@@ -107,9 +104,8 @@
                   }
                 }
               ]
-=======
+              "alerts" : [ ],
               "rideHailingEstimate" : null
->>>>>>> b5343467
             },
             {
               "mode" : "RAIL",
@@ -151,67 +147,6 @@
                   ]
                 }
               ],
-<<<<<<< HEAD
-              "fareProducts" : [
-                {
-                  "instanceId" : "5d8f889c-42cb-3bcc-89d5-480b995c78c8",
-                  "product" : {
-                    "id" : "F:day-pass",
-                    "name" : "day-pass",
-                    "price" : {
-                      "currency" : "EUR",
-                      "cents" : 1000
-                    },
-                    "riderCategory" : {
-                      "id" : "F:senior-citizens",
-                      "name" : "Senior citizens"
-                    },
-                    "medium" : {
-                      "id" : "F:oyster",
-                      "name" : "TfL Oyster Card"
-                    }
-                  }
-                },
-                {
-                  "instanceId" : "46190ddd-93b0-3136-adb7-a18394f8b0ef",
-                  "product" : {
-                    "id" : "F:single-ticket",
-                    "name" : "single-ticket",
-                    "price" : {
-                      "currency" : "EUR",
-                      "cents" : 1000
-                    },
-                    "riderCategory" : {
-                      "id" : "F:senior-citizens",
-                      "name" : "Senior citizens"
-                    },
-                    "medium" : {
-                      "id" : "F:oyster",
-                      "name" : "TfL Oyster Card"
-                    }
-                  }
-                }
-              ]
-            }
-          ],
-          "fares" : [
-            {
-              "type" : "regular",
-              "cents" : 310,
-              "currency" : "EUR",
-              "components" : [
-                {
-                  "currency" : "EUR",
-                  "cents" : 310,
-                  "fareId" : "F:AB",
-                  "routes" : [
-                    {
-                      "gtfsId" : "F:BUS"
-                    }
-                  ]
-                }
-              ]
-=======
               "rideHailingEstimate" : null
             },
             {
@@ -255,7 +190,66 @@
                 },
                 "arrival" : "PT10M"
               }
->>>>>>> b5343467
+              ],
+              "fareProducts" : [
+                {
+                  "instanceId" : "5d8f889c-42cb-3bcc-89d5-480b995c78c8",
+                  "product" : {
+                    "id" : "F:day-pass",
+                    "name" : "day-pass",
+                    "price" : {
+                      "currency" : "EUR",
+                      "cents" : 1000
+                    },
+                    "riderCategory" : {
+                      "id" : "F:senior-citizens",
+                      "name" : "Senior citizens"
+                    },
+                    "medium" : {
+                      "id" : "F:oyster",
+                      "name" : "TfL Oyster Card"
+                    }
+                  }
+                },
+                {
+                  "instanceId" : "46190ddd-93b0-3136-adb7-a18394f8b0ef",
+                  "product" : {
+                    "id" : "F:single-ticket",
+                    "name" : "single-ticket",
+                    "price" : {
+                      "currency" : "EUR",
+                      "cents" : 1000
+                    },
+                    "riderCategory" : {
+                      "id" : "F:senior-citizens",
+                      "name" : "Senior citizens"
+                    },
+                    "medium" : {
+                      "id" : "F:oyster",
+                      "name" : "TfL Oyster Card"
+                    }
+                  }
+                }
+              ]
+            }
+          ],
+          "fares" : [
+            {
+              "type" : "regular",
+              "cents" : 310,
+              "currency" : "EUR",
+              "components" : [
+                {
+                  "currency" : "EUR",
+                  "cents" : 310,
+                  "fareId" : "F:AB",
+                  "routes" : [
+                    {
+                      "gtfsId" : "F:BUS"
+                    }
+                  ]
+                }
+              ]
             }
           ]
         }
