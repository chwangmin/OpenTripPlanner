package org.opentripplanner.analyst;

import com.bedatadriven.geojson.GeometryDeserializer;
import com.bedatadriven.geojson.GeometrySerializer;
import com.csvreader.CsvReader;
import com.fasterxml.jackson.core.JsonFactory;
import com.fasterxml.jackson.core.JsonGenerationException;
import com.fasterxml.jackson.core.JsonGenerator;
import com.fasterxml.jackson.core.JsonParser;
import com.fasterxml.jackson.core.JsonToken;
import com.fasterxml.jackson.databind.JsonNode;
import com.fasterxml.jackson.databind.MappingJsonFactory;
import com.fasterxml.jackson.databind.ObjectMapper;
import com.fasterxml.jackson.databind.node.JsonNodeType;
import com.google.common.base.Joiner;
import com.google.common.collect.Lists;
import com.vividsolutions.jts.geom.Coordinate;
import com.vividsolutions.jts.geom.Geometry;
import com.vividsolutions.jts.geom.GeometryFactory;
import com.vividsolutions.jts.geom.MultiPolygon;
import com.vividsolutions.jts.geom.Point;
import com.vividsolutions.jts.geom.Polygon;
import com.vividsolutions.jts.geom.PrecisionModel;

import org.geotools.data.FileDataStore;
import org.geotools.data.FileDataStoreFinder;
import org.geotools.data.Query;
import org.geotools.data.simple.SimpleFeatureCollection;
import org.geotools.data.simple.SimpleFeatureIterator;
import org.geotools.data.simple.SimpleFeatureSource;
import org.geotools.referencing.CRS;
import org.opengis.feature.Property;
import org.opengis.feature.simple.SimpleFeature;
import org.opengis.feature.type.PropertyType;
import org.opengis.referencing.FactoryException;
import org.opengis.referencing.NoSuchAuthorityCodeException;
import org.opengis.referencing.crs.CoordinateReferenceSystem;
import org.opentripplanner.analyst.batch.Individual;
import org.opentripplanner.analyst.pointset.PropertyMetadata;
import org.opentripplanner.routing.graph.Graph;
import org.opentripplanner.routing.services.GraphService;
import org.opentripplanner.standalone.Router;
import org.slf4j.Logger;
import org.slf4j.LoggerFactory;

import java.io.File;
import java.io.FileInputStream;
import java.io.FileNotFoundException;
import java.io.IOException;
import java.io.InputStream;
import java.io.OutputStream;
import java.io.Serializable;
import java.nio.charset.Charset;
import java.util.Arrays;
import java.util.Collection;
import java.util.HashMap;
import java.util.HashSet;
import java.util.Iterator;
import java.util.List;
import java.util.Map;
import java.util.Map.Entry;
import java.util.concurrent.ConcurrentHashMap;

/**
 * PointSets serve as destinations in web analyst one-to-many indicators. They
 * can also serve as origins in many-to-many indicators.
 * 
 * PointSets are one of the three main web analyst resources: Pointsets
 * Indicators TimeSurfaces
 */
public class PointSet implements Serializable{

    private static final long serialVersionUID = -8962916330731463238L;

    private static final Logger LOG = LoggerFactory.getLogger(PointSet.class);

    public String id;
    public String label;
    public String description;

    public Map<String, PropertyMetadata> propMetadata = new HashMap<String, PropertyMetadata>();
    public Map<String, int[]> properties = new ConcurrentHashMap<String, int[]>();
    public int capacity = 0; // The total number of features this PointSet can
    // hold.
    /*
     * Connects this population to vertices in a given Graph (map of graph ids
     * to sample sets). Keeping as a graphId->sampleSet map to prevent
     * duplication of pointset when used across multiple graphs
     */
    private Map<String, SampleSet> samples = new ConcurrentHashMap<String, SampleSet>();


    /*
     * Used to generate SampleSets on an as needed basis. 
     */
    protected GraphService graphService;

    /*
     * In a detailed Indicator, the time to reach each target, for each origin.
     * Null in non-indicator pointsets.
     */
    public int[][] times;

    /**
     * The geometries of the features. Each Attribute must contain an array of
     * magnitudes with the same length as this list.
     */

    protected String[] ids;
    protected double[] lats;
    protected double[] lons;
    protected Polygon[] polygons;

    /**
     * Rather than trying to load anything any everything, we stick to a strict
     * format and rely on other tools to get the data into the correct format.
     * This includes column headers in the category:subcategory:attribute format
     * and coordinates in WGS84. Comments begin with a #.
     */
    public static PointSet fromCsv(File filename) throws IOException {
        /* First, scan through the file to count lines and check for errors. */
        CsvReader reader = new CsvReader(filename.getAbsolutePath(), ',', Charset.forName("UTF8"));
        reader.readHeaders();
        int nCols = reader.getHeaderCount();
        while (reader.readRecord()) {
            if (reader.getColumnCount() != nCols) {
                LOG.error("CSV record {} has the wrong number of fields.", reader.getCurrentRecord());
                return null;
            }
        }
        // getCurrentRecord is zero-based and does not include headers or blank
        // lines.
        int nRecs = (int) reader.getCurrentRecord() + 1;
        reader.close();
        /* If we reached here, the file is entirely readable. Start over. */
        reader = new CsvReader(filename.getAbsolutePath(), ',', Charset.forName("UTF8"));
        PointSet ret = new PointSet(nRecs);
        reader.readHeaders();
        if (reader.getHeaderCount() != nCols) {
            LOG.error("Number of headers changed.");
            return null;
        }
        int latCol = -1;
        int lonCol = -1;

        int[][] properties = new int[nCols][ret.capacity];
        for (int c = 0; c < nCols; c++) {
            String header = reader.getHeader(c);
            if (header.equalsIgnoreCase("lat") || header.equalsIgnoreCase("latitude")) {
                latCol = c;
            } else if (header.equalsIgnoreCase("lon") || header.equalsIgnoreCase("longitude")) {
                lonCol = c;
            } else {
                ret.getOrCreatePropertyForId(header);
                properties[c] = ret.properties.get(header);
            }
        }
        if (latCol < 0 || lonCol < 0) {
            LOG.error("CSV file did not contain a latitude or longitude column.");
            throw new IOException();
        }
        ret.lats = new double[nRecs];
        ret.lons = new double[nRecs];
        while (reader.readRecord()) {
            int rec = (int) reader.getCurrentRecord();
            for (int c = 0; c < nCols; c++) {
                if(c==latCol || c==lonCol){
                    continue;
                }

                int[] prop = properties[c];
                int mag = Integer.parseInt(reader.get(c));
                prop[rec] = mag;
            }
            ret.lats[rec] = Double.parseDouble(reader.get(latCol));
            ret.lons[rec] = Double.parseDouble(reader.get(lonCol));
        }
        ret.capacity = nRecs;
        return ret;
    }

    public static PointSet fromShapefile( File file ) throws IOException, NoSuchAuthorityCodeException, FactoryException, EmptyPolygonException, UnsupportedGeometryException {
        if ( ! file.exists())
            throw new RuntimeException("Shapefile does not exist.");

        FileDataStore store = FileDataStoreFinder.getDataStore(file);
        SimpleFeatureSource featureSource = store.getFeatureSource();

        CoordinateReferenceSystem sourceCRS = featureSource.getInfo().getCRS();
        CoordinateReferenceSystem WGS84 = CRS.decode("EPSG:4326", true);

        Query query = new Query();
        query.setCoordinateSystem(sourceCRS);
        query.setCoordinateSystemReproject(WGS84);
        SimpleFeatureCollection featureCollection = featureSource.getFeatures(query);

        SimpleFeatureIterator it = featureCollection.features();

        PointSet ret = new PointSet(featureCollection.size());
        int i=0;
        while (it.hasNext()) {
            SimpleFeature feature = it.next();
            Geometry geom = (Geometry) feature.getDefaultGeometry();

            PointFeature ft = new PointFeature();
            ft.setGeom(geom);
            for(Property prop : feature.getProperties() ){
                Object binding = prop.getType().getBinding();

                //attempt to coerce the prop's value into an integer
                int val;
                if(binding.equals(Integer.class)){
                    val = (Integer)prop.getValue();
                } else if(binding.equals(Long.class)){
                    val = ((Long)prop.getValue()).intValue();
                } else if(binding.equals(String.class)){
                    try{
                        val = Integer.parseInt((String)prop.getValue());
                    } catch (NumberFormatException ex ){
                        continue;
                    }
                } else {
                    continue;
                }

                ft.addAttribute(prop.getName().toString(), val);
            }

            ret.addFeature(ft, i);

            i++;
        }

        return ret;
    }

    public static PointSet fromGeoJson(File filename) {
        try {
            FileInputStream fis = new FileInputStream(filename);
            int n = validateGeoJson(fis);
            if (n < 0)
                return null;
            fis.getChannel().position(0); // rewind file
            return fromValidatedGeoJson(fis, n);
        } catch (FileNotFoundException ex) {
            LOG.error("GeoJSON file not found: {}", filename);
            return null;
        } catch (IOException ex) {
            LOG.error("I/O exception while reading GeoJSON file: {}", filename);
            return null;
        }
    }

    /**
     * Examines a JSON stream to see if it matches the expected OTPA format.
     * 
     * @return the number of features in the collection if it's valid, or -1 if
     *         it doesn't fit the OTPA format.
     */
    public static int validateGeoJson(InputStream is) {
        int n = 0;
        JsonFactory f = new JsonFactory();
        try {
            JsonParser jp = f.createParser(is);
            JsonToken current = jp.nextToken();
            if (current != JsonToken.START_OBJECT) {
                LOG.error("Root of OTPA GeoJSON should be a JSON object.");
                return -1;
            }
            // Iterate over the key:value pairs in the top-level JSON object
            while (jp.nextToken() != JsonToken.END_OBJECT) {
                String key = jp.getCurrentName();
                current = jp.nextToken();
                if (key.equals("features")) {
                    if (current != JsonToken.START_ARRAY) {
                        LOG.error("Error: GeoJSON features are not in an array.");
                        return -1;
                    }
                    // Iterate over the features in the array
                    while (jp.nextToken() != JsonToken.END_ARRAY) {
                        n += 1;
                        jp.skipChildren();
                    }
                } else {
                    jp.skipChildren(); // ignore all other keys except features
                }
            }
            if (n == 0)
                return -1; // JSON has no features
            return n;
        } catch (Exception ex) {
            LOG.error("Exception while validating GeoJSON: {}", ex);
            return -1;
        }
    }

    /**
     * Reads with a combination of streaming and tree-model to allow very large
     * GeoJSON files. The JSON should be already validated, and you must pass in
     * the maximum number of features from that validation step.
     */
    private static PointSet fromValidatedGeoJson(InputStream is, int n) {
        JsonFactory f = new MappingJsonFactory();
        PointSet ret = new PointSet(n);
        int index = 0;
        try {
            JsonParser jp = f.createParser(is);
            JsonToken current = jp.nextToken();
            // Iterate over the key:value pairs in the top-level JSON object
            while (jp.nextToken() != JsonToken.END_OBJECT) {
                String key = jp.getCurrentName();
                current = jp.nextToken();
                if (key.equals("properties")) {
                    JsonNode properties = jp.readValueAsTree();

                    if(properties.get("id") != null)
                        ret.id = properties.get("id").asText();
                    if(properties.get("label") != null)
                        ret.label = properties.get("label").asText();
                    if(properties.get("description") != null)
                        ret.label = properties.get("description").asText();

                    if(properties.get("schema") != null) {

                        Iterator<Entry<String, JsonNode>> catIter = properties.get("schema").fields();
                        while (catIter.hasNext()) {
                            Entry<String, JsonNode> catEntry = catIter.next();
                            String catName = catEntry.getKey();
                            JsonNode catNode = catEntry.getValue();

                            PropertyMetadata cat = new PropertyMetadata(catName);

                            if(catNode.get("label") != null)
                                cat.label = catNode.get("label").asText();

                            if(catNode.get("style") != null) {
                                Iterator<Entry<String, JsonNode>> styleIter = catNode.get("style").fields();
                                while (styleIter.hasNext()) {
                                    Entry<String, JsonNode> styleEntry = styleIter.next();
                                    String styleName = styleEntry.getKey();
                                    JsonNode styleValue = styleEntry.getValue();

                                    cat.addStyle(styleName, styleValue.asText());
                                }
                            }

                            ret.propMetadata.put(catName, cat);
                        }
                    }					
                }	
                if (key.equals("features")) {
                    while (jp.nextToken() != JsonToken.END_ARRAY) {
                        // Read the feature into a tree model, which moves
                        // parser to its end.
                        JsonNode feature = jp.readValueAsTree();
                        ret.addFeature(feature, index++);
                    }
                } else {
                    jp.skipChildren(); // ignore all other keys except features
                }
            }
        } catch (Exception ex) {			
            LOG.error("GeoJSON parsing failure: {}", ex.toString());
            return null;
        }
        return ret;
    }

    /**
     * Add one GeoJSON feature to this PointSet from a Jackson node tree.
     * com.bedatadriven.geojson only exposed its streaming Geometry parser as a
     * public method. I made its tree parser public as well. Geotools also has a
     * GeoJSON parser called GeometryJson (which OTP wraps in
     * GeoJsonDeserializer) but it consumes straight text, not a Jackson model
     * or streaming parser.
     */
    private void addFeature(JsonNode feature, int index) {

        PointFeature feat = null;
        try {
            feat = PointFeature.fromJsonNode(feature);
        } catch (EmptyPolygonException e) {
            LOG.warn("Empty MultiPolygon, skipping.");
            return;
        } catch (UnsupportedGeometryException e) {
            LOG.warn(e.message);
            return;
        }

        if (feat == null) {
            return;
        }

        addFeature(feat, index);
    }

    /**
     * Create a PointSet manually by defining capacity and calling
     * addFeature(geom, data) repeatedly.
     * 
     * @param capacity
     *            expected number of features to be added to this PointSet.
     */
    public PointSet(int capacity) {
        this.capacity = capacity;
        ids = new String[capacity];
        lats = new double[capacity];
        lons = new double[capacity];
        polygons = new Polygon[capacity];
    }

    /**
     * Adds a graph service to allow for auto creation of SampleSets for a given
     * graph
     */
    public void setGraphService(GraphService graphService) {
        this.graphService = graphService;
    }

    /**
     * gets a sample set for a given graph id -- requires graphservice to be set
     * @return sampleset for graph
     */
    public SampleSet getSampleSet(String routerId) {
        if(this.graphService == null) 
            return null;

        if (this.samples.containsKey(routerId))
            return this.samples.get(routerId);
        Graph g = this.graphService.getGraph(routerId);

        return getSampleSet(g);
    }

    /** 
     * gets a sample set for a graph object -- does not require graph service to be set 
     * @param g a graph objects
     * @return sampleset for graph
     */

    public SampleSet getSampleSet(Graph g) {	
        if (g == null)
            return null;
        SampleSet sampleSet = new SampleSet(this, g.getSampleFactory());
        this.samples.put(g.routerId, sampleSet);
        return sampleSet;
    }

    public int featureCount() {
        return ids.length;
    }

    /**
     * Add a single feature with a variable number of free-form properties.
     * Attribute data contains id value pairs, ids are in form "cat_id:prop_id".
     * If the properties and categories do not exist, they will be created.
     * TODO: read explicit schema or infer it and validate property presence as
     * they're read
     * 
     * @param feat must be a Point, a Polygon, or a single-element MultiPolygon
     */
    public void addFeature(PointFeature feat, int index) {
        if (index >= capacity) {
            throw new AssertionError("Number of features seems to have grown since validation.");
        }

        polygons[index] = feat.getPolygon();
        lats[index] = feat.getLat();
        lons[index] = feat.getLon();

        ids[index] = feat.getId();

        for (Entry<String,Integer> ad : feat.getProperties().entrySet()) {
            String propId = ad.getKey();
            Integer propVal = ad.getValue();

            this.getOrCreatePropertyForId(propId);
            this.properties.get(propId)[index] = propVal;


        }
    }

    public PointFeature getFeature(int index) {
        PointFeature ret = new PointFeature(ids[index]);

        if (polygons[index] != null) {
            try {
                ret.setGeom(polygons[index]);
            } catch (Exception e) {	
                // The polygon is clean; this should never happen. We
                // could pass the exception up but that'd just make the calling
                // function deal with an exception that will never pop. So
                // we'll make the compiler happy by catching it here silently.
            }
        }

        // ret.setGeom, if it was called, will already set the lat and lon
        // properties. But since every item in this pointset is guaranteed
        // to have a lat/lon coordinate, we defer to it as more authoritative.
        ret.setLat(lats[index]);
        ret.setLon(lons[index]);

        for (Entry<String, int[]> property : this.properties.entrySet()) {
            ret.addAttribute( property.getKey(), property.getValue()[index]);
        }

        return ret;
    }

    public void setLabel(String catId, String label) {
        PropertyMetadata meta = this.propMetadata.get(catId);
        if(meta!=null){
            meta.setLabel( label );
        }		
    }

    public void setStyle(String catId, String styleAttribute, String styleValue) {
        PropertyMetadata meta = propMetadata.get(catId);

        if(meta!=null){
            meta.addStyle( styleAttribute, styleValue );
        }
    }

    /**
     * Gets the Category object for the given ID, creating it if it doesn't
     * exist.
     * 
     * @param id
     *            the id for the category alone, not the fully-specified
     *            category:property.
     * @return a Category with the given ID.
     */
    public PropertyMetadata getOrCreatePropertyForId(String id) {
        PropertyMetadata property = propMetadata.get(id);
        if (property == null) {
            property = new PropertyMetadata(id);
            propMetadata.put(id, property);
        }
        if(!properties.containsKey(id))
            properties.put(id, new int[capacity]);

        return property;
    }

    public void writeJson(OutputStream out) {
        writeJson(out, false);
    }

    /**
     * Use the Jackson streaming API to output this as GeoJSON without creating
     * another object. The Indicator is a column store, and is transposed WRT
     * the JSON representation.
     */
    public void writeJson(OutputStream out, Boolean forcePoints) {
        try {
            JsonFactory jsonFactory = new JsonFactory(); // ObjectMapper.getJsonFactory()
            // is better
            JsonGenerator jgen = jsonFactory.createGenerator(out);
            jgen.setCodec(new ObjectMapper());
            jgen.writeStartObject();
            {

                jgen.writeStringField("type", "FeatureCollection");

                writeJsonProperties(jgen);

                jgen.writeArrayFieldStart("features");
                {
                    for (int f = 0; f < capacity; f++) {
                        writeFeature(f, jgen, forcePoints);
                    }
                }
                jgen.writeEndArray();
            }
            jgen.writeEndObject();
            jgen.close();
        } catch (IOException ioex) {
            LOG.info("IOException, connection may have been closed while streaming JSON.");
        }
    }

    public void writeJsonProperties(JsonGenerator jgen) throws JsonGenerationException, IOException {
        jgen.writeObjectFieldStart("properties");
        {

            if (id != null)
                jgen.writeStringField("id", id);
            if (label != null)
                jgen.writeStringField("label", label);
            if (description != null)
                jgen.writeStringField("description", description);

            // writes schema as a flat namespace with cat_id and
            // cat_id:prop_id interleaved

            jgen.writeObjectFieldStart("schema");
            {

                for (PropertyMetadata cat : this.propMetadata.values()) {

                    jgen.writeObjectFieldStart(cat.id);
                    {
                        if (cat.label != null)
                            jgen.writeStringField("label", cat.label);
                        jgen.writeStringField("type", "Category");

                        if (cat.style != null && cat.style.attributes != null) {

                            jgen.writeObjectFieldStart("style");
                            {

                                for (String styleKey : cat.style.attributes.keySet()) {
                                    jgen.writeStringField(styleKey, cat.style.attributes.get(styleKey));
                                }
                            }
                            jgen.writeEndObject();

                        }

                    }
                    jgen.writeEndObject();

                    // two-level hierarchy for now... could be extended
                    // to recursively map
                    // categories,sub-categories,attributes
                }

            }
            jgen.writeEndObject();
        }
        jgen.writeEndObject();

    }

    /**
     * Pairs an array of times with the array of features in this pointset,
     * writing out the resulting (ID,time) pairs to a JSON object.
     */
    protected void writeTimes(JsonGenerator jgen, int[] times) throws IOException {
        jgen.writeObjectFieldStart("times");
        for (int i = 0; i < times.length; i++) { // capacity is now 1 if this is
            // a one-to-many indicator
            int t = times[i];
            if (t != Integer.MAX_VALUE)
                jgen.writeNumberField(ids[i], t);
        }
        jgen.writeEndObject();
    }

    /**
     * This writes either a polygon or lat/lon point defining the feature. In
     * the case of polygons, we convert these back to centroids on import, as
     * OTPA depends on the actual point. The polygons are kept for derivative
     * uses (e.g. visualization)
     * 
     * @param i
     *            the feature index
     * @param jgen
     *            the Jackson streaming JSON generator to which the geometry
     *            will be written
     * @throws IOException
     */
    private void writeFeature(int i, JsonGenerator jgen, Boolean forcePoints) throws IOException {

        GeometryFactory geometryFactory = new GeometryFactory(new PrecisionModel());

        GeometrySerializer geomSerializer = new GeometrySerializer();

        jgen.writeStartObject();
        {
            jgen.writeStringField("id", ids[i]);
            jgen.writeStringField("type", "Feature");
            jgen.writeFieldName("geometry");
            {

                if (!forcePoints && polygons != null && polygons.length >= i && polygons[i] != null) {
                    geomSerializer.writeGeometry(jgen, polygons[i]);
                } else {

                    Point p = geometryFactory.createPoint(new Coordinate(lons[i], lats[i]));
                    geomSerializer.writeGeometry(jgen, p);
                }

            }
            jgen.writeObjectFieldStart("properties");
            {
                writeStructured(i, jgen);
            }
            jgen.writeEndObject();
        }
        jgen.writeEndObject();
    }

    /**
     * This will be called once per point in an origin/destination pointset, and
     * once per origin in a one- or many-to-many indicator.
     */
    protected void writeStructured(int i, JsonGenerator jgen) throws IOException {
        jgen.writeObjectFieldStart("structured");
        for (Entry<String,int[]> entry : properties.entrySet()) {
            jgen.writeNumberField( entry.getKey(), entry.getValue()[i] );
        }
        jgen.writeEndObject();
    }

    /**
     * Get a subset of this point set containing only the specified point IDs.
     */
    public PointSet slice(List<String> ids) {

        PointSet ret = new PointSet(ids.size());

        HashSet<String> idsHashSet = new HashSet<String>(ids);

        ret.id = id;
        ret.label = label;
        ret.description = description;

        int n = 0;

        for (int i = 0; i < this.ids.length; i++) {
            if(idsHashSet.contains(this.ids[i])) {	
                ret.lats[n] = this.lats[i];
                ret.lons[n] = this.lons[i];
                ret.ids[n] = this.ids[i];
                ret.polygons[n] = this.polygons[i];
                n++;
            }
        }

        return ret;
    }

    public PointSet slice(int start, int end) {
        PointSet ret = new PointSet(end - start);

        ret.id = id;
        ret.label = label;
        ret.description = description;

        int n = 0;
        for (int i = start; i < end; i++) {
            ret.lats[n] = this.lats[i];
            ret.lons[n] = this.lons[i];
            ret.ids[n] = this.ids[i];
            ret.polygons[n] = this.polygons[i];
            n++;
        }

        for(Entry<String, int[]> property : this.properties.entrySet()) {
            int[] data = property.getValue();

            int[] magSlice = new int[end-start];
            n=0;
            for(int i=start; i<end; i++){
                magSlice[n] = data[i];
                n++;
            }

            ret.properties.put( property.getKey(), magSlice );
        }

        return ret;
<<<<<<< HEAD
    }
=======
	}

	public static PointSet fromGeoJson(File filename) {
		try {
			FileInputStream fis = new FileInputStream(filename);
			int n = validateGeoJson(fis);
			if (n < 0)
				return null;
			fis.getChannel().position(0); // rewind file
			return fromValidatedGeoJson(fis, n);
		} catch (FileNotFoundException ex) {
			LOG.error("GeoJSON file not found: {}", filename);
			return null;
		} catch (IOException ex) {
			LOG.error("I/O exception while reading GeoJSON file: {}", filename);
			return null;
		}
	}

	/**
	 * Examines a JSON stream to see if it matches the expected OTPA format.
	 * 
	 * @return the number of features in the collection if it's valid, or -1 if
	 *         it doesn't fit the OTPA format.
	 */
	public static int validateGeoJson(InputStream is) {
		int n = 0;
		JsonFactory f = new JsonFactory();
		try {
			JsonParser jp = f.createParser(is);
			JsonToken current = jp.nextToken();
			if (current != JsonToken.START_OBJECT) {
				LOG.error("Root of OTPA GeoJSON should be a JSON object.");
				return -1;
			}
			// Iterate over the key:value pairs in the top-level JSON object
			while (jp.nextToken() != JsonToken.END_OBJECT) {
				String key = jp.getCurrentName();
				current = jp.nextToken();
				if (key.equals("features")) {
					if (current != JsonToken.START_ARRAY) {
						LOG.error("Error: GeoJSON features are not in an array.");
						return -1;
					}
					// Iterate over the features in the array
					while (jp.nextToken() != JsonToken.END_ARRAY) {
						n += 1;
						jp.skipChildren();
					}
				} else {
					jp.skipChildren(); // ignore all other keys except features
				}
			}
			if (n == 0)
				return -1; // JSON has no features
			return n;
		} catch (Exception ex) {
			LOG.error("Exception while validating GeoJSON: {}", ex);
			return -1;
		}
	}

	/**
	 * Reads with a combination of streaming and tree-model to allow very large
	 * GeoJSON files. The JSON should be already validated, and you must pass in
	 * the maximum number of features from that validation step.
	 */
	private static PointSet fromValidatedGeoJson(InputStream is, int n) {
		JsonFactory f = new MappingJsonFactory();
		PointSet ret = new PointSet(n);
		int index = 0;
		try {
			JsonParser jp = f.createParser(is);
			JsonToken current = jp.nextToken();
			// Iterate over the key:value pairs in the top-level JSON object
			while (jp.nextToken() != JsonToken.END_OBJECT) {
				String key = jp.getCurrentName();
				current = jp.nextToken();
				if (key.equals("features")) {
					while (jp.nextToken() != JsonToken.END_ARRAY) {
						// Read the feature into a tree model, which moves
						// parser to its end.
						JsonNode feature = jp.readValueAsTree();
						ret.addFeature(feature, index++);
					}
				} else {
					jp.skipChildren(); // ignore all other keys except features
				}
			}
		} catch (Exception ex) {			
			LOG.error("GeoJSON parsing failure.");
			return null;
		}
		return ret;
	}

	/**
	 * Add one GeoJSON feature to this PointSet from a Jackson node tree.
	 * com.bedatadriven.geojson only exposed its streaming Geometry parser as a
	 * public method. I made its tree parser public as well. Geotools also has a
	 * GeoJSON parser called GeometryJson (which OTP wraps in
	 * GeoJsonDeserializer) but it consumes straight text, not a Jackson model
	 * or streaming parser.
	 */
	private void addFeature(JsonNode feature, int index) {

		PointFeature feat = null;
		try {
			feat = PointFeature.fromJsonNode(feature);
		} catch (EmptyPolygonException e) {
			LOG.warn("Empty MultiPolygon, skipping.");
			return;
		} catch (UnsupportedGeometryException e) {
			LOG.warn(e.message);
			return;
		}

		if (feat == null) {
			return;
		}

		addFeature(feat, index);
	}

	/**
	 * Create a PointSet manually by defining capacity and calling
	 * addFeature(geom, data) repeatedly.
	 * 
	 * @param capacity
	 *            expected number of features to be added to this PointSet.
	 */
	public PointSet(int capacity) {
		this.capacity = capacity;
		ids = new String[capacity];
		lats = new double[capacity];
		lons = new double[capacity];
		polygons = new Polygon[capacity];
	}

	/**
<<<<<<< HEAD
	 * Adds a grpah service to allow for auto creation of SampleSets for a given
	 * graph
	 * 
	 * @param reference
	 *            to the application graph service
	 */

	public void setGraphService(GraphService graphService) {
		this.graphService = graphService;
	}

	/**
	 * gets a sample set for a given graph id -- requires graphservice to be set
	 * 
	 * @param a valid graph id
	 * @return sampleset for graph
	 */

	public SampleSet getSampleSet(String routerId) {
		if(this.graphService == null) 
			return null;
		
		if (this.samples.containsKey(routerId))
			return this.samples.get(routerId);
		Graph g = this.graphService.getRouter(routerId).graph;
		
		return getSampleSet(g);
	}
	
	/** 
	 * gets a sample set for a graph object -- does not require graph service to be set 
	 * @param g a graph objects
	 * @return sampleset for graph
	 */
	
	public SampleSet getSampleSet(Graph g) {	
		if (g == null)
			return null;
		SampleSet sampleSet = new SampleSet(this, g.getSampleFactory());
		this.samples.put(g.routerId, sampleSet);
		return sampleSet;
	}
	

	/**
	 * Add a single feature with a variable number of free-form properties.
	 * Attribute data contains id value pairs, ids are in form "cat_id:prop_id".
	 * If the properties and categories do not exist, they will be created.
	 * TODO: read explicit schema or infer it and validate property presence as
	 * they're read
	 * 
	 * @param geom
	 *            must be a Point, a Polygon, or a single-element MultiPolygon
	 */

	public int featureCount() {
		return ids.length;
	}

	public void addFeature(PointFeature feat, int index) {
		if (index >= capacity) {
			throw new AssertionError("Number of features seems to have grown since validation.");
		}

		polygons[index] = feat.getPolygon();
		lats[index] = feat.getLat();
		lons[index] = feat.getLon();

		ids[index] = feat.getId();

		for (Entry<String,Integer> ad : feat.getProperties().entrySet()) {
			String propId = ad.getKey();
			Integer propVal = ad.getValue();
			
			this.getOrCreatePropertyForId(propId);
			this.properties.get(propId)[index] = propVal;


		}
	}

	public PointFeature getFeature(int index) {
		PointFeature ret = new PointFeature(ids[index]);

		if (polygons[index] != null) {
			try {
				ret.setGeom(polygons[index]);
			} catch (Exception e) {	
				// The polygon is clean; this should never happen. We
				// could pass the exception up but that'd just make the calling
				// function deal with an exception that will never pop. So
				// we'll make the compiler happy by catching it here silently.
			}
		}

		// ret.setGeom, if it was called, will already set the lat and lon
		// properties. But since every item in this pointset is guaranteed
		// to have a lat/lon coordinate, we defer to it as more authoritative.
		ret.setLat(lats[index]);
		ret.setLon(lons[index]);

		for (Entry<String, int[]> property : this.properties.entrySet()) {
			ret.addAttribute( property.getKey(), property.getValue()[index]);
		}

		return ret;
	}

	public void setLabel(String catId, String label) {
		PropertyMetadata meta = this.propMetadata.get(catId);
		if(meta!=null){
			meta.setLabel( label );
		}		
	}

	public void setStyle(String catId, String styleAttribute, String styleValue) {
		PropertyMetadata meta = propMetadata.get(catId);
		
		if(meta!=null){
			meta.addStyle( styleAttribute, styleValue );
		}
	}

	/**
	 * Gets the Category object for the given ID, creating it if it doesn't
	 * exist.
	 * 
	 * @param id
	 *            the id for the category alone, not the fully-specified
	 *            category:property.
	 * @return a Category with the given ID.
	 */
	public PropertyMetadata getOrCreatePropertyForId(String id) {
		PropertyMetadata property = propMetadata.get(id);
		if (property == null) {
			property = new PropertyMetadata(id);
			propMetadata.put(id, property);
			properties.put(id, new int[capacity]);
		}
		return property;
	}

	public void writeJson(OutputStream out) {
		writeJson(out, false);
	}

	/**
	 * Use the Jackson streaming API to output this as GeoJSON without creating
	 * another object. The Indicator is a column store, and is transposed WRT
	 * the JSON representation.
	 */
	public void writeJson(OutputStream out, Boolean forcePoints) {
		try {
			JsonFactory jsonFactory = new JsonFactory(); // ObjectMapper.getJsonFactory()
															// is better
			JsonGenerator jgen = jsonFactory.createGenerator(out);
			jgen.setCodec(new ObjectMapper());
			jgen.writeStartObject();
			{

				jgen.writeStringField("type", "FeatureCollection");

				writeJsonProperties(jgen);
				
				jgen.writeArrayFieldStart("features");
				{
					for (int f = 0; f < capacity; f++) {
						writeFeature(f, jgen, forcePoints);
					}
				}
				jgen.writeEndArray();
			}
			jgen.writeEndObject();
			jgen.close();
		} catch (IOException ioex) {
			LOG.info("IOException, connection may have been closed while streaming JSON.");
		}
	}
	
	public void writeJsonProperties(JsonGenerator jgen) throws JsonGenerationException, IOException {
		jgen.writeObjectFieldStart("properties");
		{

			if (id != null)
				jgen.writeStringField("id", id);
			if (label != null)
				jgen.writeStringField("label", label);
			if (description != null)
				jgen.writeStringField("description", description);

			// writes schema as a flat namespace with cat_id and
			// cat_id:prop_id interleaved

			jgen.writeObjectFieldStart("schema");
			{

				for (PropertyMetadata cat : this.propMetadata.values()) {

					jgen.writeObjectFieldStart(cat.id);
					{
						if (cat.label != null)
							jgen.writeStringField("label", cat.label);
						jgen.writeStringField("type", "Category");

						if (cat.style != null && cat.style.attributes != null) {

							jgen.writeObjectFieldStart("style");
							{

								for (String styleKey : cat.style.attributes.keySet()) {
									jgen.writeStringField(styleKey, cat.style.attributes.get(styleKey));
								}
							}
							jgen.writeEndObject();

						}

					}
					jgen.writeEndObject();

					// two-level hierarchy for now... could be extended
					// to recursively map
					// categories,sub-categories,attributes
				}

			}
			jgen.writeEndObject();
		}
		jgen.writeEndObject();

	}

	/**
	 * Pairs an array of times with the array of features in this pointset,
	 * writing out the resulting (ID,time) pairs to a JSON object.
	 */
	protected void writeTimes(JsonGenerator jgen, int[] times) throws IOException {
		jgen.writeObjectFieldStart("times");
		for (int i = 0; i < times.length; i++) { // capacity is now 1 if this is
													// a one-to-many indicator
			int t = times[i];
			if (t != Integer.MAX_VALUE)
				jgen.writeNumberField(ids[i], t);
		}
		jgen.writeEndObject();
	}

	/**
	 * This writes either a polygon or lat/lon point defining the feature. In
	 * the case of polygons, we convert these back to centroids on import, as
	 * OTPA depends on the actual point. The polygons are kept for derivative
	 * uses (e.g. visualization)
	 * 
	 * @param i
	 *            the feature index
	 * @param jgen
	 *            the Jackson streaming JSON generator to which the geometry
	 *            will be written
	 * @throws IOException
	 */
	private void writeFeature(int i, JsonGenerator jgen, Boolean forcePoints) throws IOException {

		GeometryFactory geometryFactory = new GeometryFactory(new PrecisionModel());

		GeometrySerializer geomSerializer = new GeometrySerializer();

		jgen.writeStartObject();
		{
			jgen.writeStringField("id", ids[i]);
			jgen.writeStringField("type", "Feature");
			jgen.writeFieldName("geometry");
			{

				if (!forcePoints && polygons != null && polygons.length >= i && polygons[i] != null) {
					geomSerializer.writeGeometry(jgen, polygons[i]);
				} else {

					Point p = geometryFactory.createPoint(new Coordinate(lons[i], lats[i]));
					geomSerializer.writeGeometry(jgen, p);
				}

			}
			jgen.writeObjectFieldStart("properties");
			{
				writeStructured(i, jgen);
			}
			jgen.writeEndObject();
		}
		jgen.writeEndObject();
	}

	/**
	 * This will be called once per point in an origin/destination pointset, and
	 * once per origin in a one- or many-to-many indicator.
	 */
	protected void writeStructured(int i, JsonGenerator jgen) throws IOException {
		jgen.writeObjectFieldStart("structured");
		for (Entry<String,int[]> entry : properties.entrySet()) {
			jgen.writeNumberField( entry.getKey(), entry.getValue()[i] );
		}
		jgen.writeEndObject();
	}

	public PointSet slice(int start, int end) {
		PointSet ret = new PointSet(end - start);

		ret.id = id;
		ret.label = label;
		ret.description = description;

		int n = 0;
		for (int i = start; i < end; i++) {
			ret.lats[n] = this.lats[i];
			ret.lons[n] = this.lons[i];
			ret.ids[n] = this.ids[i];
			ret.polygons[n] = this.polygons[i];
			n++;
		}

		for(Entry<String, int[]> property : this.properties.entrySet()) {
			int[] data = property.getValue();
			
			int[] magSlice = new int[end-start];
			n=0;
			for(int i=start; i<end; i++){
				magSlice[n] = data[i];
				n++;
			}
			
			ret.properties.put( property.getKey(), magSlice );
		}

		return ret;
	}
>>>>>>> 80935ea7

}<|MERGE_RESOLUTION|>--- conflicted
+++ resolved
@@ -39,7 +39,6 @@
 import org.opentripplanner.analyst.pointset.PropertyMetadata;
 import org.opentripplanner.routing.graph.Graph;
 import org.opentripplanner.routing.services.GraphService;
-import org.opentripplanner.standalone.Router;
 import org.slf4j.Logger;
 import org.slf4j.LoggerFactory;
 
@@ -427,7 +426,7 @@
 
         if (this.samples.containsKey(routerId))
             return this.samples.get(routerId);
-        Graph g = this.graphService.getGraph(routerId);
+        Graph g = this.graphService.getRouter(routerId).graph;
 
         return getSampleSet(g);
     }
@@ -763,484 +762,6 @@
         }
 
         return ret;
-<<<<<<< HEAD
-    }
-=======
-	}
-
-	public static PointSet fromGeoJson(File filename) {
-		try {
-			FileInputStream fis = new FileInputStream(filename);
-			int n = validateGeoJson(fis);
-			if (n < 0)
-				return null;
-			fis.getChannel().position(0); // rewind file
-			return fromValidatedGeoJson(fis, n);
-		} catch (FileNotFoundException ex) {
-			LOG.error("GeoJSON file not found: {}", filename);
-			return null;
-		} catch (IOException ex) {
-			LOG.error("I/O exception while reading GeoJSON file: {}", filename);
-			return null;
-		}
-	}
-
-	/**
-	 * Examines a JSON stream to see if it matches the expected OTPA format.
-	 * 
-	 * @return the number of features in the collection if it's valid, or -1 if
-	 *         it doesn't fit the OTPA format.
-	 */
-	public static int validateGeoJson(InputStream is) {
-		int n = 0;
-		JsonFactory f = new JsonFactory();
-		try {
-			JsonParser jp = f.createParser(is);
-			JsonToken current = jp.nextToken();
-			if (current != JsonToken.START_OBJECT) {
-				LOG.error("Root of OTPA GeoJSON should be a JSON object.");
-				return -1;
-			}
-			// Iterate over the key:value pairs in the top-level JSON object
-			while (jp.nextToken() != JsonToken.END_OBJECT) {
-				String key = jp.getCurrentName();
-				current = jp.nextToken();
-				if (key.equals("features")) {
-					if (current != JsonToken.START_ARRAY) {
-						LOG.error("Error: GeoJSON features are not in an array.");
-						return -1;
-					}
-					// Iterate over the features in the array
-					while (jp.nextToken() != JsonToken.END_ARRAY) {
-						n += 1;
-						jp.skipChildren();
-					}
-				} else {
-					jp.skipChildren(); // ignore all other keys except features
-				}
-			}
-			if (n == 0)
-				return -1; // JSON has no features
-			return n;
-		} catch (Exception ex) {
-			LOG.error("Exception while validating GeoJSON: {}", ex);
-			return -1;
-		}
-	}
-
-	/**
-	 * Reads with a combination of streaming and tree-model to allow very large
-	 * GeoJSON files. The JSON should be already validated, and you must pass in
-	 * the maximum number of features from that validation step.
-	 */
-	private static PointSet fromValidatedGeoJson(InputStream is, int n) {
-		JsonFactory f = new MappingJsonFactory();
-		PointSet ret = new PointSet(n);
-		int index = 0;
-		try {
-			JsonParser jp = f.createParser(is);
-			JsonToken current = jp.nextToken();
-			// Iterate over the key:value pairs in the top-level JSON object
-			while (jp.nextToken() != JsonToken.END_OBJECT) {
-				String key = jp.getCurrentName();
-				current = jp.nextToken();
-				if (key.equals("features")) {
-					while (jp.nextToken() != JsonToken.END_ARRAY) {
-						// Read the feature into a tree model, which moves
-						// parser to its end.
-						JsonNode feature = jp.readValueAsTree();
-						ret.addFeature(feature, index++);
-					}
-				} else {
-					jp.skipChildren(); // ignore all other keys except features
-				}
-			}
-		} catch (Exception ex) {			
-			LOG.error("GeoJSON parsing failure.");
-			return null;
-		}
-		return ret;
-	}
-
-	/**
-	 * Add one GeoJSON feature to this PointSet from a Jackson node tree.
-	 * com.bedatadriven.geojson only exposed its streaming Geometry parser as a
-	 * public method. I made its tree parser public as well. Geotools also has a
-	 * GeoJSON parser called GeometryJson (which OTP wraps in
-	 * GeoJsonDeserializer) but it consumes straight text, not a Jackson model
-	 * or streaming parser.
-	 */
-	private void addFeature(JsonNode feature, int index) {
-
-		PointFeature feat = null;
-		try {
-			feat = PointFeature.fromJsonNode(feature);
-		} catch (EmptyPolygonException e) {
-			LOG.warn("Empty MultiPolygon, skipping.");
-			return;
-		} catch (UnsupportedGeometryException e) {
-			LOG.warn(e.message);
-			return;
-		}
-
-		if (feat == null) {
-			return;
-		}
-
-		addFeature(feat, index);
-	}
-
-	/**
-	 * Create a PointSet manually by defining capacity and calling
-	 * addFeature(geom, data) repeatedly.
-	 * 
-	 * @param capacity
-	 *            expected number of features to be added to this PointSet.
-	 */
-	public PointSet(int capacity) {
-		this.capacity = capacity;
-		ids = new String[capacity];
-		lats = new double[capacity];
-		lons = new double[capacity];
-		polygons = new Polygon[capacity];
-	}
-
-	/**
-<<<<<<< HEAD
-	 * Adds a grpah service to allow for auto creation of SampleSets for a given
-	 * graph
-	 * 
-	 * @param reference
-	 *            to the application graph service
-	 */
-
-	public void setGraphService(GraphService graphService) {
-		this.graphService = graphService;
-	}
-
-	/**
-	 * gets a sample set for a given graph id -- requires graphservice to be set
-	 * 
-	 * @param a valid graph id
-	 * @return sampleset for graph
-	 */
-
-	public SampleSet getSampleSet(String routerId) {
-		if(this.graphService == null) 
-			return null;
-		
-		if (this.samples.containsKey(routerId))
-			return this.samples.get(routerId);
-		Graph g = this.graphService.getRouter(routerId).graph;
-		
-		return getSampleSet(g);
-	}
-	
-	/** 
-	 * gets a sample set for a graph object -- does not require graph service to be set 
-	 * @param g a graph objects
-	 * @return sampleset for graph
-	 */
-	
-	public SampleSet getSampleSet(Graph g) {	
-		if (g == null)
-			return null;
-		SampleSet sampleSet = new SampleSet(this, g.getSampleFactory());
-		this.samples.put(g.routerId, sampleSet);
-		return sampleSet;
-	}
-	
-
-	/**
-	 * Add a single feature with a variable number of free-form properties.
-	 * Attribute data contains id value pairs, ids are in form "cat_id:prop_id".
-	 * If the properties and categories do not exist, they will be created.
-	 * TODO: read explicit schema or infer it and validate property presence as
-	 * they're read
-	 * 
-	 * @param geom
-	 *            must be a Point, a Polygon, or a single-element MultiPolygon
-	 */
-
-	public int featureCount() {
-		return ids.length;
-	}
-
-	public void addFeature(PointFeature feat, int index) {
-		if (index >= capacity) {
-			throw new AssertionError("Number of features seems to have grown since validation.");
-		}
-
-		polygons[index] = feat.getPolygon();
-		lats[index] = feat.getLat();
-		lons[index] = feat.getLon();
-
-		ids[index] = feat.getId();
-
-		for (Entry<String,Integer> ad : feat.getProperties().entrySet()) {
-			String propId = ad.getKey();
-			Integer propVal = ad.getValue();
-			
-			this.getOrCreatePropertyForId(propId);
-			this.properties.get(propId)[index] = propVal;
-
-
-		}
-	}
-
-	public PointFeature getFeature(int index) {
-		PointFeature ret = new PointFeature(ids[index]);
-
-		if (polygons[index] != null) {
-			try {
-				ret.setGeom(polygons[index]);
-			} catch (Exception e) {	
-				// The polygon is clean; this should never happen. We
-				// could pass the exception up but that'd just make the calling
-				// function deal with an exception that will never pop. So
-				// we'll make the compiler happy by catching it here silently.
-			}
-		}
-
-		// ret.setGeom, if it was called, will already set the lat and lon
-		// properties. But since every item in this pointset is guaranteed
-		// to have a lat/lon coordinate, we defer to it as more authoritative.
-		ret.setLat(lats[index]);
-		ret.setLon(lons[index]);
-
-		for (Entry<String, int[]> property : this.properties.entrySet()) {
-			ret.addAttribute( property.getKey(), property.getValue()[index]);
-		}
-
-		return ret;
-	}
-
-	public void setLabel(String catId, String label) {
-		PropertyMetadata meta = this.propMetadata.get(catId);
-		if(meta!=null){
-			meta.setLabel( label );
-		}		
-	}
-
-	public void setStyle(String catId, String styleAttribute, String styleValue) {
-		PropertyMetadata meta = propMetadata.get(catId);
-		
-		if(meta!=null){
-			meta.addStyle( styleAttribute, styleValue );
-		}
-	}
-
-	/**
-	 * Gets the Category object for the given ID, creating it if it doesn't
-	 * exist.
-	 * 
-	 * @param id
-	 *            the id for the category alone, not the fully-specified
-	 *            category:property.
-	 * @return a Category with the given ID.
-	 */
-	public PropertyMetadata getOrCreatePropertyForId(String id) {
-		PropertyMetadata property = propMetadata.get(id);
-		if (property == null) {
-			property = new PropertyMetadata(id);
-			propMetadata.put(id, property);
-			properties.put(id, new int[capacity]);
-		}
-		return property;
-	}
-
-	public void writeJson(OutputStream out) {
-		writeJson(out, false);
-	}
-
-	/**
-	 * Use the Jackson streaming API to output this as GeoJSON without creating
-	 * another object. The Indicator is a column store, and is transposed WRT
-	 * the JSON representation.
-	 */
-	public void writeJson(OutputStream out, Boolean forcePoints) {
-		try {
-			JsonFactory jsonFactory = new JsonFactory(); // ObjectMapper.getJsonFactory()
-															// is better
-			JsonGenerator jgen = jsonFactory.createGenerator(out);
-			jgen.setCodec(new ObjectMapper());
-			jgen.writeStartObject();
-			{
-
-				jgen.writeStringField("type", "FeatureCollection");
-
-				writeJsonProperties(jgen);
-				
-				jgen.writeArrayFieldStart("features");
-				{
-					for (int f = 0; f < capacity; f++) {
-						writeFeature(f, jgen, forcePoints);
-					}
-				}
-				jgen.writeEndArray();
-			}
-			jgen.writeEndObject();
-			jgen.close();
-		} catch (IOException ioex) {
-			LOG.info("IOException, connection may have been closed while streaming JSON.");
-		}
-	}
-	
-	public void writeJsonProperties(JsonGenerator jgen) throws JsonGenerationException, IOException {
-		jgen.writeObjectFieldStart("properties");
-		{
-
-			if (id != null)
-				jgen.writeStringField("id", id);
-			if (label != null)
-				jgen.writeStringField("label", label);
-			if (description != null)
-				jgen.writeStringField("description", description);
-
-			// writes schema as a flat namespace with cat_id and
-			// cat_id:prop_id interleaved
-
-			jgen.writeObjectFieldStart("schema");
-			{
-
-				for (PropertyMetadata cat : this.propMetadata.values()) {
-
-					jgen.writeObjectFieldStart(cat.id);
-					{
-						if (cat.label != null)
-							jgen.writeStringField("label", cat.label);
-						jgen.writeStringField("type", "Category");
-
-						if (cat.style != null && cat.style.attributes != null) {
-
-							jgen.writeObjectFieldStart("style");
-							{
-
-								for (String styleKey : cat.style.attributes.keySet()) {
-									jgen.writeStringField(styleKey, cat.style.attributes.get(styleKey));
-								}
-							}
-							jgen.writeEndObject();
-
-						}
-
-					}
-					jgen.writeEndObject();
-
-					// two-level hierarchy for now... could be extended
-					// to recursively map
-					// categories,sub-categories,attributes
-				}
-
-			}
-			jgen.writeEndObject();
-		}
-		jgen.writeEndObject();
-
-	}
-
-	/**
-	 * Pairs an array of times with the array of features in this pointset,
-	 * writing out the resulting (ID,time) pairs to a JSON object.
-	 */
-	protected void writeTimes(JsonGenerator jgen, int[] times) throws IOException {
-		jgen.writeObjectFieldStart("times");
-		for (int i = 0; i < times.length; i++) { // capacity is now 1 if this is
-													// a one-to-many indicator
-			int t = times[i];
-			if (t != Integer.MAX_VALUE)
-				jgen.writeNumberField(ids[i], t);
-		}
-		jgen.writeEndObject();
-	}
-
-	/**
-	 * This writes either a polygon or lat/lon point defining the feature. In
-	 * the case of polygons, we convert these back to centroids on import, as
-	 * OTPA depends on the actual point. The polygons are kept for derivative
-	 * uses (e.g. visualization)
-	 * 
-	 * @param i
-	 *            the feature index
-	 * @param jgen
-	 *            the Jackson streaming JSON generator to which the geometry
-	 *            will be written
-	 * @throws IOException
-	 */
-	private void writeFeature(int i, JsonGenerator jgen, Boolean forcePoints) throws IOException {
-
-		GeometryFactory geometryFactory = new GeometryFactory(new PrecisionModel());
-
-		GeometrySerializer geomSerializer = new GeometrySerializer();
-
-		jgen.writeStartObject();
-		{
-			jgen.writeStringField("id", ids[i]);
-			jgen.writeStringField("type", "Feature");
-			jgen.writeFieldName("geometry");
-			{
-
-				if (!forcePoints && polygons != null && polygons.length >= i && polygons[i] != null) {
-					geomSerializer.writeGeometry(jgen, polygons[i]);
-				} else {
-
-					Point p = geometryFactory.createPoint(new Coordinate(lons[i], lats[i]));
-					geomSerializer.writeGeometry(jgen, p);
-				}
-
-			}
-			jgen.writeObjectFieldStart("properties");
-			{
-				writeStructured(i, jgen);
-			}
-			jgen.writeEndObject();
-		}
-		jgen.writeEndObject();
-	}
-
-	/**
-	 * This will be called once per point in an origin/destination pointset, and
-	 * once per origin in a one- or many-to-many indicator.
-	 */
-	protected void writeStructured(int i, JsonGenerator jgen) throws IOException {
-		jgen.writeObjectFieldStart("structured");
-		for (Entry<String,int[]> entry : properties.entrySet()) {
-			jgen.writeNumberField( entry.getKey(), entry.getValue()[i] );
-		}
-		jgen.writeEndObject();
-	}
-
-	public PointSet slice(int start, int end) {
-		PointSet ret = new PointSet(end - start);
-
-		ret.id = id;
-		ret.label = label;
-		ret.description = description;
-
-		int n = 0;
-		for (int i = start; i < end; i++) {
-			ret.lats[n] = this.lats[i];
-			ret.lons[n] = this.lons[i];
-			ret.ids[n] = this.ids[i];
-			ret.polygons[n] = this.polygons[i];
-			n++;
-		}
-
-		for(Entry<String, int[]> property : this.properties.entrySet()) {
-			int[] data = property.getValue();
-			
-			int[] magSlice = new int[end-start];
-			n=0;
-			for(int i=start; i<end; i++){
-				magSlice[n] = data[i];
-				n++;
-			}
-			
-			ret.properties.put( property.getKey(), magSlice );
-		}
-
-		return ret;
-	}
->>>>>>> 80935ea7
+    }
 
 }