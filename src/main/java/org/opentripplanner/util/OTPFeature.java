package org.opentripplanner.util;

import java.util.Arrays;
import java.util.Map;
import java.util.stream.Collectors;
import org.slf4j.Logger;
import org.slf4j.LoggerFactory;

/**
 * The purpose of this class is to be able to turn features on and off.
 * <p>
 * This configuration is optional an found under "feature" in the top
 * level 'otp-config.json' file.
 */
public enum OTPFeature {
    APIBikeRental(true),
    APIServerInfo(true),
    APIGraphInspectorTile(true),
    APIUpdaterStatus(true),
    OptimizeTransfers(true),
<<<<<<< HEAD
    GuaranteedTransfers(true),
    PruneNoThru(true),
    PruneIslands(false),
=======
    TransferConstraints(true),
>>>>>>> f473ac2f

    // Sandbox extension features - Must be turned OFF by default
    ActuatorAPI(false),
    FlexRouting(false),
    FloatingBike(false),
    GoogleCloudStorage(false),
    ReportApi(false),
    SandboxAPITransmodelApi(false),
    SandboxAPILegacyGraphQLApi(false),
    SandboxAPIMapboxVectorTilesApi(false),
    SandboxExampleAPIGraphStatistics(false),
    SandboxAPIParkAndRideApi(false),
    TransferAnalyzer(false);

    private static final Logger LOG = LoggerFactory.getLogger(OTPFeature.class);

    OTPFeature(boolean defaultEnabled) {
        this.enabled = defaultEnabled;
    }

    private boolean enabled;


    /**
     * This method allowes the application to initilize each OTP feature. Only use this
     * method at startup-time.
     *
     * THIS METHOD IS NOT THREAD-SAFE!
     */
    public static void enableFeatures(Map<OTPFeature, Boolean> map) {
        map.forEach(OTPFeature::set);
    }

    /**
     * Return {@code true} if feature is turned 'on'.
     */
    public boolean isOn() {
        return enabled;
    }

    /**
     * Return {@code true} if feature is turned 'off'.
     */
    public boolean isOff() {
        return !enabled;
    }

    /**
     * Allow unit test and this class to enable/disable a feature.
     */
    void set(boolean enabled) {
        this.enabled = enabled;
    }


    /* private members */

    public static void logFeatureSetup() {
        LOG.info("Features turned on: \n\t" + valuesAsString(true));
        LOG.info("Features turned off: \n\t" + valuesAsString(false));
    }

    private static String valuesAsString(boolean enabled) {
        return Arrays.stream(values())
                .filter(it -> it.enabled == enabled)
                .map(Enum::name)
                .collect(Collectors.joining("\n\t"));
    }
}<|MERGE_RESOLUTION|>--- conflicted
+++ resolved
@@ -18,13 +18,9 @@
     APIGraphInspectorTile(true),
     APIUpdaterStatus(true),
     OptimizeTransfers(true),
-<<<<<<< HEAD
-    GuaranteedTransfers(true),
     PruneNoThru(true),
     PruneIslands(false),
-=======
     TransferConstraints(true),
->>>>>>> f473ac2f
 
     // Sandbox extension features - Must be turned OFF by default
     ActuatorAPI(false),
