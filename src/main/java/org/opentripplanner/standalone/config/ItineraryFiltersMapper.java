package org.opentripplanner.standalone.config;

import static org.opentripplanner.standalone.config.framework.json.OtpVersion.NA;

import org.opentripplanner.routing.algorithm.filterchain.api.TransitGeneralizedCostFilterParams;
<<<<<<< HEAD
import org.opentripplanner.routing.api.request.ItineraryFilterParameters;
import org.opentripplanner.routing.api.request.RequestFunctions;
import org.opentripplanner.standalone.config.framework.json.NodeAdapter;
=======
import org.opentripplanner.routing.api.request.framework.RequestFunctions;
import org.opentripplanner.routing.api.request.preference.ItineraryFilterPreferences;
>>>>>>> 399f4e3c
import org.slf4j.Logger;
import org.slf4j.LoggerFactory;

public class ItineraryFiltersMapper {

  private static final Logger LOG = LoggerFactory.getLogger(ItineraryFiltersMapper.class);

  public static void mapItineraryFilterParams(
    NodeAdapter c,
    ItineraryFilterPreferences.Builder builder
  ) {
    if (c.isEmpty()) {
      return;
    }
    var dft = builder.original();

<<<<<<< HEAD
    return new ItineraryFilterParameters(
      c.of("debug").withDoc(NA, /*TODO DOC*/"TODO").asBoolean(dft.debug),
      c
        .of("groupSimilarityKeepOne")
        .withDoc(NA, /*TODO DOC*/"TODO")
        .asDouble(dft.groupSimilarityKeepOne),
      c
        .of("groupSimilarityKeepThree")
        .withDoc(NA, /*TODO DOC*/"TODO")
        .asDouble(dft.groupSimilarityKeepThree),
      c
        .of("groupedOtherThanSameLegsMaxCostMultiplier")
        .withDoc(NA, /*TODO DOC*/"TODO")
        .asDouble(dft.groupedOtherThanSameLegsMaxCostMultiplier),
      parseTransitGeneralizedCostLimit(
        c.path("transitGeneralizedCostLimit"),
        dft.transitGeneralizedCostLimit
      ),
      c
        .of("nonTransitGeneralizedCostLimit")
        .withDoc(NA, /*TODO DOC*/"TODO")
        .asLinearFunction(dft.nonTransitGeneralizedCostLimit),
      c
        .of("bikeRentalDistanceRatio")
        .withDoc(NA, /*TODO DOC*/"TODO")
        .asDouble(dft.bikeRentalDistanceRatio),
      c
        .of("parkAndRideDurationRatio")
        .withDoc(NA, /*TODO DOC*/"TODO")
        .asDouble(dft.parkAndRideDurationRatio),
      c
        .of("filterItinerariesWithSameFirstOrLastTrip")
        .withDoc(NA, /*TODO DOC*/"TODO")
        .asBoolean(dft.filterItinerariesWithSameFirstOrLastTrip),
      c.of("accessibilityScore").withDoc(NA, /*TODO DOC*/"TODO").asBoolean(dft.accessibilityScore),
      c
        .of("removeItinerariesWithSameRoutesAndStops")
        .withDoc(NA, /*TODO DOC*/"TODO")
        .asBoolean(dft.removeItinerariesWithSameRoutesAndStops)
    );
=======
    builder
      .withDebug(c.asBoolean("debug", dft.debug()))
      .withGroupSimilarityKeepOne(
        c.asDouble("groupSimilarityKeepOne", dft.groupSimilarityKeepOne())
      )
      .withGroupSimilarityKeepThree(
        c.asDouble("groupSimilarityKeepThree", dft.groupSimilarityKeepThree())
      )
      .withGroupedOtherThanSameLegsMaxCostMultiplier(
        c.asDouble(
          "groupedOtherThanSameLegsMaxCostMultiplier",
          dft.groupedOtherThanSameLegsMaxCostMultiplier()
        )
      )
      .withTransitGeneralizedCostLimit(
        parseTransitGeneralizedCostLimit(
          c.path("transitGeneralizedCostLimit"),
          dft.transitGeneralizedCostLimit()
        )
      )
      .withNonTransitGeneralizedCostLimit(
        c.asLinearFunction("nonTransitGeneralizedCostLimit", dft.nonTransitGeneralizedCostLimit())
      )
      .withBikeRentalDistanceRatio(
        c.asDouble("bikeRentalDistanceRatio", dft.bikeRentalDistanceRatio())
      )
      .withParkAndRideDurationRatio(
        c.asDouble("parkAndRideDurationRatio", dft.parkAndRideDurationRatio())
      )
      .withFilterItinerariesWithSameFirstOrLastTrip(
        c.asBoolean(
          "filterItinerariesWithSameFirstOrLastTrip",
          dft.filterItinerariesWithSameFirstOrLastTrip()
        )
      )
      .withAccessibilityScore(c.asBoolean("accessibilityScore", dft.useAccessibilityScore()))
      .withRemoveItinerariesWithSameRoutesAndStops(
        c.asBoolean(
          "removeItinerariesWithSameRoutesAndStops",
          dft.removeItinerariesWithSameRoutesAndStops()
        )
      )
      .build();
>>>>>>> 399f4e3c
  }

  private static TransitGeneralizedCostFilterParams parseTransitGeneralizedCostLimit(
    NodeAdapter node,
    TransitGeneralizedCostFilterParams transitGeneralizedCostLimit
  ) {
    if (node.isEmpty()) {
      return transitGeneralizedCostLimit;
    }

    if (node.isObject()) {
      return new TransitGeneralizedCostFilterParams(
        node
          .of("costLimitFunction")
          .withDoc(NA, /*TODO DOC*/"TODO")
          .asLinearFunction(transitGeneralizedCostLimit.costLimitFunction()),
        node
          .of("intervalRelaxFactor")
          .withDoc(NA, /*TODO DOC*/"TODO")
          .asDouble(transitGeneralizedCostLimit.intervalRelaxFactor())
      );
    }

    LOG.warn(
      "The format of transitGeneralizedCostLimit has changed, please see the documentation for new " +
      "configuration format. The existing format will cease to work after OTP v2.2"
    );

    return new TransitGeneralizedCostFilterParams(RequestFunctions.parse(node.asText()), 0);
  }
}<|MERGE_RESOLUTION|>--- conflicted
+++ resolved
@@ -3,14 +3,9 @@
 import static org.opentripplanner.standalone.config.framework.json.OtpVersion.NA;
 
 import org.opentripplanner.routing.algorithm.filterchain.api.TransitGeneralizedCostFilterParams;
-<<<<<<< HEAD
-import org.opentripplanner.routing.api.request.ItineraryFilterParameters;
-import org.opentripplanner.routing.api.request.RequestFunctions;
-import org.opentripplanner.standalone.config.framework.json.NodeAdapter;
-=======
 import org.opentripplanner.routing.api.request.framework.RequestFunctions;
 import org.opentripplanner.routing.api.request.preference.ItineraryFilterPreferences;
->>>>>>> 399f4e3c
+import org.opentripplanner.standalone.config.framework.json.NodeAdapter;
 import org.slf4j.Logger;
 import org.slf4j.LoggerFactory;
 
@@ -27,61 +22,25 @@
     }
     var dft = builder.original();
 
-<<<<<<< HEAD
-    return new ItineraryFilterParameters(
-      c.of("debug").withDoc(NA, /*TODO DOC*/"TODO").asBoolean(dft.debug),
-      c
-        .of("groupSimilarityKeepOne")
-        .withDoc(NA, /*TODO DOC*/"TODO")
-        .asDouble(dft.groupSimilarityKeepOne),
-      c
-        .of("groupSimilarityKeepThree")
-        .withDoc(NA, /*TODO DOC*/"TODO")
-        .asDouble(dft.groupSimilarityKeepThree),
-      c
-        .of("groupedOtherThanSameLegsMaxCostMultiplier")
-        .withDoc(NA, /*TODO DOC*/"TODO")
-        .asDouble(dft.groupedOtherThanSameLegsMaxCostMultiplier),
-      parseTransitGeneralizedCostLimit(
-        c.path("transitGeneralizedCostLimit"),
-        dft.transitGeneralizedCostLimit
-      ),
-      c
-        .of("nonTransitGeneralizedCostLimit")
-        .withDoc(NA, /*TODO DOC*/"TODO")
-        .asLinearFunction(dft.nonTransitGeneralizedCostLimit),
-      c
-        .of("bikeRentalDistanceRatio")
-        .withDoc(NA, /*TODO DOC*/"TODO")
-        .asDouble(dft.bikeRentalDistanceRatio),
-      c
-        .of("parkAndRideDurationRatio")
-        .withDoc(NA, /*TODO DOC*/"TODO")
-        .asDouble(dft.parkAndRideDurationRatio),
-      c
-        .of("filterItinerariesWithSameFirstOrLastTrip")
-        .withDoc(NA, /*TODO DOC*/"TODO")
-        .asBoolean(dft.filterItinerariesWithSameFirstOrLastTrip),
-      c.of("accessibilityScore").withDoc(NA, /*TODO DOC*/"TODO").asBoolean(dft.accessibilityScore),
-      c
-        .of("removeItinerariesWithSameRoutesAndStops")
-        .withDoc(NA, /*TODO DOC*/"TODO")
-        .asBoolean(dft.removeItinerariesWithSameRoutesAndStops)
-    );
-=======
     builder
-      .withDebug(c.asBoolean("debug", dft.debug()))
+      .withDebug(c.of("debug").withDoc(NA, /*TODO DOC*/"TODO").asBoolean(dft.debug()))
       .withGroupSimilarityKeepOne(
-        c.asDouble("groupSimilarityKeepOne", dft.groupSimilarityKeepOne())
+        c
+          .of("groupSimilarityKeepOne")
+          .withDoc(NA, /*TODO DOC*/"TODO")
+          .asDouble(dft.groupSimilarityKeepOne())
       )
       .withGroupSimilarityKeepThree(
-        c.asDouble("groupSimilarityKeepThree", dft.groupSimilarityKeepThree())
+        c
+          .of("groupSimilarityKeepThree")
+          .withDoc(NA, /*TODO DOC*/"TODO")
+          .asDouble(dft.groupSimilarityKeepThree())
       )
       .withGroupedOtherThanSameLegsMaxCostMultiplier(
-        c.asDouble(
-          "groupedOtherThanSameLegsMaxCostMultiplier",
-          dft.groupedOtherThanSameLegsMaxCostMultiplier()
-        )
+        c
+          .of("groupedOtherThanSameLegsMaxCostMultiplier")
+          .withDoc(NA, /*TODO DOC*/"TODO")
+          .asDouble(dft.groupedOtherThanSameLegsMaxCostMultiplier())
       )
       .withTransitGeneralizedCostLimit(
         parseTransitGeneralizedCostLimit(
@@ -90,29 +49,42 @@
         )
       )
       .withNonTransitGeneralizedCostLimit(
-        c.asLinearFunction("nonTransitGeneralizedCostLimit", dft.nonTransitGeneralizedCostLimit())
+        c
+          .of("nonTransitGeneralizedCostLimit")
+          .withDoc(NA, /*TODO DOC*/"TODO")
+          .asLinearFunction(dft.nonTransitGeneralizedCostLimit())
       )
       .withBikeRentalDistanceRatio(
-        c.asDouble("bikeRentalDistanceRatio", dft.bikeRentalDistanceRatio())
+        c
+          .of("bikeRentalDistanceRatio")
+          .withDoc(NA, /*TODO DOC*/"TODO")
+          .asDouble(dft.bikeRentalDistanceRatio())
       )
       .withParkAndRideDurationRatio(
-        c.asDouble("parkAndRideDurationRatio", dft.parkAndRideDurationRatio())
+        c
+          .of("parkAndRideDurationRatio")
+          .withDoc(NA, /*TODO DOC*/"TODO")
+          .asDouble(dft.parkAndRideDurationRatio())
       )
       .withFilterItinerariesWithSameFirstOrLastTrip(
-        c.asBoolean(
-          "filterItinerariesWithSameFirstOrLastTrip",
-          dft.filterItinerariesWithSameFirstOrLastTrip()
-        )
+        c
+          .of("filterItinerariesWithSameFirstOrLastTrip")
+          .withDoc(NA, /*TODO DOC*/"TODO")
+          .asBoolean(dft.filterItinerariesWithSameFirstOrLastTrip())
       )
-      .withAccessibilityScore(c.asBoolean("accessibilityScore", dft.useAccessibilityScore()))
+      .withAccessibilityScore(
+        c
+          .of("accessibilityScore")
+          .withDoc(NA, /*TODO DOC*/"TODO")
+          .asBoolean(dft.useAccessibilityScore())
+      )
       .withRemoveItinerariesWithSameRoutesAndStops(
-        c.asBoolean(
-          "removeItinerariesWithSameRoutesAndStops",
-          dft.removeItinerariesWithSameRoutesAndStops()
-        )
+        c
+          .of("removeItinerariesWithSameRoutesAndStops")
+          .withDoc(NA, /*TODO DOC*/"TODO")
+          .asBoolean(dft.removeItinerariesWithSameRoutesAndStops())
       )
       .build();
->>>>>>> 399f4e3c
   }
 
   private static TransitGeneralizedCostFilterParams parseTransitGeneralizedCostLimit(
