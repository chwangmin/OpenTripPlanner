--- conflicted
+++ resolved
@@ -10,9 +10,6 @@
 
   public static final FlexConfig DEFAULT = new FlexConfig();
 
-<<<<<<< HEAD
-  private static final Duration MAX_TRANSFER_DURATION = Duration.ofMinutes(5);
-  private static final Duration MAX_FLEX_TRIP_DURATION = Duration.ofMinutes(45);
 
   private static final Duration MAX_ACCESS_EGRESS_DURATION = Duration.ofMinutes(45);
   public static final String ACCESS_EGRESS_DESCRIPTION =
@@ -26,23 +23,16 @@
     services.
     """;
 
-=======
->>>>>>> 58b31de0
   private final Duration maxTransferDuration;
   private final Duration maxFlexTripDuration;
   private final Duration maxAccessWalkDuration;
   private final Duration maxEgressWalkDuration;
 
   private FlexConfig() {
-<<<<<<< HEAD
-    maxTransferDuration = MAX_TRANSFER_DURATION;
-    maxFlexTripDuration = MAX_FLEX_TRIP_DURATION;
+    maxTransferDuration = Duration.ofMinutes(5);
+    maxFlexTripDuration = Duration.ofMinutes(45);
     maxAccessWalkDuration = MAX_ACCESS_EGRESS_DURATION;
     maxEgressWalkDuration = MAX_ACCESS_EGRESS_DURATION;
-=======
-    maxTransferDuration = Duration.ofMinutes(5);
-    maxFlexTripDuration = Duration.ofMinutes(45);
->>>>>>> 58b31de0
   }
 
   public FlexConfig(NodeAdapter root, String parameterName) {
@@ -82,8 +72,7 @@
           "the access/egress duration to the boarding/alighting of the flex trip, as well as the " +
           "connection to the transit stop."
         )
-<<<<<<< HEAD
-        .asDuration(MAX_FLEX_TRIP_DURATION);
+        .asDuration(DEFAULT.maxFlexTripDuration);
 
     maxAccessWalkDuration =
       json
@@ -104,9 +93,6 @@
         )
         .description(ACCESS_EGRESS_DESCRIPTION)
         .asDuration(MAX_ACCESS_EGRESS_DURATION);
-=======
-        .asDuration(DEFAULT.maxFlexTripDuration);
->>>>>>> 58b31de0
   }
 
   public Duration maxFlexTripDuration() {
