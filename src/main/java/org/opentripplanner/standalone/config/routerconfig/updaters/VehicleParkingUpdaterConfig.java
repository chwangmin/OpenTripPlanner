--- conflicted
+++ resolved
@@ -55,20 +55,14 @@
           c.of("facilitiesUrl").since(NA).summary("URL of the facilities.").asString(null),
           feedId,
           sourceType,
-<<<<<<< HEAD
           c
             .of("utilizationsFrequencySec")
             .since(NA)
             .summary("How often the utilization should be updated.")
             .asInt(600),
           c.of("utilizationsUrl").since(NA).summary("URL of the utilization data.").asString(null),
-          timeZone
-=======
-          c.of("utilizationsFrequencySec").since(NA).summary("TODO").asInt(600),
-          c.of("utilizationsUrl").since(NA).summary("TODO").asString(null),
           timeZone,
           c.of("hubsUrl").since(NA).summary("Hubs URL").asString(null)
->>>>>>> 61e8a588
         );
       case KML:
         return new KmlUpdaterParameters(
