package org.opentripplanner.standalone.config.routerequest;

import static org.opentripplanner.standalone.config.framework.json.OtpVersion.V2_0;
import static org.opentripplanner.standalone.config.framework.json.OtpVersion.V2_1;
import static org.opentripplanner.standalone.config.framework.json.OtpVersion.V2_2;
import static org.opentripplanner.standalone.config.framework.json.OtpVersion.V2_3;
import static org.opentripplanner.standalone.config.routerequest.ItineraryFiltersConfig.mapItineraryFilterParams;
import static org.opentripplanner.standalone.config.routerequest.TransferConfig.mapTransferPreferences;
import static org.opentripplanner.standalone.config.routerequest.WheelchairConfig.mapWheelchairPreferences;

import java.time.Duration;
import org.opentripplanner.api.parameter.QualifiedModeSet;
import org.opentripplanner.framework.application.OTPFeature;
import org.opentripplanner.routing.api.request.RequestModes;
import org.opentripplanner.routing.api.request.RouteRequest;
import org.opentripplanner.routing.api.request.StreetMode;
import org.opentripplanner.routing.api.request.preference.BikePreferences;
import org.opentripplanner.routing.api.request.preference.CarPreferences;
import org.opentripplanner.routing.api.request.preference.RoutingPreferences;
import org.opentripplanner.routing.api.request.preference.StreetPreferences;
import org.opentripplanner.routing.api.request.preference.SystemPreferences;
import org.opentripplanner.routing.api.request.preference.TransitPreferences;
import org.opentripplanner.routing.api.request.preference.VehicleRentalPreferences;
import org.opentripplanner.routing.api.request.preference.WalkPreferences;
import org.opentripplanner.routing.api.request.request.VehicleParkingRequest;
import org.opentripplanner.routing.api.request.request.VehicleRentalRequest;
import org.opentripplanner.standalone.config.framework.json.NodeAdapter;
import org.opentripplanner.standalone.config.sandbox.DataOverlayParametersMapper;
import org.opentripplanner.transit.model.basic.TransitMode;
import org.slf4j.Logger;
import org.slf4j.LoggerFactory;

public class RouteRequestConfig {

  private static final Logger LOG = LoggerFactory.getLogger(RouteRequestConfig.class);
  private static final String WHEELCHAIR_ACCESSIBILITY = "wheelchairAccessibility";

  public static RouteRequest mapDefaultRouteRequest(NodeAdapter root, String parameterName) {
    var c = root
      .of(parameterName)
      .since(V2_0)
      .summary("The default parameters for the routing query.")
      .description("Most of these are overridable through the various API endpoints.")
      .asObject();
    return mapRouteRequest(c);
  }

  public static RouteRequest mapRouteRequest(NodeAdapter c) {
    RouteRequest dft = new RouteRequest();

    if (c.isEmpty()) {
      return dft;
    }

    LOG.debug("Loading default routing parameters from JSON.");
    RouteRequest request = new RouteRequest();
    VehicleRentalRequest vehicleRental = request.journey().rental();
    VehicleParkingRequest vehicleParking = request.journey().parking();

    // Keep this alphabetically sorted so it is easy to check if a parameter is missing from the
    // mapping or duplicate exist.

    vehicleRental.setAllowedNetworks(
      c
        .of("allowedVehicleRentalNetworks")
        .since(V2_1)
        .summary(
          "The vehicle rental networks which may be used. If empty all networks may be used."
        )
        .asStringSet(vehicleRental.allowedNetworks())
    );
    request.setArriveBy(
      c
        .of("arriveBy")
        .since(V2_0)
        .summary("Whether the trip should depart or arrive at the specified date and time.")
        .asBoolean(dft.arriveBy())
    );

    vehicleRental.setBannedNetworks(
      c
        .of("bannedVehicleRentalNetworks")
        .since(V2_1)
        .summary(
          "he vehicle rental networks which may not be used. If empty, no networks are banned."
        )
        .asStringSet(vehicleRental.bannedNetworks())
    );

    request
      .journey()
      .rental()
      .setAllowArrivingInRentedVehicleAtDestination(
        c
          .of("allowKeepingRentedBicycleAtDestination")
          .since(V2_2)
          .summary(
            "If a vehicle should be allowed to be kept at the end of a station-based rental."
          )
          .asBoolean(request.journey().rental().allowArrivingInRentedVehicleAtDestination())
      );

    request.setLocale(c.of("locale").since(V2_0).summary("TODO").asLocale(dft.locale()));

    request
      .journey()
      .setModes(
        c
          .of("modes")
          .since(V2_0)
          .summary("The set of access/egress/direct/transit modes to be used for the route search.")
          .asCustomStringType(
            RequestModes.defaultRequestModes(),
            "TRANSIT,WALK",
            s -> new QualifiedModeSet(s).getRequestModes()
          )
      );

    request.setNumItineraries(
      c
        .of("numItineraries")
        .since(V2_0)
        .summary("The maximum number of itineraries to return.")
        .asInt(dft.numItineraries())
    );
    request.setSearchWindow(
      c
        .of("searchWindow")
        .since(V2_0)
        .summary("The duration of the search-window.")
        .description(
          """
  This is the time/duration in seconds from the earliest-departure-time(EDT) to the
  latest-departure-time(LDT). In case of a reverse search it will be the time from earliest to
  latest arrival time (LAT - EAT).

  All optimal travels that depart within the search window is guarantied to be found.

  This is sometimes referred to as the Range Raptor Search Window - but could be used in a none
  Transit search as well; Hence this is named search-window and not raptor-search-window.

  This is normally dynamically calculated by the server. Use `null` to unset, and *zero* to do one
  Raptor iteration. The value is dynamically  assigned a suitable value, if not set. In a small to
  medium size operation you may use a fixed value, like 60 minutes. If you have a mixture of high
  frequency cities routes and  infrequent long distant journeys, the best option is normally to use
  the dynamic auto assignment. If not provided the value is resolved depending on the other input
  parameters, available transit options and realtime changes.

  There is no need to set this when going to the next/previous page. The OTP Server will
  increase/decrease the search-window when paging to match the requested number of itineraries.
  """
        )
        .asDuration(dft.searchWindow())
    );
    vehicleParking.setUseAvailabilityInformation(
      c
        .of("useVehicleParkingAvailabilityInformation")
        .summary(
          "Whether realtime information about free parking spaces should be taken into consideration."
        )
        .since(V2_1)
        .asBoolean(vehicleParking.useAvailabilityInformation())
    );
    vehicleParking.setRequiredTags(
      c
        .of("requiredVehicleParkingTags")
        .since(V2_1)
        .summary(
          "Tags which are required to use a vehicle parking. If empty, no tags are required."
        )
        .asStringSet(vehicleParking.requiredTags())
    );
    vehicleParking.setBannedTags(
      c
        .of("bannedVehicleParkingTags")
        .since(V2_1)
        .summary("Tags with which a vehicle parking will not be used. If empty, no tags are banned")
        .asStringSet(vehicleParking.bannedTags())
    );
    vehicleParking.setPreferredTags(
      c
        .of("preferredVehicleParkingTags")
        .since(V2_3)
        .summary(
          "If a parking facility contains one of these tags it will be used preferably. If empty, no tags are preferred."
        )
        .description(
          """
          If this is non-empty and a parking facility doesn't contain this tag, then using it will receive an extra cost
          configured in `unpreferredVehicleParkingTagCost`.
          
          This is useful if you want prefer certain facilities, for example bicycle lockers for expensive e-bikes, but
          you don't want to force their use since they are rare.
          """
        )
        .asStringSet(vehicleParking.preferredTags())
    );
    vehicleParking.setUnpreferredTagCost(
      c
        .of("unpreferredVehicleParkingTagCost")
        .since(V2_3)
        .summary("What cost to add if a parking facility doesn't contain a preferred tag.")
        .description("See `preferredVehicleParkingTags`.")
        .asInt(vehicleParking.unpreferredTagCost())
    );

    request.setWheelchair(WheelchairConfig.wheelchairEnabled(c, WHEELCHAIR_ACCESSIBILITY));

    NodeAdapter unpreferred = c
      .of("unpreferred")
      .since(V2_2)
      .summary(
        "Parameters listing authorities or lines that preferably should not be used in trip patters."
      )
      .description(
        """
A cost is applied to boarding nonpreferred authorities or routes.
                    
The routing engine will add extra penalty - on the *unpreferred* routes and/or agencies using a
cost function. The cost function (`unpreferredCost`) is defined as a linear function of the form
`A + B x`, where `A` is a fixed cost (in seconds) and `B` is reluctance multiplier for transit leg
travel time `x` (in seconds).
"""
      )
      .asObject();
    request
      .journey()
      .transit()
      .setUnpreferredRoutes(
        unpreferred
          .of("routes")
          .since(V2_2)
          .summary(
            "The ids of the routes that incur an extra cost when being used. Format: `FeedId:RouteId`"
          )
<<<<<<< HEAD
=======
          .description("How much cost is added is configured in `unpreferredCost`.")
>>>>>>> b2dcf7a2
          .asFeedScopedIds(request.journey().transit().unpreferredRoutes())
      );

    request
      .journey()
      .transit()
      .setUnpreferredAgencies(
        unpreferred
          .of("agencies")
          .since(V2_2)
          .summary(
            "The ids of the agencies that incur an extra cost when being used. Format: `FeedId:AgencyId`"
          )
<<<<<<< HEAD
=======
          .description("How much cost is added is configured in `unpreferredCost`.")
>>>>>>> b2dcf7a2
          .asFeedScopedIds(request.journey().transit().unpreferredAgencies())
      );

    // Map preferences
    request.withPreferences(preferences -> mapPreferences(c, preferences));

    return request;
  }

  private static void mapPreferences(NodeAdapter c, RoutingPreferences.Builder preferences) {
    preferences.withTransit(it -> mapTransitPreferences(c, it));
    preferences.withBike(it -> mapBikePreferences(c, it));
    preferences.withRental(it -> mapRentalPreferences(c, it));
    preferences.withStreet(it -> mapStreetPreferences(c, it));
    preferences.withCar(it -> mapCarPreferences(c, it));
    preferences.withSystem(it -> mapSystemPreferences(c, it));
    preferences.withTransfer(it -> mapTransferPreferences(c, it));
    preferences.withWalk(it -> mapWalkPreferences(c, it));
    preferences.withWheelchair(mapWheelchairPreferences(c, WHEELCHAIR_ACCESSIBILITY));
    preferences.withItineraryFilter(it -> mapItineraryFilterParams("itineraryFilters", c, it));
  }

  private static void mapTransitPreferences(NodeAdapter c, TransitPreferences.Builder builder) {
    var dft = builder.original();
    builder
      .withAlightSlack(it ->
        it
          .withDefault(
            c
              .of("alightSlack")
              .since(V2_0)
              .summary("The minimum extra time after exiting a public transport vehicle.")
              .description(
                "The slack is added to the time when going from the transit vehicle to the stop."
              )
              .asDuration(dft.alightSlack().defaultValue())
          )
          .withValues(
            c
              .of("alightSlackForMode")
              .since(V2_0)
              .summary(
                "How much extra time should be given when alighting a vehicle for each given mode."
              )
              .description(
                "Sometimes there is a need to configure a longer alighting times for specific " +
                "modes, such as airplanes or ferries."
              )
              .asEnumMap(TransitMode.class, Duration.class)
          )
      )
      .withBoardSlack(it ->
        it
          .withDefault(
            c
              .of("boardSlack")
              .since(V2_0)
              .summary(
                "The boardSlack is the minimum extra time to board a public transport vehicle."
              )
              .description(
                """
The board time is added to the time when going from the stop (offboard) to onboard a transit
vehicle.

This is the same as the `minimumTransferTime`, except that this also apply to to the first
transit leg in the trip. This is the default value used, if not overridden by the `boardSlackList`.
"""
              )
              .asDuration(dft.boardSlack().defaultValue())
          )
          .withValues(
            c
              .of("boardSlackForMode")
              .since(V2_0)
              .summary(
                "How much extra time should be given when boarding a vehicle for each given mode."
              )
              .description(
                """
Sometimes there is a need to configure a board times for specific modes, such as airplanes or
ferries, where the check-in process needs to be done in good time before ride.
"""
              )
              .asEnumMap(TransitMode.class, Duration.class)
          )
      )
      .setIgnoreRealtimeUpdates(
        c
          .of("ignoreRealtimeUpdates")
          .since(V2_0)
          .summary("When true, realtime updates are ignored during this search.")
          .asBoolean(dft.ignoreRealtimeUpdates())
      )
      .setOtherThanPreferredRoutesPenalty(
        c
          .of("otherThanPreferredRoutesPenalty")
          .since(V2_0)
          .summary(
            "Penalty added for using every route that is not preferred if user set any route as preferred."
          )
          .description(
            "We return number of seconds that we are willing to wait for preferred route."
          )
          .asInt(dft.otherThanPreferredRoutesPenalty())
      )
      .setReluctanceForMode(
        c
          .of("transitReluctanceForMode")
          .since(V2_1)
          .summary("Transit reluctance for a given transport mode")
          .asEnumMap(TransitMode.class, Double.class)
      )
      .setUnpreferredCost(
        c
          .of("unpreferredCost")
          .since(V2_2)
          .summary("A cost function used to calculate penalty for an unpreferred route.")
          .description(
            """
            Function should return number of seconds that we are willing to wait for preferred route
            or for an unpreferred agency's departure. For example, 600 + 2.0 x
            """
          )
          .asLinearFunction(dft.unpreferredCost())
      )
      .withRaptor(it ->
        c
          .of("relaxTransitSearchGeneralizedCostAtDestination")
          .since(V2_3)
          .summary("Whether non-optimal transit paths at the destination should be returned")
          .description(
            """
                Let c be the existing minimum pareto optimal generalized cost to beat. Then a trip
                with cost c' is accepted if the following is true:
                `c' < Math.round(c * relaxRaptorCostCriteria)`.
                              
                The parameter is optional. If not set a normal comparison is performed.
                              
                Values equals or less than zero is not allowed. Values greater than 2.0 are not
                supported, due to performance reasons.
                """
          )
          .asDoubleOptional()
          .ifPresent(it::withRelaxGeneralizedCostAtDestination)
      );
  }

  private static void mapBikePreferences(NodeAdapter c, BikePreferences.Builder builder) {
    var dft = builder.original();
    builder
      .withSpeed(
        c
          .of("bikeSpeed")
          .since(V2_0)
          .summary("Max bike speed along streets, in meters per second")
          .asDouble(dft.speed())
      )
      .withReluctance(
        c
          .of("bikeReluctance")
          .since(V2_0)
          .summary(
            "A multiplier for how bad biking is, compared to being in transit for equal lengths of time."
          )
          .asDouble(dft.reluctance())
      )
      .withBoardCost(
        c
          .of("bikeBoardCost")
          .since(V2_0)
          .summary("Prevents unnecessary transfers by adding a cost for boarding a vehicle.")
          .description(
            "This is the cost that is used when boarding while cycling." +
            "This is usually higher that walkBoardCost."
          )
          .asInt(dft.boardCost())
      )
      .withParkTime(
        c.of("bikeParkTime").since(V2_0).summary("Time to park a bike.").asInt(dft.parkTime())
      )
      .withParkCost(
        c.of("bikeParkCost").since(V2_0).summary("Cost to park a bike.").asInt(dft.parkCost())
      )
      .withWalkingSpeed(
        c
          .of("bikeWalkingSpeed")
          .since(V2_1)
          .summary(
            "The user's bike walking speed in meters/second. Defaults to approximately 3 MPH."
          )
          .asDouble(dft.walkingSpeed())
      )
      .withWalkingReluctance(
        c
          .of("bikeWalkingReluctance")
          .since(V2_1)
          .summary(
            "A multiplier for how bad walking with a bike is, compared to being in transit for equal lengths of time."
          )
          .asDouble(dft.walkingReluctance())
      )
      .withSwitchTime(
        c
          .of("bikeSwitchTime")
          .since(V2_0)
          .summary("The time it takes the user to fetch their bike and park it again in seconds.")
          .asInt(dft.switchTime())
      )
      .withSwitchCost(
        c
          .of("bikeSwitchCost")
          .since(V2_0)
          .summary("The cost of the user fetching their bike and parking it again.")
          .asInt(dft.switchCost())
      )
      .withOptimizeType(
        c
          .of("optimize")
          .since(V2_0)
          .summary("The set of characteristics that the user wants to optimize for.")
          .asEnum(dft.optimizeType())
      )
      .withOptimizeTriangle(it ->
        it
          .withTime(
            c
              .of("bikeTriangleTimeFactor")
              .since(V2_0)
              .summary("For bike triangle routing, how much time matters (range 0-1).")
              .asDouble(it.time())
          )
          .withSlope(
            c
              .of("bikeTriangleSlopeFactor")
              .since(V2_0)
              .summary("For bike triangle routing, how much slope matters (range 0-1).")
              .asDouble(it.slope())
          )
          .withSafety(
            c
              .of("bikeTriangleSafetyFactor")
              .since(V2_0)
              .summary("For bike triangle routing, how much safety matters (range 0-1).")
              .asDouble(it.safety())
          )
      )
      .withStairsReluctance(
        c
          .of("bikeStairsReluctance")
          .since(V2_3)
          .summary(
            "How bad is it to walk the bicycle up/down a flight of stairs compared to taking a detour."
          )
          .asDouble(dft.stairsReluctance())
      );
  }

  private static void mapRentalPreferences(
    NodeAdapter c,
    VehicleRentalPreferences.Builder builder
  ) {
    var dft = builder.original();
    builder
      .withDropoffCost(
        c
          .of("bikeRentalDropoffCost")
          .since(V2_0)
          .summary("Cost to drop-off a rented bike.")
          .asInt(dft.dropoffCost())
      )
      .withDropoffTime(
        c
          .of("bikeRentalDropoffTime")
          .since(V2_0)
          .summary("Time to drop-off a rented bike.")
          .asInt(dft.dropoffTime())
      )
      .withPickupCost(
        c
          .of("bikeRentalPickupCost")
          .since(V2_0)
          .summary("Cost to rent a bike.")
          .asInt(dft.pickupCost())
      )
      .withPickupTime(
        c
          .of("bikeRentalPickupTime")
          .since(V2_0)
          .summary("Time to rent a bike.")
          .asInt(dft.pickupTime())
      )
      .withUseAvailabilityInformation(
        c
          .of("useBikeRentalAvailabilityInformation")
          .since(V2_0)
          .summary(
            "Whether or not bike rental availability information will be used to plan bike rental trips."
          )
          .asBoolean(dft.useAvailabilityInformation())
      )
      .withArrivingInRentalVehicleAtDestinationCost(
        c
          .of("keepingRentedBicycleAtDestinationCost")
          .since(V2_2)
          .summary(
            "The cost of arriving at the destination with the rented bicycle, to discourage doing so."
          )
          .asDouble(dft.arrivingInRentalVehicleAtDestinationCost())
      );
  }

  private static void mapStreetPreferences(NodeAdapter c, StreetPreferences.Builder builder) {
    var dft = builder.original();
    builder
      .withTurnReluctance(
        c
          .of("turnReluctance")
          .since(V2_0)
          .summary("Multiplicative factor on expected turning time.")
          .asDouble(dft.turnReluctance())
      )
      .withDrivingDirection(
        c
          .of("drivingDirection")
          .since(V2_2)
          .summary("The driving direction to use in the intersection traversal calculation")
          .asEnum(dft.drivingDirection())
      )
      .withElevator(elevator -> {
        var dftElevator = dft.elevator();
        elevator
          .withBoardCost(
            c
              .of("elevatorBoardCost")
              .since(V2_0)
              .summary("What is the cost of boarding a elevator?")
              .asInt(dftElevator.boardCost())
          )
          .withBoardTime(
            c
              .of("elevatorBoardTime")
              .since(V2_0)
              .summary("How long does it take to get on an elevator, on average.")
              .asInt(dftElevator.boardTime())
          )
          .withHopCost(
            c
              .of("elevatorHopCost")
              .since(V2_0)
              .summary("What is the cost of travelling one floor on an elevator?")
              .asInt(dftElevator.hopCost())
          )
          .withHopTime(
            c
              .of("elevatorHopTime")
              .since(V2_0)
              .summary("How long does it take to advance one floor on an elevator?")
              .asInt(dftElevator.hopTime())
          );
      })
      .withMaxAccessEgressDuration(
        c
          .of("maxAccessEgressDuration")
          .since(V2_1)
          .summary("This is the maximum duration for access/egress for street searches.")
          .description(
            """
This is a performance limit and should therefore be set high. Results close to the limit are not
guaranteed to be optimal. Use itinerary-filters to limit what is presented to the client. The
duration can be set per mode(`maxAccessEgressDurationForMode`), because some street modes searches
are much more resource intensive than others. A default value is applied if the mode specific value
do not exist.
"""
          )
          .asDuration(dft.maxAccessEgressDuration().defaultValue()),
        c
          .of("maxAccessEgressDurationForMode")
          .since(V2_1)
          .summary("Limit access/egress per street mode.")
          .description(
            """
            Override the settings in `maxAccessEgressDuration` for specific street modes. This is
            done because some street modes searches are much more resource intensive than others.
            """
          )
          .asEnumMap(StreetMode.class, Duration.class)
      )
      .withMaxDirectDuration(
        c
          .of("maxDirectStreetDuration")
          .since(V2_1)
          .summary("This is the maximum duration for a direct street search for each mode.")
          .description(
            """
This is a performance limit and should therefore be set high. Results close to the limit are not
guaranteed to be optimal. Use itinerary-filters to limit what is presented to the client. The
duration can be set per mode(`maxDirectStreetDurationForMode`), because some street modes searches
are much more resource intensive than others. A default value is applied if the mode specific value
do not exist."
"""
          )
          .asDuration(dft.maxDirectDuration().defaultValue()),
        c
          .of("maxDirectStreetDurationForMode")
          .since(V2_2)
          .summary("Limit direct route duration per street mode.")
          .description(
            """
            Override the settings in `maxDirectStreetDuration` for specific street modes. This is
            done because some street modes searches are much more resource intensive than others.
            """
          )
          .asEnumMap(StreetMode.class, Duration.class)
      )
      .withIntersectionTraversalModel(
        c
          .of("intersectionTraversalModel")
          .since(V2_2)
          .summary("The model that computes the costs of turns.")
          .asEnum(dft.intersectionTraversalModel())
      );
  }

  private static void mapCarPreferences(NodeAdapter c, CarPreferences.Builder builder) {
    var dft = builder.original();
    builder
      .withSpeed(
        c
          .of("carSpeed")
          .since(V2_0)
          .summary("Max car speed along streets, in meters per second")
          .asDouble(dft.speed())
      )
      .withReluctance(
        c
          .of("carReluctance")
          .since(V2_0)
          .summary(
            "A multiplier for how bad driving is, compared to being in transit for equal lengths of time."
          )
          .asDouble(dft.reluctance())
      )
      .withDropoffTime(
        c
          .of("carDropoffTime")
          .since(V2_0)
          .summary(
            "Time to park a car in a park and ride, w/o taking into account driving and walking cost."
          )
          .asInt(dft.dropoffTime())
      )
      .withParkCost(
        c.of("carParkCost").since(V2_1).summary("Cost of parking a car.").asInt(dft.parkCost())
      )
      .withParkTime(
        c.of("carParkTime").since(V2_1).summary("Time to park a car").asInt(dft.parkTime())
      )
      .withPickupCost(
        c
          .of("carPickupCost")
          .since(V2_1)
          .summary("Add a cost for car pickup changes when a pickup or drop off takes place")
          .asInt(dft.pickupCost())
      )
      .withPickupTime(
        c
          .of("carPickupTime")
          .since(V2_1)
          .summary("Add a time for car pickup changes when a pickup or drop off takes place")
          .asInt(dft.pickupTime())
      )
      .withAccelerationSpeed(
        c
          .of("carAccelerationSpeed")
          .since(V2_0)
          .summary("The acceleration speed of an automobile, in meters per second per second.")
          .asDouble(dft.accelerationSpeed())
      )
      .withDecelerationSpeed(
        c
          .of("carDecelerationSpeed")
          .since(V2_0)
          .summary("The deceleration speed of an automobile, in meters per second per second.")
          .asDouble(dft.decelerationSpeed())
      );
  }

  private static void mapSystemPreferences(NodeAdapter c, SystemPreferences.Builder builder) {
    var dft = builder.original();
    builder
      .withGeoidElevation(
        c
          .of("geoidElevation")
          .since(V2_0)
          .summary(
            "If true, the Graph's ellipsoidToGeoidDifference is applied to all elevations returned by this query."
          )
          .asBoolean(dft.geoidElevation())
      )
      .withMaxJourneyDuration(
        c
          .of("maxJourneyDuration")
          .since(V2_1)
          .summary(
            "The expected maximum time a journey can last across all possible journeys for the current deployment."
          )
          .description(
            """
Normally you would just do an estimate and add enough slack, so you are sure that there is no
journeys that falls outside this window. The parameter is used find all possible dates for the
journey and then search only the services which run on those dates. The duration must include
access, egress, wait-time and transit time for the whole journey. It should also take low frequency
days/periods like holidays into account. In other words, pick the two points within your area that
has the worst connection and then try to travel on the worst possible day, and find the maximum
journey duration. Using a value that is too high has the effect of including more patterns in the
search, hence, making it a bit slower. Recommended values would be from 12 hours(small town/city),
1 day (region) to 2 days (country like Norway)."
"""
          )
          .asDuration(dft.maxJourneyDuration())
      );
    if (OTPFeature.DataOverlay.isOn()) {
      builder.withDataOverlay(
        DataOverlayParametersMapper.map(
          c
            .of("dataOverlay")
            .since(V2_1)
            .summary("The filled request parameters for penalties and thresholds values")
            .description(/*TODO DOC*/"TODO")
            .asObject()
        )
      );
    }
  }

  private static void mapWalkPreferences(NodeAdapter c, WalkPreferences.Builder walk) {
    var dft = walk.original();
    walk
      .withSpeed(
        c
          .of("walkSpeed")
          .since(V2_0)
          .summary("The user's walking speed in meters/second.")
          .asDouble(dft.speed())
      )
      .withReluctance(
        c
          .of("walkReluctance")
          .since(V2_0)
          .summary(
            "A multiplier for how bad walking is, compared to being in transit for equal lengths of time."
          )
          .description(
            """
Empirically, values between 2 and 4 seem to correspond well to the concept of not wanting to walk
too much without asking for totally ridiculous itineraries, but this observation should in no way
be taken as scientific or definitive. Your mileage may vary.
See https://github.com/opentripplanner/OpenTripPlanner/issues/4090 for impact on performance with
high values.
"""
          )
          .asDouble(dft.reluctance())
      )
      .withBoardCost(
        c
          .of("walkBoardCost")
          .since(V2_0)
          .summary(
            """
            Prevents unnecessary transfers by adding a cost for boarding a vehicle. This is the
            cost that is used when boarding while walking.
            """
          )
          .asInt(dft.boardCost())
      )
      .withStairsReluctance(
        c
          .of("stairsReluctance")
          .since(V2_0)
          .summary("Used instead of walkReluctance for stairs.")
          .asDouble(dft.stairsReluctance())
      )
      .withStairsTimeFactor(
        c
          .of("stairsTimeFactor")
          .since(V2_1)
          .summary(
            "How much more time does it take to walk a flight of stairs compared to walking a similar horizontal length."
          )
          .description(
            """
            Default value is based on: Fujiyama, T., & Tyler, N. (2010). Predicting the walking
            speed of pedestrians on stairs. Transportation Planning and Technology, 33(2), 177–202.
            """
          )
          .asDouble(dft.stairsTimeFactor())
      )
      .withSafetyFactor(
        c
          .of("walkSafetyFactor")
          .since(V2_2)
          .summary("Factor for how much the walk safety is considered in routing.")
          .description(
            "Value should be between 0 and 1." + " If the value is set to be 0, safety is ignored."
          )
          .asDouble(dft.safetyFactor())
      );
  }
}<|MERGE_RESOLUTION|>--- conflicted
+++ resolved
@@ -233,10 +233,7 @@
           .summary(
             "The ids of the routes that incur an extra cost when being used. Format: `FeedId:RouteId`"
           )
-<<<<<<< HEAD
-=======
           .description("How much cost is added is configured in `unpreferredCost`.")
->>>>>>> b2dcf7a2
           .asFeedScopedIds(request.journey().transit().unpreferredRoutes())
       );
 
@@ -250,10 +247,7 @@
           .summary(
             "The ids of the agencies that incur an extra cost when being used. Format: `FeedId:AgencyId`"
           )
-<<<<<<< HEAD
-=======
           .description("How much cost is added is configured in `unpreferredCost`.")
->>>>>>> b2dcf7a2
           .asFeedScopedIds(request.journey().transit().unpreferredAgencies())
       );
 
