--- conflicted
+++ resolved
@@ -31,10 +31,10 @@
   private static final Logger LOG = LoggerFactory.getLogger(RoutingRequestMapper.class);
 
   public static RouteRequest mapRoutingRequest(NodeAdapter c) {
-    RouteRequest dftReq = new RouteRequest();
+    RouteRequest dft = new RouteRequest();
 
     if (c.isEmpty()) {
-      return dftReq;
+      return dft;
     }
 
     LOG.debug("Loading default routing parameters from JSON.");
@@ -48,7 +48,7 @@
     vehicleRental.setAllowedNetworks(
       c.asTextSet("allowedVehicleRentalNetworks", vehicleRental.allowedNetworks())
     );
-    request.setArriveBy(c.asBoolean("arriveBy", dftReq.arriveBy()));
+    request.setArriveBy(c.asBoolean("arriveBy", dft.arriveBy()));
     vehicleParking.setBannedTags(
       c.asTextSet("bannedVehicleParkingTags", vehicleParking.bannedTags())
     );
@@ -66,137 +66,15 @@
         )
       );
 
-<<<<<<< HEAD
-    request.carPickup = c.asBoolean("kissAndRide", dftReq.carPickup);
-    request.setLocale(c.asLocale("locale", dftReq.locale()));
+    request.setLocale(c.asLocale("locale", dft.locale()));
 
     request.journey().setModes(c.asRequestModes("modes", RequestModes.defaultRequestModes()));
 
-    request.setNumItineraries(c.asInt("numItineraries", dftReq.numItineraries()));
-    request.parkAndRide = c.asBoolean("parkAndRide", dftReq.parkAndRide);
-    request.setSearchWindow(c.asDuration("searchWindow", dftReq.searchWindow()));
-=======
-    preferences
-      .system()
-      .setItineraryFilters(ItineraryFiltersMapper.map(c.path("itineraryFilters")));
-    preferences
-      .system()
-      .setDisableAlertFiltering(
-        c.asBoolean("disableAlertFiltering", preferences.system().disableAlertFiltering())
-      );
-    preferences
-      .street()
-      .setElevatorBoardCost(c.asInt("elevatorBoardCost", preferences.street().elevatorBoardCost()));
-    preferences
-      .street()
-      .setElevatorBoardTime(c.asInt("elevatorBoardTime", preferences.street().elevatorBoardTime()));
-    preferences
-      .street()
-      .setElevatorHopCost(c.asInt("elevatorHopCost", preferences.street().elevatorHopCost()));
-    preferences
-      .street()
-      .setElevatorHopTime(c.asInt("elevatorHopTime", preferences.street().elevatorHopTime()));
-    preferences
-      .system()
-      .setGeoidElevation(c.asBoolean("geoidElevation", preferences.system().geoidElevation()));
-    preferences
-      .transit()
-      .setIgnoreRealtimeUpdates(
-        c.asBoolean("ignoreRealtimeUpdates", preferences.transit().ignoreRealtimeUpdates())
-      );
-    request.setLocale(c.asLocale("locale", dft.locale()));
-    // 'maxTransfers' is configured in the Raptor tuning parameters, not here
-    preferences
-      .street()
-      .initMaxDirectDuration(
-        c.asDuration(
-          "maxDirectStreetDuration",
-          preferences.street().maxDirectDuration().defaultValue()
-        ),
-        c.asEnumMap("maxDirectStreetDurationForMode", StreetMode.class, NodeAdapter::asDuration)
-      );
-
-    preferences
-      .system()
-      .setMaxJourneyDuration(
-        c.asDuration("maxJourneyDuration", preferences.system().maxJourneyDuration())
-      );
-
-    request.journey().setModes(c.asRequestModes("modes", RequestModes.defaultRequestModes()));
-
-    preferences
-      .transfer()
-      .setNonpreferredCost(
-        c.asInt("nonpreferredTransferPenalty", preferences.transfer().nonpreferredCost())
-      );
     request.setNumItineraries(c.asInt("numItineraries", dft.numItineraries()));
-    preferences
-      .transit()
-      .setOtherThanPreferredRoutesPenalty(
-        c.asInt(
-          "otherThanPreferredRoutesPenalty",
-          preferences.transit().otherThanPreferredRoutesPenalty()
-        )
-      );
     request.setSearchWindow(c.asDuration("searchWindow", dft.searchWindow()));
->>>>>>> 8f78ee88
     vehicleParking.setRequiredTags(
       c.asTextSet("requiredVehicleParkingTags", vehicleParking.requiredTags())
     );
-
-<<<<<<< HEAD
-    request.vehicleRental = c.asBoolean("allowBikeRental", dftReq.vehicleRental);
-=======
-    preferences.transfer().setCost(c.asInt("transferPenalty", preferences.transfer().cost()));
-    preferences.transfer().setSlack(c.asInt("transferSlack", preferences.transfer().slack()));
-    preferences
-      .transit()
-      .setReluctanceForMode(
-        c.asEnumMap("transitReluctanceForMode", TransitMode.class, NodeAdapter::asDouble)
-      );
-    preferences
-      .street()
-      .setTurnReluctance(c.asDouble("turnReluctance", preferences.street().turnReluctance()));
-    preferences
-      .rental()
-      .setUseAvailabilityInformation(
-        c.asBoolean(
-          "useBikeRentalAvailabilityInformation",
-          preferences.rental().useAvailabilityInformation()
-        )
-      );
-    preferences
-      .parking()
-      .setUseAvailabilityInformation(
-        c.asBoolean(
-          "useVehicleParkingAvailabilityInformation",
-          preferences.parking().useAvailabilityInformation()
-        )
-      );
-    preferences
-      .transit()
-      .setUnpreferredCost(
-        c.asLinearFunction("unpreferredRouteCost", preferences.transit().unpreferredCost())
-      );
-    preferences
-      .transfer()
-      .setWaitAtBeginningFactor(
-        c.asDouble("waitAtBeginningFactor", preferences.transfer().waitAtBeginningFactor())
-      );
-    preferences
-      .transfer()
-      .setWaitReluctance(
-        c.asDouble("waitReluctance", preferences.transfer().waitAtBeginningFactor())
-      );
-    preferences.withWalk(walk -> {
-      walk.setSpeed(c.asDouble("walkSpeed", walk.speed()));
-      walk.setReluctance(c.asDouble("walkReluctance", walk.reluctance()));
-      walk.setBoardCost(c.asInt("walkBoardCost", walk.boardCost()));
-      walk.setStairsReluctance(c.asDouble("stairsReluctance", walk.stairsReluctance()));
-      walk.setStairsTimeFactor(c.asDouble("stairsTimeFactor", walk.stairsTimeFactor()));
-      walk.setSafetyFactor(c.asDouble("walkSafetyFactor", walk.safetyFactor()));
-    });
->>>>>>> 8f78ee88
 
     request.setWheelchair(c.path("wheelchairAccessibility").asBoolean("enabled", false));
 
