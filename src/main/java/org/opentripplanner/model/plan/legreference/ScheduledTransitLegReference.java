--- conflicted
+++ resolved
@@ -54,11 +54,7 @@
     TripTimes tripTimes = timetable.getTripTimes(trip);
 
     // TODO: What should we have here
-<<<<<<< HEAD
-    ZoneId timeZone = routingService.getTimeZone();
-=======
-    ZoneId timeZone = transitService.getTimeZone().toZoneId();
->>>>>>> c48b2e7c
+    ZoneId timeZone = transitService.getTimeZone();
 
     int boardingTime = tripTimes.getDepartureTime(fromStopPositionInPattern);
     int alightingTime = tripTimes.getArrivalTime(toStopPositionInPattern);
