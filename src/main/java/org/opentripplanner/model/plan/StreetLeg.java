package org.opentripplanner.model.plan;

import java.time.Duration;
import java.time.ZonedDateTime;
import java.util.HashSet;
import java.util.List;
import java.util.Set;
<<<<<<< HEAD
import javax.annotation.Nullable;
=======
import java.util.function.Predicate;
>>>>>>> f5877554
import org.locationtech.jts.geom.LineString;
import org.opentripplanner.common.model.P2;
import org.opentripplanner.model.StreetNote;
import org.opentripplanner.routing.core.TraverseMode;
import org.opentripplanner.transit.model.framework.FeedScopedId;
import org.opentripplanner.util.lang.DoubleUtils;
import org.opentripplanner.util.lang.ToStringBuilder;

/**
 * One leg of a trip -- that is, a temporally continuous piece of the journey that takes place using
 * mainly a single model on the street network.
 */
public class StreetLeg implements Leg {

  private final TraverseMode mode;
  private final ZonedDateTime startTime;
  private final ZonedDateTime endTime;
  private final double distanceMeters;
  private final Place from;
  private final Place to;
  private final int generalizedCost;
  private final Double elevationLost;
  private final Double elevationGained;

  private final LineString legGeometry;
  private final List<WalkStep> walkSteps;
  private final Set<StreetNote> streetNotes = new HashSet<>();
  private final List<P2<Double>> legElevation;
<<<<<<< HEAD
  private final Float accessibilityScore;
  private Double elevationLost = null;
  private Double elevationGained = null;
=======

>>>>>>> f5877554
  private FeedScopedId pathwayId;
  private Boolean walkingBike;
  private Boolean rentedVehicle;
  private String vehicleRentalNetwork;

  public StreetLeg(
    TraverseMode mode,
    ZonedDateTime startTime,
    ZonedDateTime endTime,
    Place from,
    Place to,
    double distanceMeters,
    int generalizedCost,
    LineString geometry,
    List<P2<Double>> elevation,
    List<WalkStep> walkSteps,
    Float accessibilityScore
  ) {
    if (mode.isTransit()) {
      throw new IllegalArgumentException(
        "To create a transit leg use the other classes implementing Leg."
      );
    }
    this.mode = mode;
    this.startTime = startTime;
    this.endTime = endTime;
    this.distanceMeters = DoubleUtils.roundTo2Decimals(distanceMeters);
    this.from = from;
    this.to = to;
    this.generalizedCost = generalizedCost;
    this.legElevation = normalizeElevation(elevation);
    this.legGeometry = geometry;
    this.walkSteps = walkSteps;
    this.accessibilityScore = accessibilityScore;

    this.elevationGained = calculateElevationGained(legElevation);
    this.elevationLost = calculateElevationLost(legElevation);
  }

  @Override
  public boolean isTransitLeg() {
    return false;
  }

  @Override
  public boolean isWalkingLeg() {
    return mode.isWalking();
  }

  @Override
  public boolean isOnStreetNonTransit() {
    return true;
  }

  @Override
  public TraverseMode getMode() {
    return mode;
  }

  @Override
  public ZonedDateTime getStartTime() {
    return startTime;
  }

  @Override
  public ZonedDateTime getEndTime() {
    return endTime;
  }

  @Override
  public double getDistanceMeters() {
    return distanceMeters;
  }

  @Override
  public FeedScopedId getPathwayId() {
    return pathwayId;
  }

  public void setPathwayId(FeedScopedId pathwayId) {
    this.pathwayId = pathwayId;
  }

  @Override
  public Place getFrom() {
    return from;
  }

  @Override
  public Place getTo() {
    return to;
  }

  @Override
  public LineString getLegGeometry() {
    return legGeometry;
  }

  @Override
  public List<P2<Double>> getLegElevation() {
    return legElevation;
  }

  @Override
  public Double getElevationGained() {
    return elevationGained;
  }

  @Override
  public Double getElevationLost() {
    return elevationLost;
  }

  @Override
  public List<WalkStep> getWalkSteps() {
    return walkSteps;
  }

  @Override
  public Set<StreetNote> getStreetNotes() {
    return streetNotes;
  }

  @Override
  public Boolean getWalkingBike() {
    return walkingBike;
  }

  @Nullable
  @Override
  public Float accessibilityScore() {
    return accessibilityScore;
  }

  public void setWalkingBike(Boolean walkingBike) {
    this.walkingBike = walkingBike;
  }

  @Override
  public Boolean getRentedVehicle() {
    return rentedVehicle;
  }

  public void setRentedVehicle(Boolean rentedVehicle) {
    this.rentedVehicle = rentedVehicle;
  }

  @Override
  public String getVehicleRentalNetwork() {
    return vehicleRentalNetwork;
  }

  public void setVehicleRentalNetwork(String network) {
    vehicleRentalNetwork = network;
  }

  @Override
  public int getGeneralizedCost() {
    return generalizedCost;
  }

  @Override
  public Leg withTimeShift(Duration duration) {
    StreetLeg copy = new StreetLeg(
      mode,
      startTime.plus(duration),
      endTime.plus(duration),
      from,
      to,
      distanceMeters,
      generalizedCost,
      legGeometry,
      legElevation,
      walkSteps,
      accessibilityScore
    );

    copy.setPathwayId(pathwayId);
    copy.setWalkingBike(walkingBike);
    copy.setRentedVehicle(rentedVehicle);
    copy.setVehicleRentalNetwork(vehicleRentalNetwork);

    return copy;
  }

  public void addStretNote(StreetNote streetNote) {
    streetNotes.add(streetNote);
  }

  /**
   * Should be used for debug logging only
   */
  @Override
  public String toString() {
    return ToStringBuilder
      .of(StreetLeg.class)
      .addObj("from", from)
      .addObj("to", to)
      .addTimeCal("startTime", startTime)
      .addTimeCal("endTime", endTime)
      .addEnum("mode", mode)
      .addNum("distance", distanceMeters, "m")
      .addNum("cost", generalizedCost)
      .addObj("gtfsPathwayId", pathwayId)
      .addObj("legGeometry", legGeometry)
      .addStr("legElevation", legElevation != null ? legElevation.toString() : null)
      .addNum("elevationGained", elevationGained, "m")
      .addNum("elevationLost", elevationLost, "m")
      .addCol("walkSteps", walkSteps)
      .addCol("streetNotes", streetNotes)
      .addBool("walkingBike", walkingBike)
      .addBool("rentedVehicle", rentedVehicle)
      .addStr("bikeRentalNetwork", vehicleRentalNetwork)
      .toString();
  }

<<<<<<< HEAD
  public StreetLeg withAccessibilityScore(float accessibilityScore) {
    var copy = new StreetLeg(
      mode,
      startTime,
      endTime,
      from,
      to,
      distanceMeters,
      generalizedCost,
      legGeometry,
      legElevation,
      walkSteps,
      accessibilityScore
    );
    copy.setPathwayId(pathwayId);
    copy.setWalkingBike(walkingBike);
    copy.setRentedVehicle(rentedVehicle);
    copy.setVehicleRentalNetwork(vehicleRentalNetwork);
    return copy;
  }

  private void updateElevationChanges() {
    if (legElevation != null) {
      double elevationGained = 0.0;
      double elevationLost = 0.0;

      Double lastElevation = null;
      for (final P2<Double> p2 : legElevation) {
        double elevation = p2.second;
        if (lastElevation != null) {
          double change = elevation - lastElevation;
          if (change > 0) {
            elevationGained += change;
          } else if (change < 0) {
            elevationLost -= change;
          }
=======
  private static Double calculateElevationGained(List<P2<Double>> legElevation) {
    return calculateElevationChange(legElevation, v -> v > 0.0);
  }

  private static Double calculateElevationLost(List<P2<Double>> legElevation) {
    return calculateElevationChange(legElevation, v -> v < 0.0);
  }

  private static Double calculateElevationChange(
    List<P2<Double>> legElevation,
    Predicate<Double> elevationFilter
  ) {
    if (legElevation == null) {
      return null;
    }
    double sum = 0.0;
    Double lastElevation = null;

    for (final P2<Double> p2 : legElevation) {
      double elevation = p2.second;
      if (lastElevation != null) {
        double change = elevation - lastElevation;
        if (elevationFilter.test(change)) {
          sum += Math.abs(change);
>>>>>>> f5877554
        }
      }
      lastElevation = elevation;
    }

    return DoubleUtils.roundTo2Decimals(sum);
  }

  static List<P2<Double>> normalizeElevation(List<P2<Double>> elevation) {
    return elevation == null
      ? null
      : elevation
        .stream()
        .map(it ->
          new P2<>(DoubleUtils.roundTo2Decimals(it.first), DoubleUtils.roundTo2Decimals(it.second))
        )
        .toList();
  }
}<|MERGE_RESOLUTION|>--- conflicted
+++ resolved
@@ -5,11 +5,7 @@
 import java.util.HashSet;
 import java.util.List;
 import java.util.Set;
-<<<<<<< HEAD
-import javax.annotation.Nullable;
-=======
 import java.util.function.Predicate;
->>>>>>> f5877554
 import org.locationtech.jts.geom.LineString;
 import org.opentripplanner.common.model.P2;
 import org.opentripplanner.model.StreetNote;
@@ -38,13 +34,7 @@
   private final List<WalkStep> walkSteps;
   private final Set<StreetNote> streetNotes = new HashSet<>();
   private final List<P2<Double>> legElevation;
-<<<<<<< HEAD
-  private final Float accessibilityScore;
-  private Double elevationLost = null;
-  private Double elevationGained = null;
-=======
-
->>>>>>> f5877554
+
   private FeedScopedId pathwayId;
   private Boolean walkingBike;
   private Boolean rentedVehicle;
@@ -60,8 +50,7 @@
     int generalizedCost,
     LineString geometry,
     List<P2<Double>> elevation,
-    List<WalkStep> walkSteps,
-    Float accessibilityScore
+    List<WalkStep> walkSteps
   ) {
     if (mode.isTransit()) {
       throw new IllegalArgumentException(
@@ -78,7 +67,6 @@
     this.legElevation = normalizeElevation(elevation);
     this.legGeometry = geometry;
     this.walkSteps = walkSteps;
-    this.accessibilityScore = accessibilityScore;
 
     this.elevationGained = calculateElevationGained(legElevation);
     this.elevationLost = calculateElevationLost(legElevation);
@@ -173,12 +161,6 @@
     return walkingBike;
   }
 
-  @Nullable
-  @Override
-  public Float accessibilityScore() {
-    return accessibilityScore;
-  }
-
   public void setWalkingBike(Boolean walkingBike) {
     this.walkingBike = walkingBike;
   }
@@ -204,6 +186,10 @@
   @Override
   public int getGeneralizedCost() {
     return generalizedCost;
+  }
+
+  public void addStretNote(StreetNote streetNote) {
+    streetNotes.add(streetNote);
   }
 
   @Override
@@ -218,8 +204,7 @@
       generalizedCost,
       legGeometry,
       legElevation,
-      walkSteps,
-      accessibilityScore
+      walkSteps
     );
 
     copy.setPathwayId(pathwayId);
@@ -228,10 +213,6 @@
     copy.setVehicleRentalNetwork(vehicleRentalNetwork);
 
     return copy;
-  }
-
-  public void addStretNote(StreetNote streetNote) {
-    streetNotes.add(streetNote);
   }
 
   /**
@@ -261,44 +242,6 @@
       .toString();
   }
 
-<<<<<<< HEAD
-  public StreetLeg withAccessibilityScore(float accessibilityScore) {
-    var copy = new StreetLeg(
-      mode,
-      startTime,
-      endTime,
-      from,
-      to,
-      distanceMeters,
-      generalizedCost,
-      legGeometry,
-      legElevation,
-      walkSteps,
-      accessibilityScore
-    );
-    copy.setPathwayId(pathwayId);
-    copy.setWalkingBike(walkingBike);
-    copy.setRentedVehicle(rentedVehicle);
-    copy.setVehicleRentalNetwork(vehicleRentalNetwork);
-    return copy;
-  }
-
-  private void updateElevationChanges() {
-    if (legElevation != null) {
-      double elevationGained = 0.0;
-      double elevationLost = 0.0;
-
-      Double lastElevation = null;
-      for (final P2<Double> p2 : legElevation) {
-        double elevation = p2.second;
-        if (lastElevation != null) {
-          double change = elevation - lastElevation;
-          if (change > 0) {
-            elevationGained += change;
-          } else if (change < 0) {
-            elevationLost -= change;
-          }
-=======
   private static Double calculateElevationGained(List<P2<Double>> legElevation) {
     return calculateElevationChange(legElevation, v -> v > 0.0);
   }
@@ -323,7 +266,6 @@
         double change = elevation - lastElevation;
         if (elevationFilter.test(change)) {
           sum += Math.abs(change);
->>>>>>> f5877554
         }
       }
       lastElevation = elevation;
