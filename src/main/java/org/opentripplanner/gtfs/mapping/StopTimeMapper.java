--- conflicted
+++ resolved
@@ -62,7 +62,6 @@
     StopTime lhs = new StopTime();
 
     lhs.setTrip(tripMapper.map(rhs.getTrip()));
-<<<<<<< HEAD
     var stopLocation = rhs.getStopLocation();
     Objects.requireNonNull(
       stopLocation,
@@ -72,19 +71,10 @@
       case Stop stop -> lhs.setStop(stopMapper.map(stop));
       case Location location -> lhs.setStop(locationMapper.map(location));
       case LocationGroup locGroup -> lhs.setStop(locationGroupMapper.map(locGroup));
+      case StopArea area -> lhs.setStop(stopAreaMapper.map(area));
       default -> throw new IllegalArgumentException(
         "Unknown location type: %s".formatted(stopLocation)
       );
-=======
-    if (rhs.getStop() instanceof Stop stop) {
-      lhs.setStop(stopMapper.map(stop));
-    } else if (rhs.getStop() instanceof Location location) {
-      lhs.setStop(locationMapper.map(location));
-    } else if (rhs.getStop() instanceof StopArea stopArea) {
-      lhs.setStop(stopAreaMapper.map(stopArea));
-    } else if (rhs.getStop() instanceof LocationGroup) {
-      lhs.setStop(locationGroupMapper.map((LocationGroup) rhs.getStop()));
->>>>>>> 0feaabdd
     }
 
     I18NString stopHeadsign = null;
