--- conflicted
+++ resolved
@@ -1,10 +1,6 @@
 package org.opentripplanner.gtfs.mapping;
 
-<<<<<<< HEAD
-import org.opentripplanner.model.Coordinate;
-=======
 import org.opentripplanner.model.WgsCoordinate;
->>>>>>> 0555b91c
 import org.opentripplanner.model.Stop;
 import org.opentripplanner.model.WheelChairBoarding;
 import org.opentripplanner.util.MapUtils;
@@ -34,11 +30,7 @@
 
         otpStop.setId(mapAgencyAndId(gtfsStop.getId()));
         otpStop.setName(gtfsStop.getName());
-<<<<<<< HEAD
-        otpStop.setCoordinate(new Coordinate(gtfsStop.getLat(), gtfsStop.getLon()));
-=======
         otpStop.setCoordinate(new WgsCoordinate(gtfsStop.getLat(), gtfsStop.getLon()));
->>>>>>> 0555b91c
         otpStop.setCode(gtfsStop.getCode());
         otpStop.setDescription(gtfsStop.getDesc());
         otpStop.setZone(gtfsStop.getZoneId());
