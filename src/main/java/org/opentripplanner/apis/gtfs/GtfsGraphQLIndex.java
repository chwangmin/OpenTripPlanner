package org.opentripplanner.apis.gtfs;

import graphql.ExecutionInput;
import graphql.ExecutionResult;
import graphql.GraphQL;
import graphql.analysis.MaxQueryComplexityInstrumentation;
import graphql.execution.AbortExecutionException;
import graphql.execution.instrumentation.ChainedInstrumentation;
import graphql.execution.instrumentation.Instrumentation;
import graphql.scalars.ExtendedScalars;
import graphql.schema.GraphQLSchema;
import graphql.schema.idl.RuntimeWiring;
import graphql.schema.idl.SchemaGenerator;
import graphql.schema.idl.SchemaParser;
import graphql.schema.idl.TypeDefinitionRegistry;
import io.micrometer.core.instrument.Metrics;
import jakarta.ws.rs.core.Response;
import java.net.URL;
import java.util.HashMap;
import java.util.List;
import java.util.Locale;
import java.util.Map;
import java.util.Objects;
import java.util.concurrent.ExecutionException;
import java.util.concurrent.TimeUnit;
import java.util.concurrent.TimeoutException;
import org.opentripplanner.apis.gtfs.datafetchers.AgencyImpl;
import org.opentripplanner.apis.gtfs.datafetchers.AlertEntityTypeResolver;
import org.opentripplanner.apis.gtfs.datafetchers.AlertImpl;
import org.opentripplanner.apis.gtfs.datafetchers.BikeParkImpl;
import org.opentripplanner.apis.gtfs.datafetchers.BikeRentalStationImpl;
import org.opentripplanner.apis.gtfs.datafetchers.BookingInfoImpl;
import org.opentripplanner.apis.gtfs.datafetchers.BookingTimeImpl;
import org.opentripplanner.apis.gtfs.datafetchers.CarParkImpl;
import org.opentripplanner.apis.gtfs.datafetchers.ContactInfoImpl;
import org.opentripplanner.apis.gtfs.datafetchers.CoordinatesImpl;
import org.opentripplanner.apis.gtfs.datafetchers.CurrencyImpl;
import org.opentripplanner.apis.gtfs.datafetchers.DefaultFareProductImpl;
import org.opentripplanner.apis.gtfs.datafetchers.DepartureRowImpl;
import org.opentripplanner.apis.gtfs.datafetchers.FareProductTypeResolver;
import org.opentripplanner.apis.gtfs.datafetchers.FareProductUseImpl;
import org.opentripplanner.apis.gtfs.datafetchers.FeedImpl;
import org.opentripplanner.apis.gtfs.datafetchers.GeometryImpl;
import org.opentripplanner.apis.gtfs.datafetchers.ItineraryImpl;
import org.opentripplanner.apis.gtfs.datafetchers.LegImpl;
import org.opentripplanner.apis.gtfs.datafetchers.MoneyImpl;
import org.opentripplanner.apis.gtfs.datafetchers.NodeTypeResolver;
import org.opentripplanner.apis.gtfs.datafetchers.OpeningHoursImpl;
import org.opentripplanner.apis.gtfs.datafetchers.PatternImpl;
import org.opentripplanner.apis.gtfs.datafetchers.PlaceImpl;
import org.opentripplanner.apis.gtfs.datafetchers.PlaceInterfaceTypeResolver;
import org.opentripplanner.apis.gtfs.datafetchers.PlanConnectionImpl;
import org.opentripplanner.apis.gtfs.datafetchers.PlanImpl;
import org.opentripplanner.apis.gtfs.datafetchers.QueryTypeImpl;
import org.opentripplanner.apis.gtfs.datafetchers.RentalVehicleImpl;
import org.opentripplanner.apis.gtfs.datafetchers.RentalVehicleTypeImpl;
import org.opentripplanner.apis.gtfs.datafetchers.RideHailingEstimateImpl;
import org.opentripplanner.apis.gtfs.datafetchers.RouteImpl;
import org.opentripplanner.apis.gtfs.datafetchers.RouteTypeImpl;
import org.opentripplanner.apis.gtfs.datafetchers.RoutingErrorImpl;
import org.opentripplanner.apis.gtfs.datafetchers.StopGeometriesImpl;
import org.opentripplanner.apis.gtfs.datafetchers.StopImpl;
import org.opentripplanner.apis.gtfs.datafetchers.StopOnRouteImpl;
import org.opentripplanner.apis.gtfs.datafetchers.StopOnTripImpl;
import org.opentripplanner.apis.gtfs.datafetchers.StopRelationshipImpl;
import org.opentripplanner.apis.gtfs.datafetchers.StoptimeImpl;
import org.opentripplanner.apis.gtfs.datafetchers.StoptimesInPatternImpl;
import org.opentripplanner.apis.gtfs.datafetchers.SystemNoticeImpl;
import org.opentripplanner.apis.gtfs.datafetchers.TicketTypeImpl;
import org.opentripplanner.apis.gtfs.datafetchers.TranslatedStringImpl;
import org.opentripplanner.apis.gtfs.datafetchers.TripImpl;
import org.opentripplanner.apis.gtfs.datafetchers.TripOccupancyImpl;
import org.opentripplanner.apis.gtfs.datafetchers.UnknownImpl;
import org.opentripplanner.apis.gtfs.datafetchers.VehicleParkingImpl;
import org.opentripplanner.apis.gtfs.datafetchers.VehiclePositionImpl;
import org.opentripplanner.apis.gtfs.datafetchers.VehicleRentalStationImpl;
import org.opentripplanner.apis.gtfs.datafetchers.debugOutputImpl;
import org.opentripplanner.apis.gtfs.datafetchers.elevationProfileComponentImpl;
import org.opentripplanner.apis.gtfs.datafetchers.placeAtDistanceImpl;
import org.opentripplanner.apis.gtfs.datafetchers.serviceTimeRangeImpl;
import org.opentripplanner.apis.gtfs.datafetchers.stepImpl;
import org.opentripplanner.apis.gtfs.datafetchers.stopAtDistanceImpl;
import org.opentripplanner.apis.gtfs.model.StopPosition;
import org.opentripplanner.ext.actuator.MicrometerGraphQLInstrumentation;
import org.opentripplanner.framework.application.OTPFeature;
import org.opentripplanner.framework.graphql.GraphQLResponseSerializer;
import org.slf4j.Logger;
import org.slf4j.LoggerFactory;

class GtfsGraphQLIndex {

  static final Logger LOG = LoggerFactory.getLogger(GtfsGraphQLIndex.class);

  private static final GraphQLSchema indexSchema = buildSchema();

  protected static GraphQLSchema buildSchema() {
    try {
      URL url = Objects.requireNonNull(GtfsGraphQLIndex.class.getResource("schema.graphqls"));
      TypeDefinitionRegistry typeRegistry = new SchemaParser().parse(url.openStream());
      IntrospectionTypeWiring typeWiring = new IntrospectionTypeWiring(typeRegistry);
      RuntimeWiring runtimeWiring = RuntimeWiring
        .newRuntimeWiring()
        .scalar(GraphQLScalars.DURATION_SCALAR)
        .scalar(GraphQLScalars.POLYLINE_SCALAR)
        .scalar(GraphQLScalars.GEOJSON_SCALAR)
        .scalar(GraphQLScalars.GRAPHQL_ID_SCALAR)
        .scalar(GraphQLScalars.GRAMS_SCALAR)
        .scalar(GraphQLScalars.OFFSET_DATETIME_SCALAR)
<<<<<<< HEAD
        .scalar(GraphQLScalars.LOCAL_DATE_SCALAR)
=======
        .scalar(GraphQLScalars.RATIO_SCALAR)
        .scalar(GraphQLScalars.COORDINATE_VALUE_SCALAR)
        .scalar(GraphQLScalars.COST_SCALAR)
        .scalar(GraphQLScalars.RELUCTANCE_SCALAR)
>>>>>>> f3783846
        .scalar(ExtendedScalars.GraphQLLong)
        .scalar(ExtendedScalars.Locale)
        .scalar(
          ExtendedScalars
            .newAliasedScalar("Speed")
            .aliasedScalar(ExtendedScalars.NonNegativeFloat)
            .build()
        )
        .type("Node", type -> type.typeResolver(new NodeTypeResolver()))
        .type("PlaceInterface", type -> type.typeResolver(new PlaceInterfaceTypeResolver()))
        .type("StopPosition", type -> type.typeResolver(new StopPosition() {}))
        .type("FareProduct", type -> type.typeResolver(new FareProductTypeResolver()))
        .type("AlertEntity", type -> type.typeResolver(new AlertEntityTypeResolver()))
        .type(typeWiring.build(AgencyImpl.class))
        .type(typeWiring.build(AlertImpl.class))
        .type(typeWiring.build(BikeParkImpl.class))
        .type(typeWiring.build(VehicleParkingImpl.class))
        .type(typeWiring.build(BikeRentalStationImpl.class))
        .type(typeWiring.build(CarParkImpl.class))
        .type(typeWiring.build(CoordinatesImpl.class))
        .type(typeWiring.build(debugOutputImpl.class))
        .type(typeWiring.build(DepartureRowImpl.class))
        .type(typeWiring.build(elevationProfileComponentImpl.class))
        .type(typeWiring.build(FeedImpl.class))
        .type(typeWiring.build(GeometryImpl.class))
        .type(typeWiring.build(ItineraryImpl.class))
        .type(typeWiring.build(LegImpl.class))
        .type(typeWiring.build(PatternImpl.class))
        .type(typeWiring.build(PlaceImpl.class))
        .type(typeWiring.build(placeAtDistanceImpl.class))
        .type(typeWiring.build(PlanConnectionImpl.class))
        .type(typeWiring.build(PlanImpl.class))
        .type(typeWiring.build(QueryTypeImpl.class))
        .type(typeWiring.build(RouteImpl.class))
        .type(typeWiring.build(serviceTimeRangeImpl.class))
        .type(typeWiring.build(stepImpl.class))
        .type(typeWiring.build(StopImpl.class))
        .type(typeWiring.build(stopAtDistanceImpl.class))
        .type(typeWiring.build(StoptimeImpl.class))
        .type(typeWiring.build(StoptimesInPatternImpl.class))
        .type(typeWiring.build(TicketTypeImpl.class))
        .type(typeWiring.build(TranslatedStringImpl.class))
        .type(typeWiring.build(TripImpl.class))
        .type(typeWiring.build(SystemNoticeImpl.class))
        .type(typeWiring.build(ContactInfoImpl.class))
        .type(typeWiring.build(BookingTimeImpl.class))
        .type(typeWiring.build(BookingInfoImpl.class))
        .type(typeWiring.build(VehicleRentalStationImpl.class))
        .type(typeWiring.build(RentalVehicleImpl.class))
        .type(typeWiring.build(RentalVehicleTypeImpl.class))
        .type(typeWiring.build(StopOnRouteImpl.class))
        .type(typeWiring.build(StopOnTripImpl.class))
        .type(typeWiring.build(UnknownImpl.class))
        .type(typeWiring.build(RouteTypeImpl.class))
        .type(typeWiring.build(RoutingErrorImpl.class))
        .type(typeWiring.build(StopGeometriesImpl.class))
        .type(typeWiring.build(VehiclePositionImpl.class))
        .type(typeWiring.build(StopRelationshipImpl.class))
        .type(typeWiring.build(OpeningHoursImpl.class))
        .type(typeWiring.build(RideHailingEstimateImpl.class))
        .type(typeWiring.build(MoneyImpl.class))
        .type(typeWiring.build(CurrencyImpl.class))
        .type(typeWiring.build(FareProductUseImpl.class))
        .type(typeWiring.build(DefaultFareProductImpl.class))
        .type(typeWiring.build(TripOccupancyImpl.class))
        .build();
      SchemaGenerator schemaGenerator = new SchemaGenerator();
      return schemaGenerator.makeExecutableSchema(typeRegistry, runtimeWiring);
    } catch (Exception e) {
      LOG.error("Unable to build GTFS GraphQL Schema", e);
    }
    return null;
  }

  static ExecutionResult getGraphQLExecutionResult(
    String query,
    Map<String, Object> variables,
    String operationName,
    int maxResolves,
    int timeoutMs,
    Locale locale,
    GraphQLRequestContext requestContext
  ) {
    Instrumentation instrumentation = new MaxQueryComplexityInstrumentation(maxResolves);

    if (OTPFeature.ActuatorAPI.isOn()) {
      instrumentation =
        new ChainedInstrumentation(
          new MicrometerGraphQLInstrumentation(Metrics.globalRegistry, List.of()),
          instrumentation
        );
    }

    GraphQL graphQL = GraphQL.newGraphQL(indexSchema).instrumentation(instrumentation).build();

    if (variables == null) {
      variables = new HashMap<>();
    }

    ExecutionInput executionInput = ExecutionInput
      .newExecutionInput()
      .query(query)
      .operationName(operationName)
      .context(requestContext)
      .variables(variables)
      .locale(locale)
      .build();
    try {
      return graphQL.executeAsync(executionInput).get(timeoutMs, TimeUnit.MILLISECONDS);
    } catch (InterruptedException | ExecutionException | TimeoutException e) {
      return new AbortExecutionException(e).toExecutionResult();
    }
  }

  static Response getGraphQLResponse(
    String query,
    Map<String, Object> variables,
    String operationName,
    int maxResolves,
    int timeoutMs,
    Locale locale,
    GraphQLRequestContext requestContext
  ) {
    ExecutionResult executionResult = getGraphQLExecutionResult(
      query,
      variables,
      operationName,
      maxResolves,
      timeoutMs,
      locale,
      requestContext
    );

    return Response
      .status(Response.Status.OK)
      .entity(GraphQLResponseSerializer.serialize(executionResult))
      .build();
  }
}<|MERGE_RESOLUTION|>--- conflicted
+++ resolved
@@ -106,14 +106,11 @@
         .scalar(GraphQLScalars.GRAPHQL_ID_SCALAR)
         .scalar(GraphQLScalars.GRAMS_SCALAR)
         .scalar(GraphQLScalars.OFFSET_DATETIME_SCALAR)
-<<<<<<< HEAD
-        .scalar(GraphQLScalars.LOCAL_DATE_SCALAR)
-=======
         .scalar(GraphQLScalars.RATIO_SCALAR)
         .scalar(GraphQLScalars.COORDINATE_VALUE_SCALAR)
         .scalar(GraphQLScalars.COST_SCALAR)
         .scalar(GraphQLScalars.RELUCTANCE_SCALAR)
->>>>>>> f3783846
+        .scalar(GraphQLScalars.LOCAL_DATE_SCALAR)
         .scalar(ExtendedScalars.GraphQLLong)
         .scalar(ExtendedScalars.Locale)
         .scalar(
