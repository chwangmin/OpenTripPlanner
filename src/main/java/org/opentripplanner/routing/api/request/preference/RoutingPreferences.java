package org.opentripplanner.routing.api.request.preference;

import static java.util.Objects.requireNonNull;
import static org.opentripplanner.framework.lang.ObjectUtils.ifNotNull;

import java.io.Serializable;
import java.util.Objects;
import java.util.function.Consumer;
import javax.annotation.Nonnull;
import javax.annotation.Nullable;
import org.opentripplanner.routing.api.request.StreetMode;
import org.opentripplanner.street.search.TraverseMode;

/** User/trip cost/time/slack/reluctance search config. */
@SuppressWarnings("UnusedReturnValue")
public final class RoutingPreferences implements Serializable {

  private static final RoutingPreferences DEFAULT = new RoutingPreferences();

  private final TransitPreferences transit;
  private final TransferPreferences transfer;
  private final WalkPreferences walk;
  private final StreetPreferences street;
  private final WheelchairPreferences wheelchair;
  private final BikePreferences bike;
  private final CarPreferences car;
  private final ScooterPreferences scooter;
  private final SystemPreferences system;
  private final ItineraryFilterPreferences itineraryFilter;

  public RoutingPreferences() {
    this.transit = TransitPreferences.DEFAULT;
    this.transfer = TransferPreferences.DEFAULT;
    this.walk = WalkPreferences.DEFAULT;
    this.street = StreetPreferences.DEFAULT;
    this.wheelchair = WheelchairPreferences.DEFAULT;
    this.bike = BikePreferences.DEFAULT;
    this.car = CarPreferences.DEFAULT;
    this.scooter = ScooterPreferences.DEFAULT;
    this.system = SystemPreferences.DEFAULT;
    this.itineraryFilter = ItineraryFilterPreferences.DEFAULT;
  }

  private RoutingPreferences(Builder builder) {
    this.transit = requireNonNull(builder.transit());
    this.transfer = requireNonNull(builder.transfer());
    this.walk = requireNonNull(builder.walk());
    this.wheelchair = requireNonNull(builder.wheelchair());
    this.street = requireNonNull(builder.street());
    this.bike = requireNonNull(builder.bike());
    this.car = requireNonNull(builder.car());
    this.scooter = requireNonNull(builder.scooter());
    this.system = requireNonNull(builder.system());
    this.itineraryFilter = requireNonNull(builder.itineraryFilter());
  }

  public Builder of() {
    return DEFAULT.copyOf();
  }

  public Builder copyOf() {
    return new Builder(this);
  }

  public TransitPreferences transit() {
    return transit;
  }

  public TransferPreferences transfer() {
    return transfer;
  }

  public WalkPreferences walk() {
    return walk;
  }

  public StreetPreferences street() {
    return street;
  }

  /**
   * Preferences for how strict wheel-accessibility settings are
   */
  @Nonnull
  public WheelchairPreferences wheelchair() {
    return wheelchair;
  }

  public BikePreferences bike() {
    return bike;
  }

  public CarPreferences car() {
    return car;
  }

  public ScooterPreferences scooter() {
    return scooter;
  }

  /**
   * Get parking preferences for the traverse mode. Note, only car and bike are supported.
   */
  public VehicleParkingPreferences parking(TraverseMode mode) {
    return mode == TraverseMode.CAR ? car.parking() : bike.parking();
  }

  /**
   * Get rental preferences for the traverse mode. Note, only car, scooter and bike are supported.
   */
  @Nonnull
  public VehicleRentalPreferences rental(TraverseMode mode) {
    return switch (mode) {
      case BICYCLE -> bike.rental();
      case CAR -> car.rental();
      case SCOOTER -> scooter.rental();
      default -> throw new IllegalArgumentException("rental(): Invalid mode " + mode);
    };
  }

  /**
   * Get rental preferences for the traverse mode. Note, only car, scooter and bike are supported.
   */
  @Nullable
  public VehicleRentalPreferences rental(StreetMode mode) {
    return switch (mode) {
      case BIKE_RENTAL -> bike.rental();
      case CAR_RENTAL -> car.rental();
      case SCOOTER_RENTAL -> scooter.rental();
      default -> null;
    };
  }

  @Nonnull
  public ItineraryFilterPreferences itineraryFilter() {
    return itineraryFilter;
  }

  public SystemPreferences system() {
    return system;
  }

  /**
   * The road speed for a specific traverse mode.
   *
   * NOTE, this is only used for tests and doesn't support scooter walking
   */
  public double getSpeed(TraverseMode mode, boolean walkingBike) {
    return switch (mode) {
      case WALK -> walkingBike ? bike.walking().speed() : walk.speed();
      case BICYCLE -> bike.speed();
<<<<<<< HEAD
=======
      case CAR -> car.speed();
      case SCOOTER -> scooter.speed();
>>>>>>> c893a8b1
      default -> throw new IllegalArgumentException("getSpeed(): Invalid mode " + mode);
    };
  }

  @Override
  public boolean equals(Object o) {
    if (this == o) return true;
    if (o == null || getClass() != o.getClass()) return false;
    RoutingPreferences that = (RoutingPreferences) o;
    return (
      Objects.equals(transit, that.transit) &&
      Objects.equals(transfer, that.transfer) &&
      Objects.equals(walk, that.walk) &&
      Objects.equals(street, that.street) &&
      Objects.equals(wheelchair, that.wheelchair) &&
      Objects.equals(bike, that.bike) &&
      Objects.equals(car, that.car) &&
      Objects.equals(scooter, that.scooter) &&
      Objects.equals(system, that.system) &&
      Objects.equals(itineraryFilter, that.itineraryFilter)
    );
  }

  @Override
  public int hashCode() {
    return Objects.hash(
      transit,
      transfer,
      walk,
      street,
      wheelchair,
      bike,
      car,
      scooter,
      system,
      itineraryFilter
    );
  }

  public static class Builder {

    private final RoutingPreferences original;
    private TransitPreferences transit = null;
    private TransferPreferences transfer = null;
    private WalkPreferences walk = null;
    private StreetPreferences street = null;
    private WheelchairPreferences wheelchair = null;
    private BikePreferences bike = null;
    private CarPreferences car = null;
    private ScooterPreferences scooter = null;
    private SystemPreferences system = null;
    private ItineraryFilterPreferences itineraryFilter = null;

    public Builder(RoutingPreferences original) {
      this.original = original;
    }

    public RoutingPreferences original() {
      return original;
    }

    public TransitPreferences transit() {
      return transit == null ? original.transit : transit;
    }

    public Builder withTransit(Consumer<TransitPreferences.Builder> body) {
      this.transit = ifNotNull(this.transit, original.transit).copyOf().apply(body).build();
      return this;
    }

    public TransferPreferences transfer() {
      return transfer == null ? original.transfer : transfer;
    }

    public Builder withTransfer(Consumer<TransferPreferences.Builder> body) {
      this.transfer = ifNotNull(this.transfer, original.transfer).copyOf().apply(body).build();
      return this;
    }

    public WalkPreferences walk() {
      return walk == null ? original.walk() : walk;
    }

    public Builder withWalk(Consumer<WalkPreferences.Builder> body) {
      this.walk = ifNotNull(this.walk, original.walk).copyOf().apply(body).build();
      return this;
    }

    public StreetPreferences street() {
      return street == null ? original.street : street;
    }

    public Builder withStreet(Consumer<StreetPreferences.Builder> body) {
      this.street = ifNotNull(this.street, original.street).copyOf().apply(body).build();
      return this;
    }

    public WheelchairPreferences wheelchair() {
      return wheelchair == null ? original.wheelchair : wheelchair;
    }

    public Builder withWheelchair(WheelchairPreferences wheelchair) {
      this.wheelchair = wheelchair;
      return this;
    }

    public Builder withWheelchair(Consumer<WheelchairPreferences.Builder> body) {
      this.wheelchair =
        ifNotNull(this.wheelchair, original.wheelchair).copyOf().apply(body).build();
      return this;
    }

    public BikePreferences bike() {
      return bike == null ? original.bike : bike;
    }

    public Builder withBike(Consumer<BikePreferences.Builder> body) {
      this.bike = ifNotNull(this.bike, original.bike).copyOf().apply(body).build();
      return this;
    }

    public CarPreferences car() {
      return car == null ? original.car : car;
    }

    public Builder withCar(Consumer<CarPreferences.Builder> body) {
      this.car = ifNotNull(this.car, original.car).copyOf().apply(body).build();
      return this;
    }

    public ScooterPreferences scooter() {
      return scooter == null ? original.scooter : scooter;
    }

    public Builder withScooter(Consumer<ScooterPreferences.Builder> body) {
      this.scooter = ifNotNull(this.scooter, original.scooter).copyOf().apply(body).build();
      return this;
    }

    public SystemPreferences system() {
      return system == null ? original.system : system;
    }

    public Builder withSystem(Consumer<SystemPreferences.Builder> body) {
      this.system = ifNotNull(this.system, original.system).copyOf().apply(body).build();
      return this;
    }

    public ItineraryFilterPreferences itineraryFilter() {
      return itineraryFilter == null ? original.itineraryFilter : itineraryFilter;
    }

    public Builder withItineraryFilter(Consumer<ItineraryFilterPreferences.Builder> body) {
      this.itineraryFilter =
        ifNotNull(this.itineraryFilter, original.itineraryFilter).copyOf().apply(body).build();
      return this;
    }

    public Builder apply(Consumer<Builder> body) {
      body.accept(this);
      return this;
    }

    public RoutingPreferences build() {
      var value = new RoutingPreferences(this);
      return original.equals(value) ? original : value;
    }
  }
}<|MERGE_RESOLUTION|>--- conflicted
+++ resolved
@@ -149,11 +149,7 @@
     return switch (mode) {
       case WALK -> walkingBike ? bike.walking().speed() : walk.speed();
       case BICYCLE -> bike.speed();
-<<<<<<< HEAD
-=======
-      case CAR -> car.speed();
       case SCOOTER -> scooter.speed();
->>>>>>> c893a8b1
       default -> throw new IllegalArgumentException("getSpeed(): Invalid mode " + mode);
     };
   }
