package org.opentripplanner.routing.vertextype;

import org.opentripplanner.model.BoardingArea;
import org.opentripplanner.model.StationElement;
import org.opentripplanner.model.WheelChairBoarding;
import org.opentripplanner.routing.graph.Graph;
import org.opentripplanner.routing.graph.Vertex;
import org.opentripplanner.util.NonLocalizedString;

public class TransitBoardingAreaVertex extends Vertex {
  private static final long serialVersionUID = 1L;

  private boolean wheelchairAccessible;

  private BoardingArea boardingArea;

  /**
   * @param boardingArea The transit model boarding area reference.
   */
  public TransitBoardingAreaVertex(Graph graph, BoardingArea boardingArea) {
    super(
        graph,
        boardingArea.getId().toString(),
        boardingArea.getCoordinate().longitude(),
        boardingArea.getCoordinate().latitude(),
        new NonLocalizedString(boardingArea.getName())
    );
    this.boardingArea = boardingArea;
    this.wheelchairAccessible = boardingArea.getWheelchairBoarding() != WheelChairBoarding.NOT_POSSIBLE;
    //Adds this vertex into graph envelope so that we don't need to loop over all vertices
    graph.expandToInclude(boardingArea.getCoordinate().longitude(), boardingArea.getCoordinate().latitude());
  }

<<<<<<< HEAD
  @Override
  public String getName() {
    return boardingArea.getName().toString();
  }

=======
>>>>>>> 76d16d42
  public boolean isWheelchairAccessible() {
    return wheelchairAccessible;
  }

  public BoardingArea getBoardingArea() {
    return this.boardingArea;
  }

  @Override
  public StationElement getStationElement() {
    return this.boardingArea;
  }
}<|MERGE_RESOLUTION|>--- conflicted
+++ resolved
@@ -10,9 +10,9 @@
 public class TransitBoardingAreaVertex extends Vertex {
   private static final long serialVersionUID = 1L;
 
-  private boolean wheelchairAccessible;
+  private final boolean wheelchairAccessible;
 
-  private BoardingArea boardingArea;
+  private final BoardingArea boardingArea;
 
   /**
    * @param boardingArea The transit model boarding area reference.
@@ -23,7 +23,7 @@
         boardingArea.getId().toString(),
         boardingArea.getCoordinate().longitude(),
         boardingArea.getCoordinate().latitude(),
-        new NonLocalizedString(boardingArea.getName())
+        boardingArea.getName()
     );
     this.boardingArea = boardingArea;
     this.wheelchairAccessible = boardingArea.getWheelchairBoarding() != WheelChairBoarding.NOT_POSSIBLE;
@@ -31,14 +31,6 @@
     graph.expandToInclude(boardingArea.getCoordinate().longitude(), boardingArea.getCoordinate().latitude());
   }
 
-<<<<<<< HEAD
-  @Override
-  public String getName() {
-    return boardingArea.getName().toString();
-  }
-
-=======
->>>>>>> 76d16d42
   public boolean isWheelchairAccessible() {
     return wheelchairAccessible;
   }
