--- conflicted
+++ resolved
@@ -21,11 +21,7 @@
         this.nodeId = nodeId;
     }
 
-<<<<<<< HEAD
-    public OsmVertex(Graph g, String label, double x, double y, long nodeId, String name) {
-=======
-    public OsmVertex(Graph g, String label, double x, double y, I18NString name) {
->>>>>>> 5e0199fd
+    public OsmVertex(Graph g, String label, double x, double y, long nodeId, I18NString name) {
         super(g, label, x, y, name);
         this.nodeId = nodeId;
     }
