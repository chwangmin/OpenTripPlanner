--- conflicted
+++ resolved
@@ -5,17 +5,8 @@
 import java.io.ObjectInputStream;
 import java.io.Serializable;
 import java.lang.reflect.InvocationTargetException;
-<<<<<<< HEAD
 import java.time.Instant;
-import java.time.ZoneId;
-import java.util.ArrayList;
-import java.util.BitSet;
 import java.util.Collection;
-import java.util.Collections;
-=======
-import java.util.Collection;
-import java.util.Date;
->>>>>>> c48b2e7c
 import java.util.HashMap;
 import java.util.HashSet;
 import java.util.LinkedList;
@@ -78,45 +69,16 @@
 
   /* Ideally we could just get rid of vertex labels, but they're used in tests and graph building. */
   private final Map<String, Vertex> vertices = new ConcurrentHashMap<>();
-<<<<<<< HEAD
-  public final transient Deduplicator deduplicator = new Deduplicator();
-  /**
-   * Map from GTFS ServiceIds to integers close to 0. Allows using BitSets instead of {@code
-   * Set<Object>}. An empty Map is created before the Graph is built to allow registering IDs from
-   * multiple feeds.
-   */
-  private final Map<FeedScopedId, Integer> serviceCodes = Maps.newHashMap();
-  private final Collection<Agency> agencies = new ArrayList<>();
-  private final Collection<Operator> operators = new ArrayList<>();
-  private final Collection<String> feedIds = new HashSet<>();
-  private final Map<String, FeedInfo> feedInfoForId = new HashMap<>();
-  /** List of transit modes that are availible in GTFS data used in this graph **/
-  private final HashSet<TransitMode> transitModes = new HashSet<>();
+
+  public final transient Deduplicator deduplicator;
+
   public final Instant buildTime = Instant.now();
-  /** Pre-generated transfers between all stops. */
-  public final Multimap<StopLocation, PathTransfer> transfersByStop = HashMultimap.create();
-  /** Data model for Raptor routing, with realtime updates applied (if any). */
-  private final transient ConcurrentPublished<TransitLayer> realtimeTransitLayer = new ConcurrentPublished<>();
-  // transit feed validity information in seconds since epoch
-  private long transitServiceStarts = Long.MAX_VALUE;
-  private long transitServiceEnds = 0;
-=======
-  public final transient Deduplicator deduplicator;
-
-  public final Date buildTime = new Date();
   private StopModel stopModel;
 
->>>>>>> c48b2e7c
   private GraphBundle bundle;
 
   private transient StreetVertexIndex streetIndex;
-<<<<<<< HEAD
-  public transient GraphIndex index;
-  private transient TimetableSnapshotProvider timetableSnapshotProvider = null;
-  private transient ZoneId timeZone = null;
-=======
-
->>>>>>> c48b2e7c
+
   //Envelope of all OSM and transit vertices. Calculated during build time
   private WorldEnvelope envelope = null;
   //ConvexHull of all the graph vertices. Generated at Graph build time.
@@ -351,50 +313,6 @@
     return env;
   }
 
-<<<<<<< HEAD
-  public TransferService getTransferService() {
-    return transferService;
-  }
-
-  // Infer the time period covered by the transit feed
-  public void updateTransitFeedValidity(CalendarServiceData data, DataImportIssueStore issueStore) {
-    long now = Instant.now().getEpochSecond();
-    final long SEC_IN_DAY = 24 * 60 * 60;
-    HashSet<String> agenciesWithFutureDates = new HashSet<>();
-    HashSet<String> agencies = new HashSet<>();
-    for (FeedScopedId sid : data.getServiceIds()) {
-      agencies.add(sid.getFeedId());
-      for (ServiceDate sd : data.getServiceDatesForServiceId(sid)) {
-        // Adjust for timezone, assuming there is only one per graph.
-        long t = sd.toZonedDateTime(getTimeZone(), 0).toEpochSecond();
-        if (t > now) {
-          agenciesWithFutureDates.add(sid.getFeedId());
-        }
-        // assume feed is unreliable after midnight on last service day
-        long u = t + SEC_IN_DAY;
-        if (t < this.transitServiceStarts) {
-          this.transitServiceStarts = t;
-        }
-        if (u > this.transitServiceEnds) {
-          this.transitServiceEnds = u;
-        }
-      }
-    }
-    for (String agency : agencies) {
-      if (!agenciesWithFutureDates.contains(agency)) {
-        issueStore.add(new NoFutureDates(agency));
-      }
-    }
-  }
-
-  // Check to see if we have transit information for a given date
-  public boolean transitFeedCovers(Instant time) {
-    long t = time.getEpochSecond();
-    return t >= this.transitServiceStarts && t < this.transitServiceEnds;
-  }
-
-=======
->>>>>>> c48b2e7c
   public GraphBundle getBundle() {
     return bundle;
   }
@@ -444,48 +362,6 @@
     return getStreetIndex().getVertexLinker();
   }
 
-<<<<<<< HEAD
-  /**
-   * Get or create a serviceId for a given date. This method is used when a new trip is added from a
-   * realtime data update. It make sure the date is in the existing transit service period.
-   * <p>
-   * TODO OTP2 - This is NOT THREAD-SAFE and is used in the real-time updaters, we need to fix
-   *           - this when doing the issue #3030.
-   *
-   * @param serviceDate service date for the added service id
-   * @return service-id for date if it exist or is created. If the given service date is outside the
-   * service period {@code null} is returned.
-   */
-  @Nullable
-  public FeedScopedId getOrCreateServiceIdForDate(ServiceDate serviceDate) {
-    // Start of day
-    long time = serviceDate.toZonedDateTime(getTimeZone(), 0).toEpochSecond();
-
-    if (time < transitServiceStarts || time >= transitServiceEnds) {
-      return null;
-    }
-
-    // We make an explicit cast here to avoid adding the 'getOrCreateServiceIdForDate(..)'
-    // method to the {@link CalendarService} interface. We do not want to expose it because it
-    // is not thread-safe - and we want to limit the usage. See JavaDoc above as well.
-    FeedScopedId serviceId =
-      ((CalendarServiceImpl) getCalendarService()).getOrCreateServiceIdForDate(serviceDate);
-
-    if (!serviceCodes.containsKey(serviceId)) {
-      // Calculating new unique serviceCode based on size (!)
-      final int serviceCode = serviceCodes.size();
-      serviceCodes.put(serviceId, serviceCode);
-
-      index
-        .getServiceCodesRunningForDate()
-        .computeIfAbsent(serviceDate, ignored -> new TIntHashSet())
-        .add(serviceCode);
-    }
-    return serviceId;
-  }
-
-=======
->>>>>>> c48b2e7c
   public int removeEdgelessVertices() {
     int removed = 0;
     List<Vertex> toRemove = new LinkedList<>();
@@ -501,71 +377,6 @@
     return removed;
   }
 
-<<<<<<< HEAD
-  public Collection<String> getFeedIds() {
-    return feedIds;
-  }
-
-  public Collection<Agency> getAgencies() {
-    return agencies;
-  }
-
-  public FeedInfo getFeedInfo(String feedId) {
-    return feedInfoForId.get(feedId);
-  }
-
-  public void addAgency(String feedId, Agency agency) {
-    agencies.add(agency);
-    this.feedIds.add(feedId);
-  }
-
-  public void addFeedInfo(FeedInfo info) {
-    this.feedInfoForId.put(info.getId(), info);
-  }
-
-  /**
-   * Returns the time zone for the first agency in this graph. This is used to interpret times in
-   * API requests. The JVM default time zone cannot be used because we support multiple graphs on
-   * one server via the routerId. Ideally we would want to interpret times in the time zone of the
-   * geographic location where the origin/destination vertex or board/alight event is located. This
-   * may become necessary when we start making graphs with long distance train, boat, or air
-   * services.
-   */
-  public ZoneId getTimeZone() {
-    if (timeZone == null) {
-      if (agencies.size() == 0) {
-        timeZone = ZoneId.of("GMT");
-        LOG.warn("graph contains no agencies (yet); API request times will be interpreted as GMT.");
-      } else {
-        CalendarService cs = this.getCalendarService();
-        for (Agency agency : agencies) {
-          ZoneId tz = cs.getTimeZoneForAgencyId(agency.getId());
-          if (timeZone == null) {
-            LOG.debug("graph time zone set to {}", tz);
-            timeZone = tz;
-          } else if (!timeZone.equals(tz)) {
-            LOG.error("agency time zone differs from graph time zone: {}", tz);
-          }
-        }
-      }
-    }
-    return timeZone;
-  }
-
-  public Collection<Operator> getOperators() {
-    return operators;
-  }
-
-  /**
-   * The timezone is cached by the graph. If you've done something to the graph that has the
-   * potential to change the time zone, you should call this to ensure it is reset.
-   */
-  public void clearTimeZone() {
-    this.timeZone = null;
-  }
-
-=======
->>>>>>> c48b2e7c
   /**
    * Calculates envelope out of all OSM coordinates
    * <p>
