--- conflicted
+++ resolved
@@ -168,11 +168,7 @@
     public Preferences preferences = null;
 
     /** List of transit modes that are availible in GTFS data used in this graph**/
-<<<<<<< HEAD
     private HashSet<TransitMode> transitModes = new HashSet<>();
-=======
-    private HashSet<TraverseMode> transitModes = new HashSet<>();
->>>>>>> b00a045d
 
     public boolean hasBikeSharing = false;
 
