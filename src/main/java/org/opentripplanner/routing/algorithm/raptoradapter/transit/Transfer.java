package org.opentripplanner.routing.algorithm.raptoradapter.transit;

import java.time.Instant;
import java.util.ArrayList;
import java.util.Arrays;
import java.util.List;
import java.util.Optional;
import org.locationtech.jts.geom.Coordinate;
import org.opentripplanner.routing.algorithm.raptoradapter.transit.cost.RaptorCostConverter;
import org.opentripplanner.routing.algorithm.raptoradapter.transit.request.TransferWithDuration;
import org.opentripplanner.routing.api.request.RoutingRequest;
import org.opentripplanner.routing.core.RoutingContext;
import org.opentripplanner.routing.core.State;
import org.opentripplanner.routing.core.StateEditor;
import org.opentripplanner.routing.graph.Edge;
import org.opentripplanner.transit.raptor.api.transit.RaptorTransfer;

public class Transfer {

  private final int toStop;

  private final int distanceMeters;

  private final List<Edge> edges;

  public Transfer(int toStop, List<Edge> edges) {
    this.toStop = toStop;
    this.edges = edges;
    this.distanceMeters = (int) edges.stream().mapToDouble(Edge::getDistanceMeters).sum();
  }

  public Transfer(int toStopIndex, int distanceMeters) {
    this.toStop = toStopIndex;
    this.distanceMeters = distanceMeters;
    this.edges = null;
  }

  public static RoutingRequest prepareTransferRoutingRequest(RoutingRequest request) {
    RoutingRequest rr = request.getStreetSearchRequest(request.modes.transferMode);

    rr.arriveBy = false;
    rr.setDateTime(Instant.ofEpochSecond(0));
    rr.from = null;
    rr.to = null;

    // Some of the values are rounded to ease caching in RaptorRequestTransferCache
    rr.bikeTriangleSafetyFactor = roundTo(request.bikeTriangleSafetyFactor, 1);
    rr.bikeTriangleSlopeFactor = roundTo(request.bikeTriangleSlopeFactor, 1);
    rr.bikeTriangleTimeFactor = 1.0 - rr.bikeTriangleSafetyFactor - rr.bikeTriangleSlopeFactor;
    rr.bikeSwitchCost = roundTo100(request.bikeSwitchCost);
    rr.bikeSwitchTime = roundTo100(request.bikeSwitchTime);

    rr.wheelchairAccessible = request.wheelchairAccessible;
    rr.maxWheelchairSlope = request.maxWheelchairSlope;

<<<<<<< HEAD
    public static RoutingRequest prepareTransferRoutingRequest(RoutingRequest request) {
        RoutingRequest transferRoutingRequest = request.getStreetSearchRequest(request.modes.transferMode);
        transferRoutingRequest.arriveBy = false;
        transferRoutingRequest.setDateTime(Instant.ofEpochSecond(0));
        transferRoutingRequest.from = null;
        transferRoutingRequest.to = null;

        // Some of the values are rounded to ease caching in RaptorRequestTransferCache
        transferRoutingRequest.bikeTriangleSafetyFactor = roundTo(request.bikeTriangleSafetyFactor, 1);
        transferRoutingRequest.bikeTriangleSlopeFactor = roundTo(request.bikeTriangleSlopeFactor, 1);
        transferRoutingRequest.bikeTriangleTimeFactor = 1.0 - transferRoutingRequest.bikeTriangleSafetyFactor - transferRoutingRequest.bikeTriangleSlopeFactor;
        transferRoutingRequest.bikeSwitchCost = roundTo100(request.bikeSwitchCost);
        transferRoutingRequest.bikeSwitchTime = roundTo100(request.bikeSwitchTime);

        transferRoutingRequest.accessibilityRequest = request.accessibilityRequest;
        transferRoutingRequest.maxWheelchairSlope = request.maxWheelchairSlope;

        transferRoutingRequest.walkSpeed = roundToHalf(request.walkSpeed);
        transferRoutingRequest.bikeSpeed = roundToHalf(request.bikeSpeed);

        transferRoutingRequest.walkReluctance = roundTo(request.walkReluctance, 1);
        transferRoutingRequest.stairsReluctance = roundTo(request.stairsReluctance, 1);
        transferRoutingRequest.stairsTimeFactor = roundTo(request.stairsTimeFactor, 1);
        transferRoutingRequest.turnReluctance = roundTo(request.turnReluctance, 1);

        transferRoutingRequest.elevatorBoardCost = roundTo100(request.elevatorBoardCost);
        transferRoutingRequest.elevatorBoardTime = roundTo100(request.elevatorBoardTime);
        transferRoutingRequest.elevatorHopCost = roundTo100(request.elevatorHopCost);
        transferRoutingRequest.elevatorHopTime = roundTo100(request.elevatorHopTime);

        return transferRoutingRequest;
    }
=======
    rr.walkSpeed = roundToHalf(request.walkSpeed);
    rr.bikeSpeed = roundToHalf(request.bikeSpeed);
>>>>>>> 27c89a65

    rr.walkReluctance = roundTo(request.walkReluctance, 1);
    rr.stairsReluctance = roundTo(request.stairsReluctance, 1);
    rr.stairsTimeFactor = roundTo(request.stairsTimeFactor, 1);
    rr.turnReluctance = roundTo(request.turnReluctance, 1);

    rr.elevatorBoardCost = roundTo100(request.elevatorBoardCost);
    rr.elevatorBoardTime = roundTo100(request.elevatorBoardTime);
    rr.elevatorHopCost = roundTo100(request.elevatorHopCost);
    rr.elevatorHopTime = roundTo100(request.elevatorHopTime);

    return rr;
  }

  public List<Coordinate> getCoordinates() {
    List<Coordinate> coordinates = new ArrayList<>();
    if (edges == null) {
      return coordinates;
    }
    for (Edge edge : edges) {
      if (edge.getGeometry() != null) {
        coordinates.addAll((Arrays.asList(edge.getGeometry().getCoordinates())));
      }
    }
    return coordinates;
  }

  public int getToStop() {
    return toStop;
  }

  public int getDistanceMeters() {
    return distanceMeters;
  }

  public List<Edge> getEdges() {
    return edges;
  }

  public Optional<RaptorTransfer> asRaptorTransfer(RoutingContext routingContext) {
    RoutingRequest routingRequest = routingContext.opt;
    if (edges == null || edges.isEmpty()) {
      double durationSeconds = distanceMeters / routingRequest.walkSpeed;
      return Optional.of(
        new TransferWithDuration(
          this,
          (int) Math.ceil(durationSeconds),
          RaptorCostConverter.toRaptorCost(durationSeconds * routingRequest.walkReluctance)
        )
      );
    }

    StateEditor se = new StateEditor(routingContext, edges.get(0).getFromVertex());
    se.setTimeSeconds(0);

    State s = se.makeState();
    for (Edge e : edges) {
      s = e.traverse(s);
      if (s == null) {
        return Optional.empty();
      }
    }

    return Optional.of(
      new TransferWithDuration(
        this,
        (int) s.getElapsedTimeSeconds(),
        RaptorCostConverter.toRaptorCost(s.getWeight())
      )
    );
  }

  private static double roundToHalf(double input) {
    return ((int) (input * 2 + 0.5)) / 2.0;
  }

  private static double roundTo(double input, int decimals) {
    return Math.round(input * Math.pow(10, decimals)) / Math.pow(10, decimals);
  }

  private static int roundTo100(int input) {
    if (input > 0 && input < 100) {
      return 100;
    }

    return ((input + 50) / 100) * 100;
  }
}<|MERGE_RESOLUTION|>--- conflicted
+++ resolved
@@ -50,46 +50,12 @@
     rr.bikeSwitchCost = roundTo100(request.bikeSwitchCost);
     rr.bikeSwitchTime = roundTo100(request.bikeSwitchTime);
 
-    rr.wheelchairAccessible = request.wheelchairAccessible;
+    // it's a record (immutable) so can be safely reused
+    rr.accessibilityRequest = request.accessibilityRequest;
     rr.maxWheelchairSlope = request.maxWheelchairSlope;
 
-<<<<<<< HEAD
-    public static RoutingRequest prepareTransferRoutingRequest(RoutingRequest request) {
-        RoutingRequest transferRoutingRequest = request.getStreetSearchRequest(request.modes.transferMode);
-        transferRoutingRequest.arriveBy = false;
-        transferRoutingRequest.setDateTime(Instant.ofEpochSecond(0));
-        transferRoutingRequest.from = null;
-        transferRoutingRequest.to = null;
-
-        // Some of the values are rounded to ease caching in RaptorRequestTransferCache
-        transferRoutingRequest.bikeTriangleSafetyFactor = roundTo(request.bikeTriangleSafetyFactor, 1);
-        transferRoutingRequest.bikeTriangleSlopeFactor = roundTo(request.bikeTriangleSlopeFactor, 1);
-        transferRoutingRequest.bikeTriangleTimeFactor = 1.0 - transferRoutingRequest.bikeTriangleSafetyFactor - transferRoutingRequest.bikeTriangleSlopeFactor;
-        transferRoutingRequest.bikeSwitchCost = roundTo100(request.bikeSwitchCost);
-        transferRoutingRequest.bikeSwitchTime = roundTo100(request.bikeSwitchTime);
-
-        transferRoutingRequest.accessibilityRequest = request.accessibilityRequest;
-        transferRoutingRequest.maxWheelchairSlope = request.maxWheelchairSlope;
-
-        transferRoutingRequest.walkSpeed = roundToHalf(request.walkSpeed);
-        transferRoutingRequest.bikeSpeed = roundToHalf(request.bikeSpeed);
-
-        transferRoutingRequest.walkReluctance = roundTo(request.walkReluctance, 1);
-        transferRoutingRequest.stairsReluctance = roundTo(request.stairsReluctance, 1);
-        transferRoutingRequest.stairsTimeFactor = roundTo(request.stairsTimeFactor, 1);
-        transferRoutingRequest.turnReluctance = roundTo(request.turnReluctance, 1);
-
-        transferRoutingRequest.elevatorBoardCost = roundTo100(request.elevatorBoardCost);
-        transferRoutingRequest.elevatorBoardTime = roundTo100(request.elevatorBoardTime);
-        transferRoutingRequest.elevatorHopCost = roundTo100(request.elevatorHopCost);
-        transferRoutingRequest.elevatorHopTime = roundTo100(request.elevatorHopTime);
-
-        return transferRoutingRequest;
-    }
-=======
     rr.walkSpeed = roundToHalf(request.walkSpeed);
     rr.bikeSpeed = roundToHalf(request.bikeSpeed);
->>>>>>> 27c89a65
 
     rr.walkReluctance = roundTo(request.walkReluctance, 1);
     rr.stairsReluctance = roundTo(request.stairsReluctance, 1);
