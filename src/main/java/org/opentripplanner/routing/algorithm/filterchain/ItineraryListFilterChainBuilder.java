--- conflicted
+++ resolved
@@ -69,14 +69,9 @@
   private double bikeRentalDistanceRatio;
   private double parkAndRideDurationRatio;
   private CostLinearFunction nonTransitGeneralizedCostLimit;
-<<<<<<< HEAD
+  private Consumer<NumItinerariesFilterResults> numItinerariesFilterResultsConsumer;
   private Instant earliestDepartureTime = null;
   private Duration searchWindow = null;
-  private Consumer<Itinerary> maxLimitReachedSubscriber;
-=======
-  private Instant latestDepartureTimeLimit = null;
-  private Consumer<NumItinerariesFilterResults> numItinerariesFilterResultsConsumer;
->>>>>>> a9b01518
   private boolean accessibilityScore;
   private double wheelchairMaxSlope;
   private FareService faresService;
