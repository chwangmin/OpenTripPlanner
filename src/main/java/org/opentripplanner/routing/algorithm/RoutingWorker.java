package org.opentripplanner.routing.algorithm;

import java.time.Duration;
import java.time.Instant;
import java.time.ZoneId;
import java.time.ZonedDateTime;
import java.util.ArrayList;
import java.util.Collection;
import java.util.Collections;
import java.util.HashSet;
import java.util.List;
import java.util.concurrent.CompletableFuture;
import java.util.concurrent.CompletionException;
<<<<<<< HEAD
import javax.annotation.Nullable;
=======
>>>>>>> a9b01518
import org.opentripplanner.framework.application.OTPFeature;
import org.opentripplanner.framework.application.OTPRequestTimeoutException;
import org.opentripplanner.framework.time.ServiceDateUtils;
import org.opentripplanner.model.plan.Itinerary;
import org.opentripplanner.model.plan.PagingSearchWindowAdjuster;
import org.opentripplanner.raptor.api.request.RaptorTuningParameters;
import org.opentripplanner.raptor.api.request.SearchParams;
import org.opentripplanner.routing.algorithm.filterchain.ItineraryListFilterChain;
import org.opentripplanner.routing.algorithm.filterchain.deletionflagger.NumItinerariesFilterResults;
import org.opentripplanner.routing.algorithm.mapping.RouteRequestToFilterChainMapper;
import org.opentripplanner.routing.algorithm.mapping.RoutingResponseMapper;
import org.opentripplanner.routing.algorithm.raptoradapter.router.AdditionalSearchDays;
import org.opentripplanner.routing.algorithm.raptoradapter.router.FilterTransitWhenDirectModeIsEmpty;
import org.opentripplanner.routing.algorithm.raptoradapter.router.TransitRouter;
import org.opentripplanner.routing.algorithm.raptoradapter.router.street.DirectFlexRouter;
import org.opentripplanner.routing.algorithm.raptoradapter.router.street.DirectStreetRouter;
import org.opentripplanner.routing.algorithm.raptoradapter.transit.TransitTuningParameters;
import org.opentripplanner.routing.api.request.RouteRequest;
import org.opentripplanner.routing.api.request.StreetMode;
import org.opentripplanner.routing.api.response.RoutingError;
import org.opentripplanner.routing.api.response.RoutingResponse;
import org.opentripplanner.routing.error.RoutingValidationException;
import org.opentripplanner.routing.framework.DebugTimingAggregator;
import org.opentripplanner.standalone.api.OtpServerRequestContext;
import org.slf4j.Logger;
import org.slf4j.LoggerFactory;

/**
 * Does a complete transit search, including access and egress legs.
 * <p>
 * This class has a request scope, hence the "Worker" name.
 */
public class RoutingWorker {

  private static final Logger LOG = LoggerFactory.getLogger(RoutingWorker.class);

  /** An object that accumulates profiling and debugging info for inclusion in the response. */
  public final DebugTimingAggregator debugTimingAggregator;
  public final PagingSearchWindowAdjuster pagingSearchWindowAdjuster;

  private final RouteRequest request;
  private final OtpServerRequestContext serverContext;
  /**
   * The transit service time-zero normalized for the current search. All transit times are relative
   * to a "time-zero". This enables us to use an integer(small memory footprint). The times are
   * number for seconds past the {@code transitSearchTimeZero}. In the internal model all times are
   * stored relative to the {@link java.time.LocalDate}, but to be able
   * to compare trip times for different service days we normalize all times by calculating an
   * offset. Now all times for the selected trip patterns become relative to the {@code
   * transitSearchTimeZero}.
   */
  private final ZonedDateTime transitSearchTimeZero;
  private final AdditionalSearchDays additionalSearchDays;
  private SearchParams raptorSearchParamsUsed = null;
  private NumItinerariesFilterResults numItinerariesFilterResults = null;

  public RoutingWorker(OtpServerRequestContext serverContext, RouteRequest request, ZoneId zoneId) {
    request.applyPageCursor();
    this.request = request;
    this.serverContext = serverContext;
    this.debugTimingAggregator =
      new DebugTimingAggregator(
        serverContext.meterRegistry(),
        request.preferences().system().tags()
      );
    this.transitSearchTimeZero = ServiceDateUtils.asStartOfService(request.dateTime(), zoneId);
    this.pagingSearchWindowAdjuster =
      createPagingSearchWindowAdjuster(
        serverContext.transitTuningParameters(),
        serverContext.raptorTuningParameters()
      );
    this.additionalSearchDays =
      createAdditionalSearchDays(serverContext.raptorTuningParameters(), zoneId, request);
  }

  public RoutingResponse route() {
    OTPRequestTimeoutException.checkForTimeout();

    // If no direct mode is set, then we set one.
    // See {@link FilterTransitWhenDirectModeIsEmpty}
    var emptyDirectModeHandler = new FilterTransitWhenDirectModeIsEmpty(
      request.journey().direct().mode()
    );

    request.journey().direct().setMode(emptyDirectModeHandler.resolveDirectMode());

    this.debugTimingAggregator.finishedPrecalculating();

    var itineraries = Collections.synchronizedList(new ArrayList<Itinerary>());
    var routingErrors = Collections.synchronizedSet(new HashSet<RoutingError>());

    if (OTPFeature.ParallelRouting.isOn()) {
      // TODO: This is not using {@link OtpRequestThreadFactory} which means we do not get
      //       log-trace-parameters-propagation and graceful timeout handling here.
      try {
        CompletableFuture
          .allOf(
            CompletableFuture.runAsync(() -> routeDirectStreet(itineraries, routingErrors)),
            CompletableFuture.runAsync(() -> routeDirectFlex(itineraries, routingErrors)),
            CompletableFuture.runAsync(() -> routeTransit(itineraries, routingErrors))
          )
          .join();
      } catch (CompletionException e) {
        RoutingValidationException.unwrapAndRethrowCompletionException(e);
      }
    } else {
      // Direct street routing
      routeDirectStreet(itineraries, routingErrors);

      // Direct flex routing
      routeDirectFlex(itineraries, routingErrors);

      // Transit routing
      routeTransit(itineraries, routingErrors);
    }

    debugTimingAggregator.finishedRouting();

    // Filter itineraries
    List<Itinerary> filteredItineraries;
    {
      boolean removeWalkAllTheWayResultsFromDirectFlex =
        request.journey().direct().mode() == StreetMode.FLEXIBLE;

<<<<<<< HEAD
      ItineraryListFilterChain filterChain = RouteRequestToFilterChainMapper.createFilterChain(
        request,
        serverContext,
        earliestDepartureTimeUsed(),
        searchWindowUsed(),
        emptyDirectModeHandler.removeWalkAllTheWayResults() ||
        removeWalkAllTheWayResultsFromDirectFlex,
        it -> firstRemovedItinerary = it
      );
=======
    ItineraryListFilterChain filterChain = RouteRequestToFilterChainMapper.createFilterChain(
      request,
      serverContext,
      filterOnLatestDepartureTime(),
      emptyDirectModeHandler.removeWalkAllTheWayResults() ||
      removeWalkAllTheWayResultsFromDirectFlex,
      res -> numItinerariesFilterResults = res
    );
>>>>>>> a9b01518

      filteredItineraries = filterChain.filter(itineraries);
      routingErrors.addAll(filterChain.getRoutingErrors());
    }

    if (LOG.isDebugEnabled()) {
      LOG.debug(
        "Return TripPlan with {} filtered itineraries out of {} total.",
        filteredItineraries.stream().filter(it -> !it.isFlaggedForDeletion()).count(),
        itineraries.size()
      );
    }

    this.debugTimingAggregator.finishedFiltering();

    // Restore original directMode.
    request.journey().direct().setMode(emptyDirectModeHandler.originalDirectMode());

    // Adjust the search-window for the next search if the current search-window
    // is off (too few or too many results found).
    var searchWindowNextSearch = calculateSearchWindowNextSearch(filteredItineraries);

    return RoutingResponseMapper.map(
      request,
      transitSearchTimeZero,
      raptorSearchParamsUsed,
      searchWindowNextSearch,
      numItinerariesFilterResults,
      filteredItineraries,
      routingErrors,
      debugTimingAggregator,
      serverContext.transitService()
    );
  }

  private static AdditionalSearchDays createAdditionalSearchDays(
    RaptorTuningParameters raptorTuningParameters,
    ZoneId zoneId,
    RouteRequest request
  ) {
    var searchDateTime = ZonedDateTime.ofInstant(request.dateTime(), zoneId);
    var maxWindow = raptorTuningParameters.dynamicSearchWindowCoefficients().maxWindow();

    return new AdditionalSearchDays(
      request.arriveBy(),
      searchDateTime,
      request.searchWindow(),
      maxWindow,
      request.preferences().system().maxJourneyDuration()
    );
  }

  /**
   * Filter itineraries away that depart after the latest-departure-time for depart after search.
   * These itineraries are a result of time-shifting the access leg and is needed for the raptor to
   * prune the results. These itineraries are often not ideal, but if they pareto optimal for the
   * "next" window, they will appear when a "next" search is performed.
   */
  private Instant filterOnLatestDepartureTime() {
    if (
      !request.arriveBy() &&
      raptorSearchParamsUsed != null &&
      raptorSearchParamsUsed.isSearchWindowSet() &&
      raptorSearchParamsUsed.isEarliestDepartureTimeSet()
    ) {
      int ldt =
        raptorSearchParamsUsed.earliestDepartureTime() +
        raptorSearchParamsUsed.searchWindowInSeconds();
      return transitSearchTimeZero.plusSeconds(ldt).toInstant();
    }
    return null;
  }

  /**
   * Calculate the earliest-departure-time used in the transit search.
   * This method returns {@code null} if no transit search is performed.
   */
  @Nullable
  private Instant earliestDepartureTimeUsed() {
    if (raptorSearchParamsUsed == null) {
      return null;
    }
    if (!raptorSearchParamsUsed.isEarliestDepartureTimeSet()) {
      return null;
    }
    return transitSearchTimeZero
      .plusSeconds(raptorSearchParamsUsed.earliestDepartureTime())
      .toInstant();
  }

  /**
   * Calculate the search-window earliest-departure-time used in the transit search.
   * This method returns {@code null} if no transit search is performed.
   */
  @Nullable
  private Duration searchWindowUsed() {
    return raptorSearchParamsUsed == null
      ? null
      : Duration.ofSeconds(raptorSearchParamsUsed.searchWindowInSeconds());
  }

  private Void routeDirectStreet(
    List<Itinerary> itineraries,
    Collection<RoutingError> routingErrors
  ) {
    debugTimingAggregator.startedDirectStreetRouter();
    try {
      itineraries.addAll(DirectStreetRouter.route(serverContext, request));
    } catch (RoutingValidationException e) {
      routingErrors.addAll(e.getRoutingErrors());
    } finally {
      debugTimingAggregator.finishedDirectStreetRouter();
    }
    return null;
  }

  private Void routeDirectFlex(
    List<Itinerary> itineraries,
    Collection<RoutingError> routingErrors
  ) {
    if (!OTPFeature.FlexRouting.isOn()) {
      return null;
    }

    debugTimingAggregator.startedDirectFlexRouter();
    try {
      itineraries.addAll(DirectFlexRouter.route(serverContext, request, additionalSearchDays));
    } catch (RoutingValidationException e) {
      routingErrors.addAll(e.getRoutingErrors());
    } finally {
      debugTimingAggregator.finishedDirectFlexRouter();
    }
    return null;
  }

  private Void routeTransit(List<Itinerary> itineraries, Collection<RoutingError> routingErrors) {
    debugTimingAggregator.startedTransitRouting();
    try {
      var transitResults = TransitRouter.route(
        request,
        serverContext,
        transitSearchTimeZero,
        additionalSearchDays,
        debugTimingAggregator
      );
      raptorSearchParamsUsed = transitResults.getSearchParams();
      itineraries.addAll(transitResults.getItineraries());
    } catch (RoutingValidationException e) {
      routingErrors.addAll(e.getRoutingErrors());
    } finally {
      debugTimingAggregator.finishedTransitRouter();
    }
    return null;
  }

  private Duration calculateSearchWindowNextSearch(List<Itinerary> itineraries) {
    // No transit search performed
    if (raptorSearchParamsUsed == null) {
      return null;
    }

    var sw = Duration.ofSeconds(raptorSearchParamsUsed.searchWindowInSeconds());

    // SearchWindow cropped -> decrease search-window
    if (numItinerariesFilterResults != null) {
      Instant swStartTime = searchStartTime()
        .plusSeconds(raptorSearchParamsUsed.earliestDepartureTime());
      boolean cropSWHead = request.doCropSearchWindowAtTail();
      Instant rmItineraryStartTime = numItinerariesFilterResults.firstRemovedDepartureTime;

      return pagingSearchWindowAdjuster.decreaseSearchWindow(
        sw,
        swStartTime,
        rmItineraryStartTime,
        cropSWHead
      );
    }
    // (num-of-itineraries found <= numItineraries)  ->  increase or keep search-window
    else {
      int nRequested = request.numItineraries();
      int nFound = (int) itineraries
        .stream()
        .filter(it -> !it.isFlaggedForDeletion() && it.hasTransit())
        .count();

      return pagingSearchWindowAdjuster.increaseOrKeepSearchWindow(sw, nRequested, nFound);
    }
  }

  private Instant searchStartTime() {
    return transitSearchTimeZero.toInstant();
  }

  private PagingSearchWindowAdjuster createPagingSearchWindowAdjuster(
    TransitTuningParameters transitTuningParameters,
    RaptorTuningParameters raptorTuningParameters
  ) {
    var c = raptorTuningParameters.dynamicSearchWindowCoefficients();
    return new PagingSearchWindowAdjuster(
      c.minWindow(),
      c.maxWindow(),
      transitTuningParameters.pagingSearchWindowAdjustments()
    );
  }
}<|MERGE_RESOLUTION|>--- conflicted
+++ resolved
@@ -11,10 +11,7 @@
 import java.util.List;
 import java.util.concurrent.CompletableFuture;
 import java.util.concurrent.CompletionException;
-<<<<<<< HEAD
 import javax.annotation.Nullable;
-=======
->>>>>>> a9b01518
 import org.opentripplanner.framework.application.OTPFeature;
 import org.opentripplanner.framework.application.OTPRequestTimeoutException;
 import org.opentripplanner.framework.time.ServiceDateUtils;
@@ -139,7 +136,6 @@
       boolean removeWalkAllTheWayResultsFromDirectFlex =
         request.journey().direct().mode() == StreetMode.FLEXIBLE;
 
-<<<<<<< HEAD
       ItineraryListFilterChain filterChain = RouteRequestToFilterChainMapper.createFilterChain(
         request,
         serverContext,
@@ -147,18 +143,8 @@
         searchWindowUsed(),
         emptyDirectModeHandler.removeWalkAllTheWayResults() ||
         removeWalkAllTheWayResultsFromDirectFlex,
-        it -> firstRemovedItinerary = it
-      );
-=======
-    ItineraryListFilterChain filterChain = RouteRequestToFilterChainMapper.createFilterChain(
-      request,
-      serverContext,
-      filterOnLatestDepartureTime(),
-      emptyDirectModeHandler.removeWalkAllTheWayResults() ||
-      removeWalkAllTheWayResultsFromDirectFlex,
-      res -> numItinerariesFilterResults = res
-    );
->>>>>>> a9b01518
+        it -> numItinerariesFilterResults = it
+      );
 
       filteredItineraries = filterChain.filter(itineraries);
       routingErrors.addAll(filterChain.getRoutingErrors());
