--- conflicted
+++ resolved
@@ -17,13 +17,7 @@
 import org.opentripplanner.api.model.ApiVehicleRentalStationList;
 import org.opentripplanner.routing.vehicle_rental.VehicleRentalPlace;
 import org.opentripplanner.routing.vehicle_rental.VehicleRentalStationService;
-<<<<<<< HEAD
 import org.opentripplanner.standalone.api.OtpServerContext;
-import org.opentripplanner.util.resources.ResourceBundleSingleton;
-=======
-import org.opentripplanner.standalone.server.OTPServer;
-import org.opentripplanner.standalone.server.Router;
->>>>>>> 4a58c75c
 
 @Path("/routers/{ignoreRouterId}/bike_rental")
 public class BikeRental {
@@ -63,20 +57,12 @@
   ) {
     OtpServerContext serverContext = this.serverContext;
 
-<<<<<<< HEAD
     VehicleRentalStationService vehicleRentalService = serverContext
       .graph()
       .getService(VehicleRentalStationService.class);
-    Locale locale;
-    locale = ResourceBundleSingleton.INSTANCE.getLocale(locale_param);
-=======
-    VehicleRentalStationService vehicleRentalService = router.graph.getService(
-      VehicleRentalStationService.class
-    );
     Locale locale = locale_param != null && !locale_param.isBlank()
       ? Locale.forLanguageTag(locale_param.replaceAll("-", "_"))
       : Locale.ENGLISH;
->>>>>>> 4a58c75c
     if (vehicleRentalService == null) {
       return new ApiVehicleRentalStationList();
     }
