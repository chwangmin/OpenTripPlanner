package org.opentripplanner.api.common;

import java.time.Duration;
import java.time.ZoneId;
import java.time.ZonedDateTime;
import java.util.List;
import java.util.Set;
import javax.ws.rs.QueryParam;
import javax.ws.rs.core.Context;
import javax.ws.rs.core.MultivaluedMap;
import javax.xml.datatype.DatatypeConfigurationException;
import javax.xml.datatype.DatatypeConstants;
import javax.xml.datatype.DatatypeFactory;
import javax.xml.datatype.XMLGregorianCalendar;
import org.opentripplanner.api.parameter.QualifiedModeSet;
import org.opentripplanner.ext.dataoverlay.api.DataOverlayParameters;
import org.opentripplanner.model.plan.pagecursor.PageCursor;
import org.opentripplanner.routing.api.request.RoutingRequest;
import org.opentripplanner.routing.core.BicycleOptimizeType;
import org.opentripplanner.standalone.server.OTPServer;
import org.opentripplanner.standalone.server.Router;
import org.opentripplanner.transit.model.framework.FeedScopedId;
import org.opentripplanner.util.OTPFeature;
import org.opentripplanner.util.ResourceBundleSingleton;
import org.slf4j.Logger;
import org.slf4j.LoggerFactory;

/**
 * This class defines all the JAX-RS query parameters for a path search as fields, allowing them to
 * be inherited by other REST resource classes (the trip planner and the Analyst WMS or tile
 * resource). They will be properly included in API docs generated by Enunciate. This implies that
 * the concrete REST resource subclasses will be request-scoped rather than singleton-scoped.
 * <p>
 * All defaults should be specified in the RoutingRequest, NOT as annotations on the query
 * parameters. JSON router configuration can then overwrite those built-in defaults, and only the
 * fields of the resulting prototype routing request for which query parameters are found are
 * overwritten here. This establishes a priority chain: RoutingRequest field initializers, then JSON
 * router config, then query parameters.
 *
 * @author abyrd
 */
@SuppressWarnings({ "FieldMayBeFinal", "unused" })
public abstract class RoutingResource {

  private static final Logger LOG = LoggerFactory.getLogger(RoutingResource.class);

  /**
   * The start location -- either latitude, longitude pair in degrees or a Vertex label. For
   * example, <code>40.714476,-74.005966</code> or
   * <code>mtanyctsubway_A27_S</code>.
   */
  @QueryParam("fromPlace")
  protected String fromPlace;

  /** The end location (see fromPlace for format). */
  @QueryParam("toPlace")
  protected String toPlace;

  /**
   * An ordered list of intermediate locations to be visited (see the fromPlace for format).
   * Parameter can be specified multiple times.
   *
   * @deprecated TODO OTP2 - Regression. Not currently working in OTP2. Must be re-implemented
   * - using raptor.
   */
  @Deprecated
  @QueryParam("intermediatePlaces")
  protected List<String> intermediatePlaces;

  /** The date that the trip should depart (or arrive, for requests where arriveBy is true). */
  @QueryParam("date")
  protected String date;

  /** The time that the trip should depart (or arrive, for requests where arriveBy is true). */
  @QueryParam("time")
  protected String time;

  /**
   * The length of the search-window in seconds. This parameter is optional.
   * <p>
   * The search-window is defined as the duration between the earliest-departure-time(EDT) and the
   * latest-departure-time(LDT). OTP will search for all itineraries in this departure window. If
   * {@code arriveBy=true} the {@code dateTime} parameter is the latest-arrival-time, so OTP will
   * dynamically calculate the EDT. Using a short search-window is faster than using a longer one,
   * but the search duration is not linear. Using a \"too\" short search-window will waste resources
   * server side, while using a search-window that is too long will be slow.
   * <p>
   * OTP will dynamically calculate a reasonable value for the search-window, if not provided. The
   * calculation comes with a significant overhead (10-20% extra). Whether you should use the
   * dynamic calculated value or pass in a value depends on your use-case. For a travel planner in a
   * small geographical area, with a dense network of public transportation, a fixed value between
   * 40 minutes and 2 hours makes sense. To find the appropriate search-window, adjust it so that
   * the number of itineraries on average is around the wanted {@code numItineraries}. Make sure you
   * set the {@code numItineraries} to a high number while testing. For a country wide area like
   * Norway, using the dynamic search-window is the best.
   * <p>
   * When paginating, the search-window is calculated using the {@code numItineraries} in the
   * original search together with statistics from the search for the last page. This behaviour is
   * configured server side, and can not be overridden from the client.
   * <p>
   * The search-window used is returned to the response metadata as {@code searchWindowUsed} for
   * debugging purposes.
   */
  @QueryParam("searchWindow")
  protected Integer searchWindow;

  /**
   * Use the cursor to go to the next "page" of itineraries. Copy the cursor from the last response
   * and keep the original request as is. This will enable you to search for itineraries in the next
   * or previous time-window.
   * <p>
   * This is an optional parameter.
   */
  @QueryParam("pageCursor")
  public String pageCursor;

  /**
   * Search for the best trip options within a time window. If {@code true} two itineraries are
   * considered optimal if one is better on arrival time(earliest wins) and the other is better on
   * departure time(latest wins).
   * <p>
   * In combination with {@code arriveBy} this parameter cover the following 3 use cases:
   * <ul>
   *   <li>
   *     Traveler want to find thee best alternative within a time window. Set
   *     {@code timetableView=true} and {@code arriveBy=false}.  This is the default, and if
   *     the intention of the traveler is unknown it gives the best result, because it includes
   *     the two next use-cases. Setting the {@code arriveBy=false}, covers the same use-case,
   *     but the input time is interpreted as latest-arrival-time, and not
   *     earliest-departure-time. This works great with paging, request next/previous time-window.
   *   </li>
   *   <li>
   *     Traveler want to find the best alternative with departure after a specific time.
   *     For example: I am at the station now and want to get home as quickly as possible.
   *     Set {@code timetableView=false} and {@code arriveBy=false}. Do not support paging.
   *   </li>
   *   <li>
   *     Traveler want to find the best alternative with arrival before specific time. For
   *     example going to a meeting. Do not support paging.
   *     Set {@code timetableView=false} and {@code arriveBy=true}.
   *   </li>
   * </ul>
   * Default: true
   */
  @QueryParam("timetableView")
  public Boolean timetableView;

  /**
   * Whether the trip should depart or arrive at the specified date and time.
   *
   * @see #timetableView for usage.
   */
  @Deprecated
  @QueryParam("arriveBy")
  protected Boolean arriveBy;

  /**
   * Whether the trip must be wheelchair accessible.
   *
   * @deprecated TODO OTP2 Regression. Not currently working in OTP2. This is not implemented
   * in Raptor jet.
   */
  @Deprecated
  @QueryParam("wheelchair")
  protected Boolean wheelchair;

  /**
   * The maximum time (in seconds) of pre-transit travel when using drive-to-transit (park and ride
   * or kiss and ride). Defaults to unlimited.
   * <p>
   * See https://github.com/opentripplanner/OpenTripPlanner/issues/2886
   *
   * @deprecated TODO OTP2 - Regression. Not currently working in OTP2.
   */
  @Deprecated
  @QueryParam("maxPreTransitTime")
  protected Integer maxPreTransitTime;

  /**
   * A multiplier for how bad walking with a bike is, compared to being in transit for equal lengths
   * of time. Defaults to 3.
   */
  @QueryParam("bikeWalkingReluctance")
  protected Double bikeWalkingReluctance;

  /**
   * A multiplier for how bad walking is, compared to being in transit for equal
   * lengths of time. Empirically, values between 2 and 4 seem to correspond
   * well to the concept of not wanting to walk too much without asking for
   * totally ridiculous itineraries, but this observation should in no way be
   * taken as scientific or definitive. Your mileage may vary. See
   * https://github.com/opentripplanner/OpenTripPlanner/issues/4090 for impact on
   * performance with high values. Default value: 2.0
   */
  @QueryParam("walkReluctance")
  protected Double walkReluctance;

  @QueryParam("bikeReluctance")
  protected Double bikeReluctance;

  @QueryParam("carReluctance")
  protected Double carReluctance;

  /**
   * How much worse is waiting for a transit vehicle than being on a transit vehicle, as a
   * multiplier. The default value treats wait and on-vehicle time as the same.
   * <p>
   * It may be tempting to set this higher than walkReluctance (as studies often find this kind of
   * preferences among riders) but the planner will take this literally and walk down a transit line
   * to avoid waiting at a stop. This used to be set less than 1 (0.95) which would make waiting
   * offboard preferable to waiting onboard in an interlined trip. That is also undesirable.
   * <p>
   * If we only tried the shortest possible transfer at each stop to neighboring stop patterns, this
   * problem could disappear.
   */
  @QueryParam("waitReluctance")
  protected Double waitReluctance;

  /** How much less bad is waiting at the beginning of the trip (replaces waitReluctance) */
  @QueryParam("waitAtBeginningFactor")
  protected Double waitAtBeginningFactor;

  /** The user's walking speed in meters/second. Defaults to approximately 3 MPH. */
  @QueryParam("walkSpeed")
  protected Double walkSpeed;

  /**
   * The user's biking speed in meters/second. Defaults to approximately 11 MPH, or 9.5 for
   * bikeshare.
   */
  @QueryParam("bikeSpeed")
  protected Double bikeSpeed;

  /** The user's bike walking speed in meters/second. Defaults to approximately 3 MPH. */
  @QueryParam("bikeWalkingSpeed")
  protected Double bikeWalkingSpeed;

  /**
   * The time it takes the user to fetch their bike and park it again in seconds. Defaults to 0.
   */
  @QueryParam("bikeSwitchTime")
  protected Integer bikeSwitchTime;

  /**
   * The cost of the user fetching their bike and parking it again. Defaults to 0.
   */
  @QueryParam("bikeSwitchCost")
  protected Integer bikeSwitchCost;

  /** For bike triangle routing, how much safety matters (range 0-1). */
  @QueryParam("triangleSafetyFactor")
  protected Double triangleSafetyFactor;

  /** For bike triangle routing, how much slope matters (range 0-1). */
  @QueryParam("triangleSlopeFactor")
  protected Double triangleSlopeFactor;

  /** For bike triangle routing, how much time matters (range 0-1). */
  @QueryParam("triangleTimeFactor")
  protected Double triangleTimeFactor;

  /**
   * The set of characteristics that the user wants to optimize for. @See OptimizeType.
   *
   * @deprecated TODO OTP2 this should be completely removed and done only with individual cost
   * parameters
   * Also: apparently OptimizeType only affects BICYCLE mode traversal of
   * street segments. If this is the case it should be very well
   * documented and carried over into the Enum name.
   */
  @Deprecated
  @QueryParam("optimize")
  protected BicycleOptimizeType optimize;

  /**
   * The set of modes that a user is willing to use, with qualifiers stating whether vehicles should
   * be parked, rented, etc.
   * <p>
   * The possible values of the comma-separated list are:
   *
   * <ul>
   *  <li>WALK</li>
   *  <li>TRANSIT</li>
   *  <li>BICYCLE</li>
   *  <li>BICYCLE_RENT</li>
   *  <li>BICYCLE_PARK</li>
   *  <li>CAR</li>
   *  <li>CAR_PARK</li>
   *  <li>TRAM</li>
   *  <li>SUBWAY</li>
   *  <li>RAIL</li>
   *  <li>BUS</li>
   *  <li>CABLE_CAR</li>
   *  <li>FERRY</li>
   *  <li>GONDOLA</li>
   *  <li>FUNICULAR</li>
   *  <li>AIRPLANE</li>
   * </ul>
   * <p>
   *   For a more complete discussion of this parameter see
   *   <a href="http://docs.opentripplanner.org/en/latest/Configuration/#routing-modes">Routing modes</a>.
   */
  @QueryParam("mode")
  protected QualifiedModeSet modes;

  /**
   * The minimum time, in seconds, between successive trips on different vehicles. This is designed
   * to allow for imperfect schedule adherence. This is a minimum; transfers over longer distances
   * might use a longer time.
   *
   * @deprecated TODO OTP2: Needs to be implemented
   */
  @Deprecated
  @QueryParam("minTransferTime")
  protected Integer minTransferTime;

  /** The maximum number of possible itineraries to return. */
  @QueryParam("numItineraries")
  protected Integer numItineraries;

  /**
   * The comma-separated list of preferred agencies.
   *
   * @deprecated TODO OTP2: Needs to be implemented
   */
  @Deprecated
  @QueryParam("preferredAgencies")
  protected String preferredAgencies;

  /**
   * The comma-separated list of unpreferred agencies.
   *
   * @deprecated TODO OTP2: Needs to be implemented
   */
  @Deprecated
  @QueryParam("unpreferredAgencies")
  protected String unpreferredAgencies;

  /**
   * The comma-separated list of banned agencies.
   */
  @QueryParam("bannedAgencies")
  protected String bannedAgencies;

  /**
   * Functions the same as banned agencies, except only the listed agencies are allowed.
   */
  @QueryParam("whiteListedAgencies")
  protected String whiteListedAgencies;

  /**
   * Whether intermediate stops -- those that the itinerary passes in a vehicle, but does not board
   * or alight at -- should be returned in the response.  For example, on a Q train trip from
   * Prospect Park to DeKalb Avenue, whether 7th Avenue and Atlantic Avenue should be included.
   */
  @QueryParam("showIntermediateStops")
  protected Boolean showIntermediateStops;

  /**
   * Prevents unnecessary transfers by adding a cost for boarding a vehicle. This is the cost that
   * is used when boarding while walking.
   */
  @QueryParam("walkBoardCost")
  protected Integer walkBoardCost;

  /**
   * Prevents unnecessary transfers by adding a cost for boarding a vehicle. This is the cost that
   * is used when boarding while cycling. This is usually higher that walkBoardCost.
   */
  @QueryParam("bikeBoardCost")
  protected Integer bikeBoardCost;

  @QueryParam("allowKeepingRentedBicycleAtDestination")
  protected Boolean allowKeepingRentedBicycleAtDestination;

  @QueryParam("keepingRentedBicycleAtDestinationCost")
  protected Double keepingRentedBicycleAtDestinationCost;

  /** The vehicle rental networks which may be used. If empty all networks may be used. */
  @QueryParam("allowedVehicleRentalNetworks")
  protected Set<String> allowedVehicleRentalNetworks;

  /** The vehicle rental networks which may not be used. If empty, no networks are banned. */
  @QueryParam("bannedVehicleRentalNetworks")
  protected Set<String> bannedVehicleRentalNetworks;

  /** Time to park a bike */
  @QueryParam("bikeParkTime")
  protected Integer bikeParkTime;

  /** Cost of parking a bike. */
  @QueryParam("bikeParkCost")
  protected Integer bikeParkCost;

  /** Time to park a car */
  @QueryParam("carParkTime")
  protected Integer carParkTime = 60;

  /** Cost of parking a car. */
  @QueryParam("carParkCost")
  protected Integer carParkCost = 120;

  /** Tags which are required to use a vehicle parking. If empty, no tags are required. */
  @QueryParam("requiredVehicleParkingTags")
  protected Set<String> requiredVehicleParkingTags = Set.of();

  /** Tags with which a vehicle parking will not be used. If empty, no tags are banned. */
  @QueryParam("bannedVehicleParkingTags")
  protected Set<String> bannedVehicleParkingTags = Set.of();

  /**
   * The comma-separated list of banned routes. The format is agency_[routename][_routeid], so
   * TriMet_100 (100 is route short name) or Trimet__42 (two underscores, 42 is the route internal
   * ID).
   */
  @Deprecated
  @QueryParam("bannedRoutes")
  protected String bannedRoutes;

  /**
   * Functions the same as bannnedRoutes, except only the listed routes are allowed.
   */
  @QueryParam("whiteListedRoutes")
  @Deprecated
  protected String whiteListedRoutes;

  /**
   * The list of preferred routes. The format is agency_[routename][_routeid], so TriMet_100 (100 is
   * route short name) or Trimet__42 (two underscores, 42 is the route internal ID).
   *
   * @deprecated TODO OTP2 Needs to be implemented
   */
  @Deprecated
  @QueryParam("preferredRoutes")
  protected String preferredRoutes;

  /**
   * The list of unpreferred routes. The format is agency_[routename][_routeid], so TriMet_100 (100
   * is route short name) or Trimet__42 (two underscores, 42 is the route internal ID).
   *
   * @deprecated TODO OTP2 Needs to be implemented
   */
  @Deprecated
  @QueryParam("unpreferredRoutes")
  protected String unpreferredRoutes;

  /**
   * Penalty added for using every route that is not preferred if user set any route as preferred,
   * i.e. number of seconds that we are willing to wait for preferred route.
   *
   * @deprecated TODO OTP2 Needs to be implemented
   */
  @Deprecated
  @QueryParam("otherThanPreferredRoutesPenalty")
  protected Integer otherThanPreferredRoutesPenalty;

  /**
   * The comma-separated list of banned trips.  The format is feedId:tripId
   */
  @QueryParam("bannedTrips")
  protected String bannedTrips;

  /**
   * A comma-separated list of banned stops. A stop is banned by ignoring its pre-board and
   * pre-alight edges. This means the stop will be reachable via the street network. Also, it is
   * still possible to travel through the stop. Just boarding and alighting is prohibited. The
   * format is agencyId_stopId, so: TriMet_2107
   *
   * @deprecated TODO OTP2 This no longer works in OTP2, see issue #2843.
   */
  @Deprecated
  @QueryParam("bannedStops")
  protected String bannedStops;

  /**
   * A comma-separated list of banned stops. A stop is banned by ignoring its pre-board and
   * pre-alight edges. This means the stop will be reachable via the street network. It is not
   * possible to travel through the stop. For example, this parameter can be used when a train
   * station is destroyed, such that no trains can drive through the station anymore. The format is
   * agencyId_stopId, so: TriMet_2107
   *
   * @deprecated TODO OTP2 This no longer works in OTP2, see issue #2843.
   */
  @Deprecated
  @QueryParam("bannedStopsHard")
  protected String bannedStopsHard;

  /**
   * An additional penalty added to boardings after the first. The value is in OTP's internal weight
   * units, which are roughly equivalent to seconds.  Set this to a high value to discourage
   * transfers.  Of course, transfers that save significant time or walking will still be taken.
   */
  @QueryParam("transferPenalty")
  protected Integer transferPenalty;

  /**
   * An additional penalty added to boardings after the first when the transfer is not preferred.
   * Preferred transfers also include timed transfers. The value is in OTP's internal weight units,
   * which are roughly equivalent to seconds. Set this to a high value to discourage transfers that
   * are not preferred. Of course, transfers that save significant time or walking will still be
   * taken. When no preferred or timed transfer is defined, this value is ignored.
   * <p>
   * TODO OTP2 This JavaDoc needs clarification. What is a "preferred" Transfer, the GTFS
   *           specification do not have "preferred Transfers". The GTFS spec transfer
   *           type 0 is _Recommended transfer point_ - is this what is meant?
   *
   * @deprecated TODO OTP2 Regression. Not currently working in OTP2. We might not implement the
   * old functionality the same way, but we will try to map this parameter
   * so it does work similar as before.
   */
  @Deprecated
  @QueryParam("nonpreferredTransferPenalty")
  protected Integer nonpreferredTransferPenalty;

  /**
   * The maximum number of transfers (that is, one plus the maximum number of boardings) that a trip
   * will be allowed.
   * <p>
   * Consider using the {@link #transferPenalty} instead of this parameter.
   * <p>
   * See https://github.com/opentripplanner/OpenTripPlanner/issues/2886
   *
   * @deprecated TODO OTP2 Regression. A maxTransfers should be set in the router config, not
   * here. Instead the client should be able to pass in a parameter for
   * the max number of additional/extra transfers relative to the best
   * trip (with the fewest possible transfers) within constraint of the
   * other search parameters.
   * This might be to complicated to explain to the customer, so we
   * might stick to the old limit, but that have side-effects that you
   * might not find any trips on a day where a critical part of the
   * trip is not available, because of some real-time disruption.
   */
  @Deprecated
  @QueryParam("maxTransfers")
  protected Integer maxTransfers;

  /**
   * If true, goal direction is turned off and a full path tree is built (specify only once)
   *
   * @Deprecated - This is not supported in OTP2 any more.
   */
  @Deprecated
  @QueryParam("batch")
  protected Boolean batch;

  /**
   * A transit stop required to be the first stop in the search (AgencyId_StopId)
   *
   * @deprecated TODO OTP2 Is this in use, what is is used for. It seems to overlap with
   * the fromPlace parameter. Is is used for onBoard routing only?
   */
  @Deprecated
  @QueryParam("startTransitStopId")
  protected String startTransitStopId;

  /**
   * A transit trip acting as a starting "state" for depart-onboard routing (AgencyId_TripId)
   *
   * @deprecated TODO OTP2 Regression. Not currently working in OTP2. We might not implement the
   * old functionality the same way, but we will try to map this parameter
   * so it does work similar as before.
   */
  @Deprecated
  @QueryParam("startTransitTripId")
  protected String startTransitTripId;

  /**
   * When subtracting initial wait time, do not subtract more than this value, to prevent overly
   * optimistic trips. Reasoning is that it is reasonable to delay a trip start 15 minutes to make a
   * better trip, but that it is not reasonable to delay a trip start 15 hours; if that is to be
   * done, the time needs to be included in the trip time. This number depends on the transit
   * system; for transit systems where trips are planned around the vehicles, this number can be
   * much higher. For instance, it's perfectly reasonable to delay one's trip 12 hours if one is
   * taking a cross-country Amtrak train from Emeryville to Chicago. Has no effect in stock OTP,
   * only in Analyst.
   * <p>
   * A value of 0 means that initial wait time will not be subtracted out (will be clamped to 0). A
   * value of -1 (the default) means that clamping is disabled, so any amount of initial wait time
   * will be subtracted out.
   *
   * @deprecated This parameter is not in use any more.
   */
  @Deprecated
  @QueryParam("clampInitialWait")
  protected Long clampInitialWait;

  /**
   * THIS PARAMETER IS NO LONGER IN USE.
   * <p>
   * If true, this trip will be reverse-optimized on the fly. Otherwise, reverse-optimization will
   * occur once a trip has been chosen (in Analyst, it will not be done at all).
   *
   * @deprecated This parameter is not in use any more after the transit search switched from AStar
   * to Raptor.
   */
  @Deprecated
  @QueryParam("reverseOptimizeOnTheFly")
  protected Boolean reverseOptimizeOnTheFly;

  /**
   * The number of seconds to add before boarding a transit leg. It is recommended to use the {@code
   * boardTimes} in the {@code router-config.json} to set this for each mode.
   * <p>
   * Unit is seconds. Default value is 0.
   */
  @QueryParam("boardSlack")
  private Integer boardSlack;

  /**
   * The number of seconds to add after alighting a transit leg. It is recommended to use the {@code
   * alightTimes} in the {@code router-config.json} to set this for each mode.
   * <p>
   * Unit is seconds. Default value is 0.
   */
  @QueryParam("alightSlack")
  private Integer alightSlack;

  @QueryParam("locale")
  private String locale;

  /**
   * If true, realtime updates are ignored during this search.
   *
   * @deprecated TODO OTP2 Regression. Not currently working in OTP2.
   */
  @Deprecated
  @QueryParam("ignoreRealtimeUpdates")
  protected Boolean ignoreRealtimeUpdates;

  /**
   * If true, the remaining weight heuristic is disabled. Currently only implemented for the long
   * distance path service.
   */
  @QueryParam("disableRemainingWeightHeuristic")
  protected Boolean disableRemainingWeightHeuristic;

  /**
   * See https://github.com/opentripplanner/OpenTripPlanner/issues/2886
   *
   * @deprecated TODO OTP2 This is not useful as a search parameter, but could be used as a
   * post search filter to reduce number of itineraries down to an
   * acceptable number, but there are probably better ways to do that.
   */
  @Deprecated
  @QueryParam("maxHours")
  private Double maxHours;

  /**
   * See https://github.com/opentripplanner/OpenTripPlanner/issues/2886
   *
   * @deprecated see {@link #maxHours}
   */
  @QueryParam("useRequestedDateTimeInMaxHours")
  @Deprecated
  private Boolean useRequestedDateTimeInMaxHours;

  @QueryParam("disableAlertFiltering")
  private Boolean disableAlertFiltering;

  @QueryParam("debugItineraryFilter")
  private Boolean debugItineraryFilter;

  /**
   * If true, the Graph's ellipsoidToGeoidDifference is applied to all elevations returned by this
   * query.
   */
  @QueryParam("geoidElevation")
  private Boolean geoidElevation;

  /**
   * Set the method of sorting itineraries in the response. Right now, the only supported value is
   * "duration"; otherwise it uses default sorting. More sorting methods may be added in the
   * future.
   *
   * @deprecated TODO OTP2 Regression. Not currently working in OTP2 at the moment.
   */
  @Deprecated
  @QueryParam("pathComparator")
  private String pathComparator;

  @QueryParam("useVehicleParkingAvailabilityInformation")
  private Boolean useVehicleParkingAvailabilityInformation;

  @QueryParam("debugRaptorStops")
  private String debugRaptorStops;

  @QueryParam("debugRaptorPath")
  private String debugRaptorPath;

  /**
   * somewhat ugly bug fix: the graphService is only needed here for fetching per-graph time zones.
   * this should ideally be done when setting the routing context, but at present departure/ arrival
   * time is stored in the request as an epoch time with the TZ already resolved, and other code
   * depends on this behavior. (AMB) Alternatively, we could eliminate the separate RoutingRequest
   * objects and just resolve vertices and timezones here right away, but just ignore them in
   * semantic equality checks.
   */
  @Context
  protected OTPServer otpServer;

  /**
   * Range/sanity check the query parameter fields and build a Request object from them.
   *
   * @param queryParameters incoming request parameters
   */
  protected RoutingRequest buildRequest(MultivaluedMap<String, String> queryParameters) {
    Router router = otpServer.getRouter();
    RoutingRequest request = router.copyDefaultRoutingRequest();

    // The routing request should already contain defaults, which are set when it is initialized or in the JSON
    // router configuration and cloned. We check whether each parameter was supplied before overwriting the default.
    if (fromPlace != null) request.from = LocationStringParser.fromOldStyleString(fromPlace);

    if (toPlace != null) request.to = LocationStringParser.fromOldStyleString(toPlace);

    {
      //FIXME: move into setter method on routing request
<<<<<<< HEAD
      ZoneId tz = router.graph.getTimeZone();
=======
      TimeZone tz;
      tz = router.transitModel.getTimeZone();
>>>>>>> c48b2e7c
      if (date == null && time != null) { // Time was provided but not date
        LOG.debug("parsing ISO datetime {}", time);
        try {
          // If the time query param doesn't specify a timezone, use the graph's default. See issue #1373.
          DatatypeFactory df = javax.xml.datatype.DatatypeFactory.newInstance();
          XMLGregorianCalendar xmlGregCal = df.newXMLGregorianCalendar(time);
          ZonedDateTime dateTime = xmlGregCal.toGregorianCalendar().toZonedDateTime();
          if (xmlGregCal.getTimezone() == DatatypeConstants.FIELD_UNDEFINED) {
            dateTime = dateTime.withZoneSameLocal(tz);
          }
          request.setDateTime(dateTime.toInstant());
        } catch (DatatypeConfigurationException e) {
          request.setDateTime(date, time, tz);
        }
      } else {
        request.setDateTime(date, time, tz);
      }
    }

    if (searchWindow != null) {
      request.searchWindow = Duration.ofSeconds(searchWindow);
    }
    if (pageCursor != null) {
      request.pageCursor = PageCursor.decode(pageCursor);
    }
    if (timetableView != null) {
      request.timetableView = timetableView;
    }

    if (wheelchair != null) request.setWheelchairAccessible(wheelchair);

    if (numItineraries != null) request.setNumItineraries(numItineraries);

    if (bikeReluctance != null) request.setBikeReluctance(bikeReluctance);

    if (bikeWalkingReluctance != null) request.setBikeWalkingReluctance(bikeWalkingReluctance);

    if (carReluctance != null) request.setCarReluctance(carReluctance);

    if (walkReluctance != null) request.setWalkReluctance(walkReluctance);

    if (waitReluctance != null) request.setWaitReluctance(waitReluctance);

    if (waitAtBeginningFactor != null) request.setWaitAtBeginningFactor(waitAtBeginningFactor);

    if (walkSpeed != null) request.walkSpeed = walkSpeed;

    if (bikeSpeed != null) request.bikeSpeed = bikeSpeed;

    if (bikeWalkingSpeed != null) request.bikeWalkingSpeed = bikeWalkingSpeed;

    if (bikeSwitchTime != null) request.bikeSwitchTime = bikeSwitchTime;

    if (bikeSwitchCost != null) request.bikeSwitchCost = bikeSwitchCost;

    if (
      allowKeepingRentedBicycleAtDestination != null
    ) request.allowKeepingRentedVehicleAtDestination = allowKeepingRentedBicycleAtDestination;

    if (
      keepingRentedBicycleAtDestinationCost != null
    ) request.keepingRentedVehicleAtDestinationCost = keepingRentedBicycleAtDestinationCost;

    if (allowedVehicleRentalNetworks != null) request.allowedVehicleRentalNetworks =
      allowedVehicleRentalNetworks;

    if (bannedVehicleRentalNetworks != null) request.bannedVehicleRentalNetworks =
      bannedVehicleRentalNetworks;

    if (bikeParkCost != null) request.bikeParkCost = bikeParkCost;

    if (bikeParkTime != null) request.bikeParkTime = bikeParkTime;

    if (carParkCost != null) request.carParkCost = carParkCost;

    if (carParkTime != null) request.carParkTime = carParkTime;

    if (bannedVehicleParkingTags != null) request.bannedVehicleParkingTags =
      bannedVehicleParkingTags;

    if (requiredVehicleParkingTags != null) request.requiredVehicleParkingTags =
      requiredVehicleParkingTags;

    if (optimize != null) {
      // Optimize types are basically combined presets of routing parameters, except for triangle
      request.setBicycleOptimizeType(optimize);
      if (optimize == BicycleOptimizeType.TRIANGLE) {
        request.setTriangleNormalized(
          triangleSafetyFactor,
          triangleSlopeFactor,
          triangleTimeFactor
        );
      }
    }

    if (arriveBy != null) {
      request.setArriveBy(arriveBy);
    }
    if (showIntermediateStops != null) {
      request.showIntermediateStops = showIntermediateStops;
    }
    if (intermediatePlaces != null) {
      request.setIntermediatePlacesFromStrings(intermediatePlaces);
    }
    if (preferredRoutes != null) {
      request.setPreferredRoutesFromString(preferredRoutes);
    }
    if (otherThanPreferredRoutesPenalty != null) {
      request.setOtherThanPreferredRoutesPenalty(otherThanPreferredRoutesPenalty);
    }
    if (preferredAgencies != null) {
      request.setPreferredAgenciesFromString(preferredAgencies);
    }
    if (unpreferredRoutes != null) {
      request.setUnpreferredRoutesFromString(unpreferredRoutes);
    }
    if (unpreferredAgencies != null) {
      request.setUnpreferredAgenciesFromString(unpreferredAgencies);
    }
    if (walkBoardCost != null) {
      request.setWalkBoardCost(walkBoardCost);
    }
    if (bikeBoardCost != null) {
      request.setBikeBoardCost(bikeBoardCost);
    }
    if (bannedRoutes != null) {
      request.setBannedRoutesFromString(bannedRoutes);
    }
    if (whiteListedRoutes != null) {
      request.setWhiteListedRoutesFromString(whiteListedRoutes);
    }
    if (bannedAgencies != null) {
      request.setBannedAgenciesFromSting(bannedAgencies);
    }
    if (whiteListedAgencies != null) {
      request.setWhiteListedAgenciesFromSting(whiteListedAgencies);
    }
    if (bannedTrips != null) {
      request.setBannedTripsFromString(bannedTrips);
    }
    // The "Least transfers" optimization is accomplished via an increased transfer penalty.
    // See comment on RoutingRequest.transferPentalty.
    if (transferPenalty != null) {
      request.transferCost = transferPenalty;
    }

    if (optimize != null) {
      request.setBicycleOptimizeType(optimize);
    }
    /* Temporary code to get bike/car parking and renting working. */
    if (modes != null && !modes.qModes.isEmpty()) {
      request.modes = modes.getRequestModes();
    }

    if (request.vehicleRental && bikeSpeed == null) {
      //slower bike speed for bike sharing, based on empirical evidence from DC.
      request.bikeSpeed = 4.3;
    }

    if (boardSlack != null) request.boardSlack = boardSlack;

    if (alightSlack != null) request.alightSlack = alightSlack;

    if (minTransferTime != null) {
      int alightAndBoardSlack = request.boardSlack + request.alightSlack;
      if (alightAndBoardSlack > minTransferTime) {
        throw new IllegalArgumentException(
          "Invalid parameters: 'minTransferTime' must be greater than or equal to board slack plus alight slack"
        );
      }
      request.transferSlack = minTransferTime - alightAndBoardSlack;
    }

    if (nonpreferredTransferPenalty != null) request.nonpreferredTransferCost =
      nonpreferredTransferPenalty;

    if (maxTransfers != null) request.maxTransfers = maxTransfers;

    request.useVehicleRentalAvailabilityInformation = request.isTripPlannedForNow();

    if (startTransitStopId != null && !startTransitStopId.isEmpty()) request.startingTransitStopId =
      FeedScopedId.parseId(startTransitStopId);

    if (startTransitTripId != null && !startTransitTripId.isEmpty()) request.startingTransitTripId =
      FeedScopedId.parseId(startTransitTripId);

    if (ignoreRealtimeUpdates != null) request.ignoreRealtimeUpdates = ignoreRealtimeUpdates;

    if (disableAlertFiltering != null) request.disableAlertFiltering = disableAlertFiltering;

    if (geoidElevation != null) request.geoidElevation = geoidElevation;

    if (pathComparator != null) request.pathComparator = pathComparator;

    if (debugItineraryFilter != null) {
      request.itineraryFilters.debug = debugItineraryFilter;
    }

    request.raptorDebugging.withStops(debugRaptorStops).withPath(debugRaptorPath);

    if (useVehicleParkingAvailabilityInformation != null) {
      request.useVehicleParkingAvailabilityInformation = useVehicleParkingAvailabilityInformation;
    }

    //getLocale function returns defaultLocale if locale is null
    request.locale = ResourceBundleSingleton.INSTANCE.getLocale(locale);

    if (OTPFeature.DataOverlay.isOn()) {
      var queryDataOverlayParameters = DataOverlayParameters.parseQueryParams(queryParameters);
      if (!queryDataOverlayParameters.isEmpty()) {
        request.dataOverlay = queryDataOverlayParameters;
      }
    }

    return request;
  }
}<|MERGE_RESOLUTION|>--- conflicted
+++ resolved
@@ -715,12 +715,7 @@
 
     {
       //FIXME: move into setter method on routing request
-<<<<<<< HEAD
-      ZoneId tz = router.graph.getTimeZone();
-=======
-      TimeZone tz;
-      tz = router.transitModel.getTimeZone();
->>>>>>> c48b2e7c
+      ZoneId tz = router.transitModel.getTimeZone();
       if (date == null && time != null) { // Time was provided but not date
         LOG.debug("parsing ISO datetime {}", time);
         try {
