package org.opentripplanner.api.model;

import java.util.Date;
import java.util.List;
import org.locationtech.jts.geom.Coordinate;
import org.locationtech.jts.geom.Geometry;
import org.opentripplanner.api.mapping.TraverseModeMapper;
import org.opentripplanner.routing.graph.Graph;
import org.opentripplanner.routing.vehicle_parking.VehicleParkingService;
import org.opentripplanner.routing.vehicle_rental.VehicleRentalStationService;
import org.opentripplanner.transit.service.TransitModel;
import org.opentripplanner.util.TravelOption;
import org.opentripplanner.util.TravelOptionsMaker;
import org.opentripplanner.util.WorldEnvelope;

public class ApiRouterInfo {

  private final WorldEnvelope envelope;
  public final boolean hasBikePark;
  public final boolean hasCarPark;
  public final boolean hasVehicleParking;
  public String routerId;
  public Geometry polygon;
  public Date buildTime;
  public long transitServiceStarts;
  public long transitServiceEnds;
  public List<String> transitModes;
  public double centerLatitude;
  public double centerLongitude;
  public boolean hasParkRide;
  public boolean hasBikeSharing;
  public List<TravelOption> travelOptions;

  /** TODO: Do not pass in the graph here, do this in a mapper instead. */
  public ApiRouterInfo(String routerId, Graph graph, TransitModel transitModel) {
    VehicleRentalStationService vehicleRentalService = graph.getService(
      VehicleRentalStationService.class,
      false
    );
    VehicleParkingService vehicleParkingService = graph.getService(
      VehicleParkingService.class,
      false
    );

    this.routerId = routerId;
    this.polygon = graph.getConvexHull();
<<<<<<< HEAD
    this.buildTime = Date.from(graph.buildTime);
    this.transitServiceStarts = graph.getTransitServiceStarts();
    this.transitServiceEnds = graph.getTransitServiceEnds();
    this.transitModes = TraverseModeMapper.mapToApi(graph.getTransitModes());
=======
    this.buildTime = graph.buildTime;
    this.transitServiceStarts = transitModel.getTransitServiceStarts();
    this.transitServiceEnds = transitModel.getTransitServiceEnds();
    this.transitModes = TraverseModeMapper.mapToApi(transitModel.getTransitModes());
>>>>>>> c48b2e7c
    this.envelope = graph.getEnvelope();
    this.hasParkRide = graph.hasParkRide;
    this.hasBikeSharing = mapHasBikeSharing(vehicleRentalService);
    this.hasBikePark = mapHasBikePark(vehicleParkingService);
    this.hasCarPark = mapHasCarPark(vehicleParkingService);
    this.hasVehicleParking = mapHasVehicleParking(vehicleParkingService);
    this.travelOptions = TravelOptionsMaker.makeOptions(graph, transitModel);
    transitModel.getStopModel().getCenter().ifPresentOrElse(this::setCenter, this::calculateCenter);
  }

  public boolean mapHasBikeSharing(VehicleRentalStationService service) {
    if (service == null) {
      return false;
    }

    //at least 2 bike sharing stations are needed for useful bike sharing
    return service.getVehicleRentalPlaces().size() > 1;
  }

  public boolean mapHasBikePark(VehicleParkingService service) {
    if (service == null) {
      return false;
    }
    return service.getBikeParks().findAny().isPresent();
  }

  public boolean mapHasCarPark(VehicleParkingService service) {
    if (service == null) {
      return false;
    }
    return service.getCarParks().findAny().isPresent();
  }

  public boolean mapHasVehicleParking(VehicleParkingService service) {
    if (service == null) {
      return false;
    }
    return service.getVehicleParkings().findAny().isPresent();
  }

  /**
   * Set center coordinate from transit center in {@link TransitModel#calculateTransitCenter()} if transit
   * is used.
   * <p>
   * It is first called when OSM is loaded. Then after transit data is loaded. So that center is set
   * in all combinations of street and transit loading.
   */
  public void setCenter(Coordinate center) {
    //Transit data was loaded and center was calculated with calculateTransitCenter
    centerLongitude = center.x;
    centerLatitude = center.y;
  }

  /**
   * Set center coordinate from mean coordinates of bounding box.
   *
   * @see #setCenter(Coordinate)
   */
  public void calculateCenter() {
    // Does not work around 180th parallel.
    centerLatitude = (getUpperRightLatitude() + getLowerLeftLatitude()) / 2;
    centerLongitude = (getUpperRightLongitude() + getLowerLeftLongitude()) / 2;
  }

  public double getLowerLeftLatitude() {
    return envelope.getLowerLeftLatitude();
  }

  public double getLowerLeftLongitude() {
    return envelope.getLowerLeftLongitude();
  }

  public double getUpperRightLatitude() {
    return envelope.getUpperRightLatitude();
  }

  public double getUpperRightLongitude() {
    return envelope.getUpperRightLongitude();
  }
}<|MERGE_RESOLUTION|>--- conflicted
+++ resolved
@@ -44,17 +44,10 @@
 
     this.routerId = routerId;
     this.polygon = graph.getConvexHull();
-<<<<<<< HEAD
     this.buildTime = Date.from(graph.buildTime);
-    this.transitServiceStarts = graph.getTransitServiceStarts();
-    this.transitServiceEnds = graph.getTransitServiceEnds();
-    this.transitModes = TraverseModeMapper.mapToApi(graph.getTransitModes());
-=======
-    this.buildTime = graph.buildTime;
     this.transitServiceStarts = transitModel.getTransitServiceStarts();
     this.transitServiceEnds = transitModel.getTransitServiceEnds();
     this.transitModes = TraverseModeMapper.mapToApi(transitModel.getTransitModes());
->>>>>>> c48b2e7c
     this.envelope = graph.getEnvelope();
     this.hasParkRide = graph.hasParkRide;
     this.hasBikeSharing = mapHasBikeSharing(vehicleRentalService);
