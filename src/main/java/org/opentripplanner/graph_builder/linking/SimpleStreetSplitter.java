package org.opentripplanner.graph_builder.linking;

import com.google.common.collect.Iterables;
<<<<<<< HEAD
import com.vividsolutions.jts.geom.Coordinate;
import com.vividsolutions.jts.geom.Envelope;
import com.vividsolutions.jts.geom.GeometryFactory;
import com.vividsolutions.jts.geom.LineString;
import com.vividsolutions.jts.index.SpatialIndex;
import com.vividsolutions.jts.linearref.LinearLocation;
import com.vividsolutions.jts.linearref.LocationIndexedLine;
import gnu.trove.map.TObjectDoubleMap;
import gnu.trove.map.hash.TObjectDoubleHashMap;
=======
import org.locationtech.jts.geom.Coordinate;
import org.locationtech.jts.geom.Envelope;
import org.locationtech.jts.geom.GeometryFactory;
import org.locationtech.jts.geom.LineString;
import org.locationtech.jts.index.SpatialIndex;
import org.locationtech.jts.linearref.LinearLocation;
import org.locationtech.jts.linearref.LocationIndexedLine;
import gnu.trove.map.TIntDoubleMap;
import gnu.trove.map.hash.TIntDoubleHashMap;
>>>>>>> 3c49fd9b
import jersey.repackaged.com.google.common.collect.Lists;
import org.opentripplanner.common.geometry.GeometryUtils;
import org.opentripplanner.common.geometry.HashGridSpatialIndex;
import org.opentripplanner.common.geometry.SphericalDistanceLibrary;
import org.opentripplanner.common.model.GenericLocation;
import org.opentripplanner.common.model.P2;
import org.opentripplanner.graph_builder.annotation.BikeParkUnlinked;
import org.opentripplanner.graph_builder.annotation.BikeRentalStationUnlinked;
import org.opentripplanner.graph_builder.annotation.StopUnlinked;
import org.opentripplanner.graph_builder.services.DefaultStreetEdgeFactory;
import org.opentripplanner.graph_builder.services.StreetEdgeFactory;
import org.opentripplanner.openstreetmap.model.OSMWithTags;
import org.opentripplanner.graph_builder.annotation.StopLinkedTooFar;
import org.opentripplanner.routing.core.RoutingRequest;
import org.opentripplanner.routing.core.TraverseMode;
import org.opentripplanner.routing.core.TraverseModeSet;
import org.opentripplanner.routing.edgetype.StreetBikeParkLink;
import org.opentripplanner.routing.edgetype.StreetBikeRentalLink;
import org.opentripplanner.routing.edgetype.StreetEdge;
import org.opentripplanner.routing.edgetype.StreetTransitLink;
import org.opentripplanner.routing.edgetype.TemporaryFreeEdge;
import org.opentripplanner.routing.edgetype.AreaEdgeList;
import org.opentripplanner.routing.edgetype.AreaEdge;
import org.opentripplanner.routing.edgetype.StreetTraversalPermission;
import org.opentripplanner.routing.graph.Edge;
import org.opentripplanner.routing.graph.Graph;
import org.opentripplanner.routing.graph.Vertex;
import org.opentripplanner.routing.location.TemporaryStreetLocation;
import org.opentripplanner.routing.vertextype.BikeParkVertex;
import org.opentripplanner.routing.vertextype.BikeRentalStationVertex;
import org.opentripplanner.routing.vertextype.SplitterVertex;
import org.opentripplanner.routing.vertextype.StreetVertex;
import org.opentripplanner.routing.vertextype.TemporarySplitterVertex;
import org.opentripplanner.routing.vertextype.TemporaryVertex;
import org.opentripplanner.routing.vertextype.TransitStop;
import org.opentripplanner.routing.vertextype.IntersectionVertex;
import org.opentripplanner.util.I18NString;
import org.opentripplanner.util.LocalizedString;
import org.opentripplanner.util.NonLocalizedString;
import org.slf4j.Logger;
import org.slf4j.LoggerFactory;

import java.util.ArrayList;
import java.util.Collections;
import java.util.List;
import java.util.UUID;
import java.util.stream.Collectors;

/**
 * This class links transit stops to streets by splitting the streets (unless the stop is extremely close to the street
 * intersection).
 *
 * It is intended to eventually completely replace the existing stop linking code, which had been through so many
 * revisions and adaptations to different street and turn representations that it was very glitchy. This new code is
 * also intended to be deterministic in linking to streets, independent of the order in which the JVM decides to
 * iterate over Maps and even in the presence of points that are exactly halfway between multiple candidate linking
 * points.
 *
 * It would be wise to keep this new incarnation of the linking code relatively simple, considering what happened before.
 *
 * See discussion in pull request #1922, follow up issue #1934, and the original issue calling for replacement of
 * the stop linker, #1305.
 */
public class SimpleStreetSplitter {

    private static final Logger LOG = LoggerFactory.getLogger(SimpleStreetSplitter.class);

    public static final int MAX_SEARCH_RADIUS_METERS = 1000;

    private Boolean addExtraEdgesToAreas = false;

    private StreetEdgeFactory edgeFactory;

    public static final int WARNING_DISTANCE_METERS = 20;

    /** if there are two ways and the distances to them differ by less than this value, we link to both of them */
    public static final double DUPLICATE_WAY_EPSILON_METERS = 0.001;

    private Graph graph;

    private HashGridSpatialIndex<Edge> idx;

    private SpatialIndex transitStopIndex;

    private static GeometryFactory geometryFactory = GeometryUtils.getGeometryFactory();

    //If true edges are split and new edges are created (used when linking transit stops etc. during graph building)
    //If false new temporary edges are created and no edges are deleted (Used when searching for origin/destination)
    private final boolean destructiveSplitting;

    /**
     * Construct a new SimpleStreetSplitter.
     * NOTE: Only one SimpleStreetSplitter should be active on a graph at any given time.
     *
     * @param hashGridSpatialIndex If not null this index is used instead of creating new one
     * @param transitStopIndex Index of all transitStops which is generated in {@link org.opentripplanner.routing.impl.StreetVertexIndexServiceImpl}
     * @param destructiveSplitting If true splitting is permanent (Used when linking transit stops etc.) when false Splitting is only for duration of a request. Since they are made from temporary vertices and edges.
     */
    public SimpleStreetSplitter(Graph graph, HashGridSpatialIndex<Edge> hashGridSpatialIndex,
        SpatialIndex transitStopIndex, boolean destructiveSplitting) {
        this.graph = graph;
        this.transitStopIndex = transitStopIndex;
        this.destructiveSplitting = destructiveSplitting;
        this.edgeFactory = new DefaultStreetEdgeFactory();

        //We build a spatial index if it isn't provided
        if (hashGridSpatialIndex == null) {
            // build a nice private spatial index, since we're adding and removing edges
            idx = new HashGridSpatialIndex<>();
            for (StreetEdge se : Iterables.filter(graph.getEdges(), StreetEdge.class)) {
                idx.insert(se.getGeometry(), se);
            }
        } else {
            idx = hashGridSpatialIndex;
        }

    }

    /**
     * Construct a new SimpleStreetSplitter. Be aware that only one SimpleStreetSplitter should be
     * active on a graph at any given time.
     *
     * SimpleStreetSplitter generates index on graph and splits destructively (used in transit splitter)
     * @param graph
     */
    public SimpleStreetSplitter(Graph graph) {
        this(graph, null, null, true);
    }

    /** Link all relevant vertices to the street network */
    public void link () {	
        for (Vertex v : graph.getVertices()) {
            if (v instanceof TransitStop || v instanceof BikeRentalStationVertex || v instanceof BikeParkVertex)
                if (!link(v)) {
                    if (v instanceof TransitStop)
                        LOG.warn(graph.addBuilderAnnotation(new StopUnlinked((TransitStop) v)));
                    else if (v instanceof BikeRentalStationVertex)
                        LOG.warn(graph.addBuilderAnnotation(new BikeRentalStationUnlinked((BikeRentalStationVertex) v)));
                    else if (v instanceof BikeParkVertex)
                        LOG.warn(graph.addBuilderAnnotation(new BikeParkUnlinked((BikeParkVertex) v)));
                };
        }
    }

    /** Link this vertex into the graph to the closest walkable edge */
    public boolean link (Vertex vertex) {
        return link(vertex, TraverseMode.WALK, null);
    }

    /** Link this vertex into the graph */
    public boolean link(Vertex vertex, TraverseMode traverseMode, RoutingRequest options) {
        // find nearby street edges
        // TODO: we used to use an expanding-envelope search, which is more efficient in
        // dense areas. but first let's see how inefficient this is. I suspect it's not too
        // bad and the gains in simplicity are considerable.
        final double radiusDeg = SphericalDistanceLibrary.metersToDegrees(MAX_SEARCH_RADIUS_METERS);

        Envelope env = new Envelope(vertex.getCoordinate());

        // Perform a simple local equirectangular projection, so distances are expressed in degrees latitude.
        final double xscale = Math.cos(vertex.getLat() * Math.PI / 180);

        // Expand more in the longitude direction than the latitude direction to account for converging meridians.
        env.expandBy(radiusDeg / xscale, radiusDeg);

        final double DUPLICATE_WAY_EPSILON_DEGREES = SphericalDistanceLibrary.metersToDegrees(DUPLICATE_WAY_EPSILON_METERS);

        final TraverseModeSet traverseModeSet;
        if (traverseMode == TraverseMode.BICYCLE) {
            traverseModeSet = new TraverseModeSet(traverseMode, TraverseMode.WALK);
        } else {
            traverseModeSet = new TraverseModeSet(traverseMode);
        }
        // We sort the list of candidate edges by distance to the stop
        // This should remove any issues with things coming out of the spatial index in different orders
        // Then we link to everything that is within DUPLICATE_WAY_EPSILON_METERS of of the best distance
        // so that we capture back edges and duplicate ways.
        List<StreetEdge> candidateEdges = idx.query(env).stream()
            .filter(streetEdge -> streetEdge instanceof  StreetEdge)
            .map(edge -> (StreetEdge) edge)
            // note: not filtering by radius here as distance calculation is expensive
            // we do that below.
            .filter(edge -> edge.canTraverse(traverseModeSet) &&
                // only link to edges still in the graph.
                edge.getToVertex().getIncoming().contains(edge))
            .collect(Collectors.toList());

        // Make a map of distances to all edges.
        final TObjectDoubleMap<Edge> distances = new TObjectDoubleHashMap<>();
        for (StreetEdge e : candidateEdges) {
            distances.put(e, distance(vertex, e, xscale));
        }

        // Sort the list.
        Collections.sort(candidateEdges, (o1, o2) -> {
            double diff = distances.get(o1) - distances.get(o2);
            // A Comparator must return an integer but our distances are doubles.
            if (diff < 0)
                return -1;
            if (diff > 0)
                return 1;
            return 0;
        });

        // find the closest candidate edges
        if (candidateEdges.isEmpty() || distances.get(candidateEdges.get(0)) > radiusDeg) {
            // We only link to stops if we are searching for origin/destination and for that we need transitStopIndex.
            if (destructiveSplitting || transitStopIndex == null) {
                return false;
            }
            LOG.debug("No street edge was found for {}", vertex);
            // We search for closest stops (since this is only used in origin/destination linking if no edges were found)
            // in the same way the closest edges are found.
            List<TransitStop> candidateStops = new ArrayList<>();
            transitStopIndex.query(env).forEach(candidateStop -> candidateStops.add((TransitStop) candidateStop));

            final TObjectDoubleMap<Vertex> stopDistances = new TObjectDoubleHashMap<>();

            for (TransitStop t : candidateStops) {
                stopDistances.put(t, distance(vertex, t, xscale));
            }

            Collections.sort(candidateStops, (o1, o2) -> {
                    double diff = stopDistances.get(o1) - stopDistances.get(o2);
                    if (diff < 0) {
                        return -1;
                    }
                    if (diff > 0) {
                        return 1;
                    }
                    return 0;
            });
            if (candidateStops.isEmpty() || stopDistances.get(candidateStops.get(0)) > radiusDeg) {
                LOG.debug("Stops aren't close either!");
                return false;
            } else {
                List<TransitStop> bestStops = Lists.newArrayList();
                // Add stops until there is a break of epsilon meters.
                // we do this to enforce determinism. if there are a lot of stops that are all extremely close to each other,
                // we want to be sure that we deterministically link to the same ones every time. Any hard cutoff means things can
                // fall just inside or beyond the cutoff depending on floating-point operations.
                int i = 0;
                do {
                    bestStops.add(candidateStops.get(i++));
                } while (i < candidateStops.size() &&
                    stopDistances.get(candidateStops.get(i)) - stopDistances
                        .get(candidateStops.get(i - 1)) < DUPLICATE_WAY_EPSILON_DEGREES);

                for (TransitStop stop: bestStops) {
                    LOG.debug("Linking vertex to stop: {}", stop.getName());
                    makeTemporaryEdges((TemporaryStreetLocation)vertex, stop);
                }
                return true;
            }
        } else {

            // find the best edges
            List<StreetEdge> bestEdges = Lists.newArrayList();

            // add edges until there is a break of epsilon meters.
            // we do this to enforce determinism. if there are a lot of edges that are all extremely close to each other,
            // we want to be sure that we deterministically link to the same ones every time. Any hard cutoff means things can
            // fall just inside or beyond the cutoff depending on floating-point operations.
            int i = 0;
            do {
                bestEdges.add(candidateEdges.get(i++));
            } while (i < candidateEdges.size() &&
                distances.get(candidateEdges.get(i)) - distances
                    .get(candidateEdges.get(i - 1)) < DUPLICATE_WAY_EPSILON_DEGREES);

            for (StreetEdge edge : bestEdges) {
                link(vertex, edge, xscale, options);
            }

            // Warn if a linkage was made, but the linkage was suspiciously long.
            if (vertex instanceof TransitStop) {
                double distanceDegreesLatitude = distances.get(candidateEdges.get(0));
                int distanceMeters = (int)SphericalDistanceLibrary.degreesLatitudeToMeters(distanceDegreesLatitude);
                if (distanceMeters > WARNING_DISTANCE_METERS) {
                    // Registering an annotation but not logging because tests produce thousands of these warnings.
                    graph.addBuilderAnnotation(new StopLinkedTooFar((TransitStop)vertex, distanceMeters));
                }
            }

            return true;
        }
    }

    // Link to all vertices in area/platform
    private void linkTransitToAreaVertices(Vertex splitterVertex, AreaEdgeList area) {
        List<Vertex> vertices = new ArrayList<>();

        for (AreaEdge areaEdge : area.getEdges()) {
            if (!vertices.contains(areaEdge.getToVertex())) vertices.add(areaEdge.getToVertex());
            if (!vertices.contains(areaEdge.getFromVertex())) vertices.add(areaEdge.getFromVertex());
        }

        for (Vertex vertex : vertices) {
            if (vertex instanceof  StreetVertex && !vertex.equals(splitterVertex)) {
                LineString line = geometryFactory.createLineString(new Coordinate[] { splitterVertex.getCoordinate(), vertex.getCoordinate()});
                double length = SphericalDistanceLibrary.distance(splitterVertex.getCoordinate(),
                        vertex.getCoordinate());
                I18NString name = new LocalizedString("", new OSMWithTags());

                edgeFactory.createAreaEdge((IntersectionVertex) splitterVertex, (IntersectionVertex) vertex, line, name, length,StreetTraversalPermission.PEDESTRIAN_AND_BICYCLE, false, area);
                edgeFactory.createAreaEdge((IntersectionVertex) vertex, (IntersectionVertex) splitterVertex, line, name, length,StreetTraversalPermission.PEDESTRIAN_AND_BICYCLE, false, area);
            }
        }
    }

    /** split the edge and link in the transit stop */
    private void link(Vertex tstop, StreetEdge edge, double xscale, RoutingRequest options) {
        // TODO: we've already built this line string, we should save it
        LineString orig = edge.getGeometry();
        LineString transformed = equirectangularProject(orig, xscale);
        LocationIndexedLine il = new LocationIndexedLine(transformed);
        LinearLocation ll = il.project(new Coordinate(tstop.getLon() * xscale, tstop.getLat()));

        // if we're very close to one end of the line or the other, or endwise, don't bother to split,
        // cut to the chase and link directly
        // We use a really tiny epsilon here because we only want points that actually snap to exactly the same location on the
        // street to use the same vertices. Otherwise the order the stops are loaded in will affect where they are snapped.
        if (ll.getSegmentIndex() == 0 && ll.getSegmentFraction() < 1e-8) {
            makeLinkEdges(tstop, (StreetVertex) edge.getFromVertex());
        }
        // -1 converts from count to index. Because of the fencepost problem, npoints - 1 is the "segment"
        // past the last point
        else if (ll.getSegmentIndex() == orig.getNumPoints() - 1) {
            makeLinkEdges(tstop, (StreetVertex) edge.getToVertex());
        }

        // nPoints - 2: -1 to correct for index vs count, -1 to account for fencepost problem
        else if (ll.getSegmentIndex() == orig.getNumPoints() - 2 && ll.getSegmentFraction() > 1 - 1e-8) {
            makeLinkEdges(tstop, (StreetVertex) edge.getToVertex());
        }

        else {

            TemporaryVertex temporaryVertex = null;
            boolean endVertex = false;
            if (tstop instanceof TemporaryVertex) {
                temporaryVertex = (TemporaryVertex) tstop;
                endVertex = temporaryVertex.isEndVertex();

            }
            //This throws runtime TrivialPathException if same edge is split in origin and destination link
            //It is only used in origin/destination linking since otherwise options is null
            if (options != null) {
                options.canSplitEdge(edge);
            }
            // split the edge, get the split vertex
            SplitterVertex v0 = split(edge, ll, temporaryVertex != null, endVertex);
            makeLinkEdges(tstop, v0);

            // If splitter vertex is part of area; link splittervertex to all other vertexes in area, this creates
            // edges that were missed by WalkableAreaBuilder
            if (edge instanceof AreaEdge && tstop instanceof TransitStop && this.addExtraEdgesToAreas) {
                linkTransitToAreaVertices(v0, ((AreaEdge) edge).getArea());
            }
        }
    }


    /**
     * Split the street edge at the given fraction
     *
     * @param edge to be split
     * @param ll fraction at which to split the edge
     * @param temporarySplit if true this is temporary split at origin/destinations search and only temporary edges vertices are created
     * @param endVertex if this is temporary edge this is true if this is end vertex otherwise it doesn't matter
     * @return Splitter vertex with added new edges
     */
    private SplitterVertex split (StreetEdge edge, LinearLocation ll, boolean temporarySplit, boolean endVertex) {
        LineString geometry = edge.getGeometry();

        // create the geometries
        Coordinate splitPoint = ll.getCoordinate(geometry);

        // every edge can be split exactly once, so this is a valid label
        SplitterVertex v;
        if (temporarySplit) {
<<<<<<< HEAD
            v = new TemporarySplitterVertex(graph, "split_" + Vertex.nextVertexIndex.addAndGet(1),
                    splitPoint.x, splitPoint.y, edge, endVertex);
            if (edge.isWheelchairAccessible()) {
                ((TemporarySplitterVertex) v).setWheelchairAccessible(true);
            } else {
                ((TemporarySplitterVertex) v).setWheelchairAccessible(false);
            }
        } else {
            v = new SplitterVertex(graph, "split_" + Vertex.nextVertexIndex.addAndGet(1),
                    splitPoint.x, splitPoint.y, edge);
=======
            v = new TemporarySplitterVertex("split from " + edge.getId(), splitPoint.x, splitPoint.y, edge, endVertex);
        } else {
            v = new SplitterVertex(graph, "split from " + edge.getId(), splitPoint.x, splitPoint.y, edge);
>>>>>>> 3c49fd9b
        }

        // Split the 'edge' at 'v' in 2 new edges and connect these 2 edges to the
        // existing vertices
        P2<StreetEdge> edges = edge.split(v, !temporarySplit);

        if (destructiveSplitting) {
            // update indices of new edges
            idx.insert(edges.first.getGeometry(), edges.first);
            idx.insert(edges.second.getGeometry(), edges.second);

            // (no need to remove original edge, we filter it when it comes out of the index)

            // remove original edge from the graph
            edge.getToVertex().removeIncoming(edge);
            edge.getFromVertex().removeOutgoing(edge);
        }

        return v;
    }

    /** Make the appropriate type of link edges from a vertex */
    private void makeLinkEdges(Vertex from, StreetVertex to) {
        if (from instanceof TemporaryStreetLocation) {
            makeTemporaryEdges((TemporaryStreetLocation) from, to);
        } else if (from instanceof TransitStop) {
            makeTransitLinkEdges((TransitStop) from, to);
        } else if (from instanceof BikeRentalStationVertex) {
            makeBikeRentalLinkEdges((BikeRentalStationVertex) from, to);
        } else if (from instanceof BikeParkVertex) {
            makeBikeParkEdges((BikeParkVertex) from, to);
        }
    }

    /** Make temporary edges to origin/destination vertex in origin/destination search **/
    private void makeTemporaryEdges(TemporaryStreetLocation from, Vertex to) {
        if (destructiveSplitting) {
            throw new RuntimeException("Destructive splitting is used on temporary edges. Something is wrong!");
        }
        if (to instanceof TemporarySplitterVertex) {
            from.setWheelchairAccessible(((TemporarySplitterVertex) to).isWheelchairAccessible());
        }
        if (from.isEndVertex()) {
            LOG.debug("Linking end vertex to {} -> {}", to, from);
            new TemporaryFreeEdge(to, from);
        } else {
            LOG.debug("Linking start vertex to {} -> {}", from, to);
            new TemporaryFreeEdge(from, to);
        }
    }

    /** Make bike park edges */
    private void makeBikeParkEdges(BikeParkVertex from, StreetVertex to) {
        if (!destructiveSplitting) {
            throw new RuntimeException("Bike park edges are created with non destructive splitting!");
        }
        for (StreetBikeParkLink sbpl : Iterables.filter(from.getOutgoing(), StreetBikeParkLink.class)) {
            if (sbpl.getToVertex() == to)
                return;
        }

        new StreetBikeParkLink(from, to);
        new StreetBikeParkLink(to, from);
    }

    /** 
     * Make street transit link edges, unless they already exist.
     */
    private void makeTransitLinkEdges (TransitStop tstop, StreetVertex v) {
        if (!destructiveSplitting) {
            throw new RuntimeException("Transitedges are created with non destructive splitting!");
        }
        // ensure that the requisite edges do not already exist
        // this can happen if we link to duplicate ways that have the same start/end vertices.
        for (StreetTransitLink e : Iterables.filter(tstop.getOutgoing(), StreetTransitLink.class)) {
            if (e.getToVertex() == v)
                return;
        }

        new StreetTransitLink(tstop, v, tstop.hasWheelchairEntrance());
        new StreetTransitLink(v, tstop, tstop.hasWheelchairEntrance());
    }

    /** Make link edges for bike rental */
    private void makeBikeRentalLinkEdges (BikeRentalStationVertex from, StreetVertex to) {
        if (!destructiveSplitting) {
            throw new RuntimeException("Bike rental edges are created with non destructive splitting!");
        }
        for (StreetBikeRentalLink sbrl : Iterables.filter(from.getOutgoing(), StreetBikeRentalLink.class)) {
            if (sbrl.getToVertex() == to)
                return;
        }

        new StreetBikeRentalLink(from, to);
        new StreetBikeRentalLink(to, from);
    }

    /** projected distance from stop to edge, in latitude degrees */
    private static double distance (Vertex tstop, StreetEdge edge, double xscale) {
        // Despite the fact that we want to use a fast somewhat inaccurate projection, still use JTS library tools
        // for the actual distance calculations.
        LineString transformed = equirectangularProject(edge.getGeometry(), xscale);
        return transformed.distance(geometryFactory.createPoint(new Coordinate(tstop.getLon() * xscale, tstop.getLat())));
    }

    /** projected distance from stop to another stop, in latitude degrees */
    private static double distance (Vertex tstop, Vertex tstop2, double xscale) {
        // use JTS internal tools wherever possible
        return new Coordinate(tstop.getLon() * xscale, tstop.getLat()).distance(new Coordinate(tstop2.getLon() * xscale, tstop2.getLat()));
    }

    /** project this linestring to an equirectangular projection */
    private static LineString equirectangularProject(LineString geometry, double xscale) {
        Coordinate[] coords = new Coordinate[geometry.getNumPoints()];

        for (int i = 0; i < coords.length; i++) {
            Coordinate c = geometry.getCoordinateN(i);
            c = (Coordinate) c.clone();
            c.x *= xscale;
            coords[i] = c;
        }

        return geometryFactory.createLineString(coords);
    }

    /**
     * Used to link origin and destination points to graph non destructively.
     *
     * Split edges don't replace existing ones and only temporary edges and vertices are created.
     *
     * Will throw ThrivialPathException if origin and destination Location are on the same edge
     *
     * @param location
     * @param options
     * @param endVertex true if this is destination vertex
     * @return
     */
    public Vertex getClosestVertex(GenericLocation location, RoutingRequest options,
        boolean endVertex) {
        if (destructiveSplitting) {
            throw new RuntimeException("Origin and destination search is used with destructive splitting. Something is wrong!");
        }
        if (endVertex) {
            LOG.debug("Finding end vertex for {}", location);
        } else {
            LOG.debug("Finding start vertex for {}", location);
        }
        Coordinate coord = location.getCoordinate();
        //TODO: add nice name
        String name;

        if (location.name == null || location.name.isEmpty()) {
            if (endVertex) {
                name = "Destination";
            } else {
                name = "Origin";
            }
        } else {
            name = location.name;
        }
        TemporaryStreetLocation closest = new TemporaryStreetLocation(UUID.randomUUID().toString(),
            coord, new NonLocalizedString(name), endVertex);

        TraverseMode nonTransitMode = TraverseMode.WALK;
        //It can be null in tests
        if (options != null) {
            TraverseModeSet modes = options.modes;
            if (modes.getCar())
                // for park and ride we will start in car mode and walk to the end vertex
                if (endVertex && (options.parkAndRide || options.kissAndRide)) {
                    nonTransitMode = TraverseMode.WALK;
                } else {
                    nonTransitMode = TraverseMode.CAR;
                }
            else if (modes.getWalk())
                nonTransitMode = TraverseMode.WALK;
            else if (modes.getBicycle())
                nonTransitMode = TraverseMode.BICYCLE;
        }

        if(!link(closest, nonTransitMode, options)) {
            LOG.warn("Couldn't link {}", location);
        }
        return closest;

    }

    public Boolean getAddExtraEdgesToAreas() {
        return addExtraEdgesToAreas;
    }

    public void setAddExtraEdgesToAreas(Boolean addExtraEdgesToAreas) {
        this.addExtraEdgesToAreas = addExtraEdgesToAreas;
    }
}<|MERGE_RESOLUTION|>--- conflicted
+++ resolved
@@ -1,17 +1,8 @@
 package org.opentripplanner.graph_builder.linking;
 
 import com.google.common.collect.Iterables;
-<<<<<<< HEAD
-import com.vividsolutions.jts.geom.Coordinate;
-import com.vividsolutions.jts.geom.Envelope;
-import com.vividsolutions.jts.geom.GeometryFactory;
-import com.vividsolutions.jts.geom.LineString;
-import com.vividsolutions.jts.index.SpatialIndex;
-import com.vividsolutions.jts.linearref.LinearLocation;
-import com.vividsolutions.jts.linearref.LocationIndexedLine;
 import gnu.trove.map.TObjectDoubleMap;
 import gnu.trove.map.hash.TObjectDoubleHashMap;
-=======
 import org.locationtech.jts.geom.Coordinate;
 import org.locationtech.jts.geom.Envelope;
 import org.locationtech.jts.geom.GeometryFactory;
@@ -19,9 +10,6 @@
 import org.locationtech.jts.index.SpatialIndex;
 import org.locationtech.jts.linearref.LinearLocation;
 import org.locationtech.jts.linearref.LocationIndexedLine;
-import gnu.trove.map.TIntDoubleMap;
-import gnu.trove.map.hash.TIntDoubleHashMap;
->>>>>>> 3c49fd9b
 import jersey.repackaged.com.google.common.collect.Lists;
 import org.opentripplanner.common.geometry.GeometryUtils;
 import org.opentripplanner.common.geometry.HashGridSpatialIndex;
@@ -403,22 +391,12 @@
         // every edge can be split exactly once, so this is a valid label
         SplitterVertex v;
         if (temporarySplit) {
-<<<<<<< HEAD
-            v = new TemporarySplitterVertex(graph, "split_" + Vertex.nextVertexIndex.addAndGet(1),
+            TemporarySplitterVertex tsv = new TemporarySplitterVertex("split_" + edge.hashCode(),
                     splitPoint.x, splitPoint.y, edge, endVertex);
-            if (edge.isWheelchairAccessible()) {
-                ((TemporarySplitterVertex) v).setWheelchairAccessible(true);
-            } else {
-                ((TemporarySplitterVertex) v).setWheelchairAccessible(false);
-            }
-        } else {
-            v = new SplitterVertex(graph, "split_" + Vertex.nextVertexIndex.addAndGet(1),
-                    splitPoint.x, splitPoint.y, edge);
-=======
-            v = new TemporarySplitterVertex("split from " + edge.getId(), splitPoint.x, splitPoint.y, edge, endVertex);
-        } else {
-            v = new SplitterVertex(graph, "split from " + edge.getId(), splitPoint.x, splitPoint.y, edge);
->>>>>>> 3c49fd9b
+            tsv.setWheelchairAccessible(edge.isWheelchairAccessible());
+            v = tsv;
+        } else {
+            v = new SplitterVertex(graph, "split_" + edge.hashCode(), splitPoint.x, splitPoint.y, edge);
         }
 
         // Split the 'edge' at 'v' in 2 new edges and connect these 2 edges to the
