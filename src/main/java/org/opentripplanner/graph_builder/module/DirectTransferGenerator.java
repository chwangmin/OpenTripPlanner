--- conflicted
+++ resolved
@@ -25,15 +25,11 @@
 import org.slf4j.Logger;
 import org.slf4j.LoggerFactory;
 
-<<<<<<< HEAD
-import java.util.*;
-=======
 import java.util.Arrays;
 import java.util.HashMap;
 import java.util.HashSet;
 import java.util.List;
 import java.util.Set;
->>>>>>> c5ccfc19
 
 /**
  * {@link org.opentripplanner.graph_builder.services.GraphBuilderModule} module that links up the stops of a transit network among themselves. This is necessary for
