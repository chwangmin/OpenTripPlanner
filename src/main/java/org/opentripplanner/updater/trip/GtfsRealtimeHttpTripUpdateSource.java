package org.opentripplanner.updater.trip;

import com.google.protobuf.ExtensionRegistry;
import com.google.transit.realtime.GtfsRealtime;
import com.google.transit.realtime.GtfsRealtime.FeedEntity;
import com.google.transit.realtime.GtfsRealtime.FeedMessage;
import com.google.transit.realtime.GtfsRealtime.TripUpdate;
import de.mfdz.MfdzRealtimeExtensions;
import java.io.InputStream;
import java.net.URI;
import java.util.ArrayList;
import java.util.List;
import java.util.Map;
import org.opentripplanner.framework.collection.MapUtils;
import org.opentripplanner.framework.io.HttpUtils;
import org.opentripplanner.framework.tostring.ToStringBuilder;
import org.slf4j.Logger;
import org.slf4j.LoggerFactory;

public class GtfsRealtimeHttpTripUpdateSource implements TripUpdateSource {

  private static final Logger LOG = LoggerFactory.getLogger(GtfsRealtimeHttpTripUpdateSource.class);
  public static final Map<String, String> DEFAULT_HEADERS = Map.of(
    "Accept",
    "application/x-google-protobuf, application/x-protobuf, application/protobuf, application/octet-stream, */*"
  );
  /**
   * Feed id that is used to match trip ids in the TripUpdates
   */
  private final String feedId;
  private final String url;
  private final Map<String, String> headers;
  /**
   * True iff the last list with updates represent all updates that are active right now, i.e. all
   * previous updates should be disregarded
   */
  private boolean fullDataset = true;
  private ExtensionRegistry registry = ExtensionRegistry.newInstance();

  public GtfsRealtimeHttpTripUpdateSource(Parameters config) {
    this.feedId = config.getFeedId();
    this.url = config.getUrl();
<<<<<<< HEAD
    MfdzRealtimeExtensions.registerAllExtensions(registry);
=======
    this.headers = MapUtils.combine(config.headers(), DEFAULT_HEADERS);
>>>>>>> edadd095
  }

  @Override
  public List<TripUpdate> getUpdates() {
    FeedMessage feedMessage;
    List<FeedEntity> feedEntityList;
    List<TripUpdate> updates = null;
    fullDataset = true;
    try {
<<<<<<< HEAD
      InputStream is = HttpUtils.openInputStream(
        URI.create(url),
        Map.of(
          "Accept",
          "application/x-google-protobuf, application/x-protobuf, application/protobuf, application/octet-stream, */*"
        )
      );
=======
      InputStream is = HttpUtils.getData(URI.create(url), this.headers);
>>>>>>> edadd095
      if (is != null) {
        // Decode message
        feedMessage = FeedMessage.parseFrom(is, registry);
        feedEntityList = feedMessage.getEntityList();

        // Change fullDataset value if this is an incremental update
        if (
          feedMessage.hasHeader() &&
          feedMessage.getHeader().hasIncrementality() &&
          feedMessage
            .getHeader()
            .getIncrementality()
            .equals(GtfsRealtime.FeedHeader.Incrementality.DIFFERENTIAL)
        ) {
          fullDataset = false;
        }

        // Create List of TripUpdates
        updates = new ArrayList<>(feedEntityList.size());
        for (FeedEntity feedEntity : feedEntityList) {
          if (feedEntity.hasTripUpdate()) updates.add(feedEntity.getTripUpdate());
        }
      } else {
        LOG.error("GTFS-RT feed at {} did not return usable data", url);
      }
    } catch (Exception e) {
      LOG.error("Failed to parse GTFS-RT feed from {}", url, e);
    }
    return updates;
  }

  @Override
  public boolean getFullDatasetValueOfLastUpdates() {
    return fullDataset;
  }

  @Override
  public String getFeedId() {
    return this.feedId;
  }

  public String toString() {
    return ToStringBuilder
      .of(this.getClass())
      .addStr("feedId", feedId)
      .addStr("url", url)
      .toString();
  }

  interface Parameters {
    String getFeedId();

    String getUrl();

    Map<String, String> headers();
  }
}<|MERGE_RESOLUTION|>--- conflicted
+++ resolved
@@ -40,11 +40,8 @@
   public GtfsRealtimeHttpTripUpdateSource(Parameters config) {
     this.feedId = config.getFeedId();
     this.url = config.getUrl();
-<<<<<<< HEAD
+    this.headers = MapUtils.combine(config.headers(), DEFAULT_HEADERS);
     MfdzRealtimeExtensions.registerAllExtensions(registry);
-=======
-    this.headers = MapUtils.combine(config.headers(), DEFAULT_HEADERS);
->>>>>>> edadd095
   }
 
   @Override
@@ -54,17 +51,7 @@
     List<TripUpdate> updates = null;
     fullDataset = true;
     try {
-<<<<<<< HEAD
-      InputStream is = HttpUtils.openInputStream(
-        URI.create(url),
-        Map.of(
-          "Accept",
-          "application/x-google-protobuf, application/x-protobuf, application/protobuf, application/octet-stream, */*"
-        )
-      );
-=======
-      InputStream is = HttpUtils.getData(URI.create(url), this.headers);
->>>>>>> edadd095
+      InputStream is = HttpUtils.openInputStream(URI.create(url), this.headers);
       if (is != null) {
         // Decode message
         feedMessage = FeedMessage.parseFrom(is, registry);
