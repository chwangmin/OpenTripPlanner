--- conflicted
+++ resolved
@@ -3,13 +3,10 @@
 import com.fasterxml.jackson.databind.JsonNode;
 import org.opentripplanner.ext.examples.updater.ExampleGraphUpdater;
 import org.opentripplanner.ext.examples.updater.ExamplePollingGraphUpdater;
-<<<<<<< HEAD
 import org.opentripplanner.routing.algorithm.raptor.transit.mappers.RaptorTransitLayerGraphUpdater;
-=======
 import org.opentripplanner.ext.siri.updater.SiriETUpdater;
 import org.opentripplanner.ext.siri.updater.SiriSXUpdater;
 import org.opentripplanner.ext.siri.updater.SiriVMUpdater;
->>>>>>> 0dd13280
 import org.opentripplanner.routing.graph.Graph;
 import org.opentripplanner.updater.alerts.GtfsRealtimeAlertsUpdater;
 import org.opentripplanner.updater.bike_park.BikeParkUpdater;
@@ -98,10 +95,9 @@
                 else if (type.equals("winkki-polling-updater")) {
                     updater = new WinkkiPollingGraphUpdater();
                 }
-<<<<<<< HEAD
                 else if (type.equals("raptor-transit-layer")) {
                     updater = new RaptorTransitLayerGraphUpdater();
-=======
+                }
                 else if (type.equals("siri-et-updater")) {
                     updater = new SiriETUpdater();
                 }
@@ -110,7 +106,6 @@
                 }
                 else if (type.equals("siri-sx-updater")) {
                     updater = new SiriSXUpdater();
->>>>>>> 0dd13280
                 }
             }
 
