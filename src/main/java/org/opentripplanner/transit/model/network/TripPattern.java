package org.opentripplanner.transit.model.network;

import static java.util.Objects.requireNonNull;

import java.util.ArrayList;
<<<<<<< HEAD
import java.util.Collection;
import java.util.HashSet;
=======
import java.util.BitSet;
>>>>>>> dd45d903
import java.util.List;
import java.util.Objects;
import java.util.Optional;
import java.util.function.Predicate;
import java.util.stream.Stream;
import javax.annotation.Nonnull;
import org.locationtech.jts.geom.Coordinate;
import org.locationtech.jts.geom.LineString;
import org.opentripplanner.model.PickDrop;
import org.opentripplanner.model.Timetable;
import org.opentripplanner.transit.model.basic.SubMode;
import org.opentripplanner.transit.model.basic.TransitMode;
import org.opentripplanner.transit.model.basic.WheelchairAccessibility;
import org.opentripplanner.transit.model.framework.FeedScopedId;
import org.opentripplanner.transit.model.framework.TransitEntity2;
import org.opentripplanner.transit.model.site.Station;
import org.opentripplanner.transit.model.site.StopLocation;
import org.opentripplanner.transit.model.timetable.Direction;
import org.opentripplanner.transit.model.timetable.FrequencyEntry;
import org.opentripplanner.transit.model.timetable.Trip;
import org.opentripplanner.transit.model.timetable.TripTimes;
import org.opentripplanner.util.geometry.CompactLineStringUtils;
import org.opentripplanner.util.geometry.GeometryUtils;
import org.slf4j.Logger;
import org.slf4j.LoggerFactory;

// TODO OTP2 instances of this class are still mutable after construction with a builder, this will be refactored in a subsequent step
/**
 * Represents a group of trips on a route, with the same direction id that all call at the same
 * sequence of stops. For each stop, there is a list of departure times, running times, arrival
 * times, dwell times, and wheelchair accessibility information (one of each of these per trip per
 * stop). Trips are assumed to be non-overtaking, so that an earlier trip never arrives after a
 * later trip.
 * <p>
 * This is called a JOURNEY_PATTERN in the Transmodel vocabulary. However, GTFS calls a Transmodel
 * JOURNEY a "trip", thus TripPattern.
 * <p>
 * The {@code id} is a unique identifier for this trip pattern. For GTFS feeds this is generally
 * generated in the format FeedId:Agency:RouteId:DirectionId:PatternNumber. For NeTEx the
 * JourneyPattern id is used.
 */
public final class TripPattern
  extends TransitEntity2<TripPattern, TripPatternBuilder>
  implements Cloneable {

  private static final Logger LOG = LoggerFactory.getLogger(TripPattern.class);

  private final Route route;
  /**
   * The stop-pattern help us reuse the same stops in several trip-patterns; Hence saving memory.
   * The field should not be accessible outside the class, and all access is done through method
   * delegation, like the {@link #numberOfStops()} and {@link #canBoard(int)} methods.
   */
  private final StopPattern stopPattern;
  private final Timetable scheduledTimetable;
  private String name;
  /**
   * Geometries of each inter-stop segment of the tripPattern.
   */
  private final byte[][] hopGeometries;

  /**
   * The original TripPattern this replaces at least for one modified trip.
   */
  private final TripPattern originalTripPattern;

  /**
   * Has the TripPattern been created by a real-time update.
   */
  private final boolean createdByRealtimeUpdater;

  public TripPattern(TripPatternBuilder builder) {
    super(builder.getId());
    this.name = builder.getName();
    this.route = builder.getRoute();
    this.stopPattern = requireNonNull(builder.getStopPattern());
    this.createdByRealtimeUpdater = builder.isCreatedByRealtimeUpdate();

    this.scheduledTimetable =
      builder.getScheduledTimetable() != null
        ? builder.getScheduledTimetable()
        : new Timetable(this);

    this.originalTripPattern = builder.getOriginalTripPattern();

    this.hopGeometries = builder.hopGeometries();
  }

  public static TripPatternBuilder of(@Nonnull FeedScopedId id) {
    return new TripPatternBuilder(id);
  }

  /** The human-readable, unique name for this trip pattern. */
  public String getName() {
    return name;
  }

  public void initName(String name) {
    if (name != null) {
      throw new IllegalStateException("Name has already been set");
    }
    this.name = name;
  }

  /**
   * The GTFS Route of all trips in this pattern.
   */
  public Route getRoute() {
    return route;
  }

  /**
   * Convenience method to get the route traverse mode, the mode for all trips in this pattern.
   */
  public TransitMode getMode() {
    return route.getMode();
  }

  public LineString getHopGeometry(int stopPosInPattern) {
    if (hopGeometries != null) {
      return CompactLineStringUtils.uncompactLineString(hopGeometries[stopPosInPattern], false);
    } else {
      return GeometryUtils
        .getGeometryFactory()
        .createLineString(
          new Coordinate[] {
            coordinate(stopPattern.getStop(stopPosInPattern)),
            coordinate(stopPattern.getStop(stopPosInPattern + 1)),
          }
        );
    }
  }

  public StopPattern getStopPattern() {
    return stopPattern;
  }

  // TODO OTP2 this method modifies the state, it will be refactored in a subsequent step
  public void setHopGeometry(int i, LineString hopGeometry) {
    this.hopGeometries[i] = CompactLineStringUtils.compactLineString(hopGeometry, false);
  }

  public LineString getGeometry() {
    if (hopGeometries == null || hopGeometries.length == 0) {
      return null;
    }

    List<LineString> lineStrings = new ArrayList<>();
    for (int i = 0; i < hopGeometries.length; i++) {
      lineStrings.add(getHopGeometry(i));
    }
    return GeometryUtils.concatenateLineStrings(lineStrings);
  }

  public int numHopGeometries() {
    return hopGeometries.length;
  }

  public int numberOfStops() {
    return stopPattern.getSize();
  }

  public StopLocation getStop(int stopPosInPattern) {
    return stopPattern.getStop(stopPosInPattern);
  }

  public StopLocation firstStop() {
    return getStop(0);
  }

  public StopLocation lastStop() {
    return getStop(stopPattern.getSize() - 1);
  }

  /** Read only list of stops */
  public List<StopLocation> getStops() {
    return stopPattern.getStops();
  }

  /**
   * Find the first stop position in pattern matching the given {@code stop}. The search start at
   * position {@code 0}. Return a negative number if not found. Use
   * {@link #findAlightStopPositionInPattern(StopLocation)} or
   * {@link #findBoardingStopPositionInPattern(StopLocation)} if possible.
   */
  public int findStopPosition(StopLocation stop) {
    return stopPattern.findStopPosition(stop);
  }

  /**
   * Find the first stop position in pattern matching the given {@code station} where it is allowed
   * to board. The search start at position {@code 0}. Return a negative number if not found.
   */
  public int findBoardingStopPositionInPattern(Station station) {
    return stopPattern.findBoardingPosition(station);
  }

  /**
   * Find the first stop position in pattern matching the given {@code station} where it is allowed
   * to alight. The search start at position {@code 1}. Return a negative number if not found.
   */
  public int findAlightStopPositionInPattern(Station station) {
    return stopPattern.findAlightPosition(station);
  }

  /**
   * Find the first stop position in pattern matching the given {@code stop} where it is allowed to
   * board. The search start at position {@code 0}. Return a negative number if not found.
   */
  public int findBoardingStopPositionInPattern(StopLocation stop) {
    return stopPattern.findBoardingPosition(stop);
  }

  /**
   * Find the first stop position in pattern matching the given {@code stop} where it is allowed to
   * alight. The search start at position {@code 1}. Return a negative number if not found.
   */
  public int findAlightStopPositionInPattern(StopLocation stop) {
    return stopPattern.findAlightPosition(stop);
  }

  /** Returns whether passengers can alight at a given stop */
  public boolean canAlight(int stopIndex) {
    return stopPattern.canAlight(stopIndex);
  }

  /** Returns whether passengers can board at a given stop */
  public boolean canBoard(int stopIndex) {
    return stopPattern.canBoard(stopIndex);
  }

  /**
   * Returns whether passengers can board at a given stop. This is an inefficient method iterating
   * over the stops, do not use it in routing.
   */
  public boolean canBoard(StopLocation stop) {
    return stopPattern.canBoard(stop);
  }

  /** Returns whether a given stop is wheelchair-accessible. */
  public boolean wheelchairAccessible(int stopIndex) {
    return (
      stopPattern.getStop(stopIndex).getWheelchairAccessibility() ==
      WheelchairAccessibility.POSSIBLE
    );
  }

  public PickDrop getAlightType(int stopIndex) {
    return stopPattern.getDropoff(stopIndex);
  }

  public PickDrop getBoardType(int stopIndex) {
    return stopPattern.getPickup(stopIndex);
  }

  public boolean isBoardAndAlightAt(int stopIndex, PickDrop value) {
    return getBoardType(stopIndex).is(value) && getAlightType(stopIndex).is(value);
  }

  /* METHODS THAT DELEGATE TO THE SCHEDULED TIMETABLE */

  // TODO: These should probably be deprecated. That would require grabbing the scheduled timetable,
  // and would avoid mistakes where real-time updates are accidentally not taken into account.

  public boolean stopPatternIsEqual(TripPattern other) {
    return stopPattern.equals(other.stopPattern);
  }

  public Trip getTrip(int tripIndex) {
    return scheduledTimetable.getTripTimes(tripIndex).getTrip();
  }

  // TODO OTP2 this method modifies the state, it will be refactored in a subsequent step
  /**
   * Add the given tripTimes to this pattern's scheduled timetable, recording the corresponding trip
   * as one of the scheduled trips on this pattern.
   */
  public void add(TripTimes tt) {
    // Only scheduled trips (added at graph build time, rather than directly to the timetable
    // via updates) are in this list.
    scheduledTimetable.addTripTimes(tt);

    // Check that all trips added to this pattern are on the initially declared route.
    // Identity equality is valid on GTFS entity objects.
    if (this.route != tt.getTrip().getRoute()) {
      LOG.warn(
        "The trip {} is on route {} but its stop pattern is on route {}.",
        tt.getTrip(),
        tt.getTrip().getRoute(),
        route
      );
    }
  }

  // TODO OTP2 this method modifies the state, it will be refactored in a subsequent step
  /**
   * Add the given FrequencyEntry to this pattern's scheduled timetable, recording the corresponding
   * trip as one of the scheduled trips on this pattern.
   * TODO possible improvements: combine freq entries and TripTimes. Do not keep trips list in TripPattern
   * since it is redundant.
   */
  public void add(FrequencyEntry freq) {
    scheduledTimetable.addFrequencyEntry(freq);
    if (this.getRoute() != freq.tripTimes.getTrip().getRoute()) {
      LOG.warn(
        "The trip {} is on a different route than its stop pattern, which is on {}.",
        freq.tripTimes.getTrip(),
        route
      );
    }
  }

  // TODO OTP2 this method modifies the state, it will be refactored in a subsequent step
  /**
   * Remove all trips matching the given predicate.
   *
   * @param removeTrip it the predicate returns true
   */
  public void removeTrips(Predicate<Trip> removeTrip) {
    scheduledTimetable.getTripTimes().removeIf(tt -> removeTrip.test(tt.getTrip()));
  }

  /**
   * Checks that this is TripPattern is based of the provided TripPattern and contains same stops
   * (but not necessarily with same pickup and dropoff values).
   */
  public boolean isModifiedFromTripPatternWithEqualStops(TripPattern other) {
    return (
      originalTripPattern != null &&
      originalTripPattern.equals(other) &&
      getStopPattern().stopsEqual(other.getStopPattern())
    );
  }

  /**
   * The direction for all the trips in this pattern.
   */
  public Direction getDirection() {
    return scheduledTimetable.getDirection();
  }

  /**
   * This pattern may have multiple Timetable objects, but they should all contain TripTimes for the
   * same trips, in the same order (that of the scheduled Timetable). An exception to this rule may
   * arise if unscheduled trips are added to a Timetable. For that case we need to search for
   * trips/TripIds in the Timetable rather than the enclosing TripPattern.
   */
  public Stream<Trip> scheduledTripsAsStream() {
    var trips = scheduledTimetable.getTripTimes().stream().map(TripTimes::getTrip);
    var freqTrips = scheduledTimetable
      .getFrequencyEntries()
      .stream()
      .map(e -> e.tripTimes.getTrip());
    return Stream.concat(trips, freqTrips).distinct();
  }

  /**
   * This is the "original" timetable holding the scheduled stop times from GTFS, with no realtime
   * updates applied. If realtime stoptime updates are applied, next/previous departure searches
   * will be conducted using a different, updated timetable in a snapshot.
   */
  public Timetable getScheduledTimetable() {
    return scheduledTimetable;
  }

  /**
   * Has the TripPattern been created by a real-time update.
   */
  public boolean isCreatedByRealtimeUpdater() {
    return createdByRealtimeUpdater;
  }

  public TripPattern getOriginalTripPattern() {
    return originalTripPattern;
  }

  public String getTripHeadsign() {
    var tripTimes = scheduledTimetable.getRepresentativeTripTimes();
    if (tripTimes == null) {
      return null;
    }
    return tripTimes.getTrip().getHeadsign();
  }

  public String getStopHeadsign(int stopIndex) {
    var tripTimes = scheduledTimetable.getRepresentativeTripTimes();
    if (tripTimes == null) {
      return null;
    }
    return tripTimes.getHeadsign(stopIndex);
  }

  public boolean matchesModeOrSubMode(TransitMode mode, SubMode transportSubmode) {
    return getMode().equals(mode) || route.getNetexSubmode().equals(transportSubmode);
  }

  public TripPattern clone() {
    try {
      return (TripPattern) super.clone();
    } catch (CloneNotSupportedException e) {
      /* cannot happen */
      throw new RuntimeException(e);
    }
  }

  /**
   * Get the feed id this trip pattern belongs to.
   *
   * @return feed id for this trip pattern
   */
  public String getFeedId() {
    // The feed id is the same as the agency id on the route, this allows us to obtain it from there.
    return route.getId().getFeedId();
  }

  private static Coordinate coordinate(StopLocation s) {
    return new Coordinate(s.getLon(), s.getLat());
  }

  @Override
  public boolean sameAs(@Nonnull TripPattern other) {
    return (
      getId().equals(other.getId()) &&
      Objects.equals(this.route, other.route) &&
      Objects.equals(this.name, other.name) &&
      Objects.equals(this.stopPattern, other.stopPattern) &&
      Objects.equals(this.scheduledTimetable, other.scheduledTimetable)
    );
  }

  @Override
  public TripPatternBuilder copy() {
    return new TripPatternBuilder(this);
  }
}<|MERGE_RESOLUTION|>--- conflicted
+++ resolved
@@ -3,15 +3,8 @@
 import static java.util.Objects.requireNonNull;
 
 import java.util.ArrayList;
-<<<<<<< HEAD
-import java.util.Collection;
-import java.util.HashSet;
-=======
-import java.util.BitSet;
->>>>>>> dd45d903
 import java.util.List;
 import java.util.Objects;
-import java.util.Optional;
 import java.util.function.Predicate;
 import java.util.stream.Stream;
 import javax.annotation.Nonnull;
@@ -107,7 +100,7 @@
   }
 
   public void initName(String name) {
-    if (name != null) {
+    if (this.name != null) {
       throw new IllegalStateException("Name has already been set");
     }
     this.name = name;
