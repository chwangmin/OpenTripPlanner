package org.opentripplanner.transit.model.network;

import java.io.Serializable;
import java.util.Arrays;
import java.util.Collection;
import java.util.Iterator;
import java.util.List;
import java.util.Objects;
import java.util.Optional;
import java.util.function.Predicate;
import javax.annotation.Nonnull;
import javax.annotation.Nullable;
import org.opentripplanner.framework.lang.MemEfficientArrayBuilder;
import org.opentripplanner.model.PickDrop;
import org.opentripplanner.model.StopTime;
import org.opentripplanner.transit.model.framework.FeedScopedId;
import org.opentripplanner.transit.model.site.RegularStop;
import org.opentripplanner.transit.model.site.Station;
import org.opentripplanner.transit.model.site.StopLocation;

/**
 * This class represents what is called a JourneyPattern in Transmodel: the sequence of stops at
 * which a trip (GTFS) or vehicle journey (Transmodel) calls, irrespective of the day on which
 * service runs.
 * <p>
 * An important detail: Routes in GTFS are not a structurally important element, they just serve as
 * user-facing information. It is possible for the same journey pattern to appear in more than one
 * route.
 * <p>
 * OTP already has several classes that represent this same thing: A TripPattern in the context of
 * routing. It represents all trips with the same stop pattern A ScheduledStopPattern in the GTFS
 * loading process. A RouteVariant in the TransitIndex, which has a unique human-readable name and
 * belongs to a particular route.
 * <p>
 * We would like to combine all these different classes into one.
 * <p>
 * Any two trips with the same stops in the same order, and that operate on the same days, can be
 * combined using a TripPattern to simplify the graph. This saves memory and reduces search
 * complexity since we only consider the trip that departs soonest for each pattern. Field
 * calendarId has been removed. See issue #1320.
 * <p>
 * A StopPattern is very closely related to a TripPattern -- it essentially serves as the unique key
 * for a TripPattern. Should the route be included in the StopPattern?
 */
public final class StopPattern implements Serializable {

  public static final int NOT_FOUND = -1;

  private final StopLocation[] stops;
  private final PickDrop[] pickups;
  private final PickDrop[] dropoffs;

  private StopPattern(int size) {
    stops = new StopLocation[size];
    pickups = new PickDrop[size];
    dropoffs = new PickDrop[size];
  }

  private StopPattern(StopLocation[] stops, PickDrop[] pickups, PickDrop[] dropoffs) {
    this.stops = stops;
    this.pickups = pickups;
    this.dropoffs = dropoffs;
  }

  /** Assumes that stopTimes are already sorted by time. */
  public StopPattern(Collection<StopTime> stopTimes) {
    this(stopTimes.size());
    int size = stopTimes.size();
    if (size == 0) return;
    Iterator<StopTime> stopTimeIterator = stopTimes.iterator();

    for (int i = 0; i < size; ++i) {
      StopTime stopTime = stopTimeIterator.next();
      stops[i] = stopTime.getStop();
      // should these just be booleans? anything but 1 means pick/drop is allowed.
      // pick/drop messages could be stored in individual trips
      pickups[i] = computePickDrop(stopTime.getStop(), stopTime.getPickupType());
      dropoffs[i] = computePickDrop(stopTime.getStop(), stopTime.getDropOffType());
    }
  }

  /**
   * For creating StopTimes without StopTime, for example for unit testing.
   */
  public static StopPatternBuilder create(int length) {
    return new StopPatternBuilder(new StopPattern(length), null);
  }

<<<<<<< HEAD
  // TODO: name is deceptive as this does not mutate the object in place, it mutates a copy
  public StopPatternBuilder mutate() {
    return new StopPatternBuilder(this);
=======
  /**
   * This has package local access since a StopPattern is a part of a TripPattern. To change it
   * use the {@link TripPattern#copyPlannedStopPattern()} method.
   */
  StopPatternBuilder mutate() {
    return new StopPatternBuilder(this, null);
  }

  StopPatternBuilder mutate(StopPattern realTime) {
    return new StopPatternBuilder(this, realTime);
>>>>>>> 21790e88
  }

  public int hashCode() {
    int hash = stops.length;
    hash += Arrays.hashCode(this.stops);
    hash *= 31;
    hash += Arrays.hashCode(this.pickups);
    hash *= 31;
    hash += Arrays.hashCode(this.dropoffs);
    return hash;
  }

  public boolean equals(Object other) {
    if (other instanceof StopPattern) {
      StopPattern that = (StopPattern) other;
      return (
        Arrays.equals(this.stops, that.stops) &&
        Arrays.equals(this.pickups, that.pickups) &&
        Arrays.equals(this.dropoffs, that.dropoffs)
      );
    } else {
      return false;
    }
  }

  /**
   * Checks that stops equal without taking into account if pickup or dropoff is allowed.
   */
  public boolean stopsEqual(Object other) {
    if (other instanceof StopPattern that) {
      return Arrays.equals(this.stops, that.stops);
    } else {
      return false;
    }
  }

  public String toString() {
    StringBuilder sb = new StringBuilder();
    sb.append("StopPattern: ");
    for (int i = 0, j = stops.length; i < j; ++i) {
      sb.append(String.format("%s_%s%s ", stops[i].getCode(), pickups[i], dropoffs[i]));
    }
    return sb.toString();
  }

  public int getSize() {
    return stops.length;
  }

  /**
   * Checks that all stops ar non-routable.
   */
  public boolean isAllStopsNonRoutable() {
    return (
      Arrays.stream(pickups).allMatch(PickDrop::isNotRoutable) &&
      Arrays.stream(dropoffs).allMatch(PickDrop::isNotRoutable)
    );
  }

  /** Find the given stop position in the sequence, return -1 if not found. */
  int findStopPosition(StopLocation stop) {
    for (int i = 0; i < stops.length; ++i) {
      if (stops[i] == stop) {
        return i;
      }
    }
    return -1;
  }

  int findBoardingPosition(StopLocation stop) {
    return findStopPosition(0, stops.length - 1, s -> s == stop);
  }

  int findAlightPosition(StopLocation stop) {
    return findStopPosition(1, stops.length, s -> s == stop);
  }

  int findBoardingPosition(Station station) {
    return findStopPosition(0, stops.length - 1, station::includes);
  }

  int findAlightPosition(Station station) {
    return findStopPosition(1, stops.length, station::includes);
  }

  /** Get a copy of the internal collection of stops. */
  List<StopLocation> getStops() {
    return List.of(stops);
  }

  public StopLocation getStop(int stopPosInPattern) {
    return stops[stopPosInPattern];
  }

  PickDrop getPickup(int stopPosInPattern) {
    return pickups[stopPosInPattern];
  }

  PickDrop getDropoff(int stopPosInPattern) {
    return dropoffs[stopPosInPattern];
  }

  /** Returns whether passengers can alight at a given stop */
  boolean canAlight(int stopPosInPattern) {
    return dropoffs[stopPosInPattern].isRoutable();
  }

  /**
   * Returns whether passengers can alight at a given stop. This is an inefficient method iterating
   * over the stops, do not use it in routing.
   */
  boolean canAlight(StopLocation stop) {
    // We skip the last stop, not allowed for boarding
    for (int i = 0; i < stops.length - 1; ++i) {
      if (stop == stops[i] && canAlight(i)) {
        return true;
      }
    }
    return false;
  }

  /** Returns whether passengers can board at a given stop */
  boolean canBoard(int stopPosInPattern) {
    return pickups[stopPosInPattern].isRoutable();
  }

  /**
   * Returns whether passengers can board at a given stop. This is an inefficient method iterating
   * over the stops, do not use it in routing.
   */
  boolean canBoard(StopLocation stop) {
    // We skip the last stop, not allowed for boarding
    for (int i = 0; i < stops.length - 1; ++i) {
      if (stop == stops[i] && canBoard(i)) {
        return true;
      }
    }
    return false;
  }

  /**
   * Raptor should not be allowed to board or alight flex stops because they have fake coordinates
   * (centroids) and might not have times.
   */
  private static PickDrop computePickDrop(StopLocation stop, PickDrop pickDrop) {
    if (stop instanceof RegularStop) {
      return pickDrop;
    } else {
      return PickDrop.NONE;
    }
  }

  /**
   * Find the given stop position in the sequence according to match Predicate, return -1 if not
   * found.
   */
  private int findStopPosition(
    final int start,
    final int end,
    final Predicate<StopLocation> match
  ) {
    for (int i = start; i < end; ++i) {
      if (match.test(stops[i])) {
        return i;
      }
    }
    return -1;
  }

  /**
   * Check if given stop and next stop on this stop pattern and other are equal.
   *
   * @param other Other instance of stop pattern with list of stops.
   * @param index Given index for stop
   * @return true if stop and next stop are equal on both stop patterns, else false
   */
  boolean sameStops(@Nonnull StopPattern other, int index) {
    var otherOrigin = other.getStop(index);
    var otherDestination = other.getStop(index + 1);
    var origin = getStop(index);
    var destination = getStop(index + 1);

    return origin.equals(otherOrigin) && destination.equals(otherDestination);
  }

  /**
   * Check if Station is equal on given stop and next stop for this trip pattern and other.
   *
   * @param other Other instance of stop pattern with list of stops.
   * @param index Given index for stop
   * @return true if the stops have the same stations, else false. If any station is null then
   * false.
   */
  boolean sameStations(@Nonnull StopPattern other, int index) {
    var otherOrigin = other.getStop(index).getParentStation();
    var otherDestination = other.getStop(index + 1).getParentStation();
    var origin = getStop(index).getParentStation();
    var destionation = getStop(index + 1).getParentStation();

    var sameOrigin = Optional
      .ofNullable(origin)
      .map(o -> o.equals(otherOrigin))
      .orElse(getStop(index).equals(other.getStop(index)));

    var sameDestination = Optional
      .ofNullable(destionation)
      .map(o -> o.equals(otherDestination))
      .orElse(getStop(index + 1).equals(other.getStop(index + 1)));

    return sameOrigin && sameDestination;
  }

  public static class StopPatternBuilder {

    public final MemEfficientArrayBuilder<StopLocation> stops;
    public final MemEfficientArrayBuilder<PickDrop> pickups;
    public final MemEfficientArrayBuilder<PickDrop> dropoffs;
    private final StopPattern original;

    @Nullable
    private final StopPattern realTime;

    public StopPatternBuilder(StopPattern original, StopPattern realTime) {
      stops = MemEfficientArrayBuilder.of(original.stops);
      pickups = MemEfficientArrayBuilder.of(original.pickups);
      dropoffs = MemEfficientArrayBuilder.of(original.dropoffs);
      this.original = original;
      this.realTime = realTime;
    }

    /**
     * Sets pickup and dropoff at given stop indices as CANCELLED.
     *
     * @return StopPatternBuilder
     */
    public StopPatternBuilder cancelStops(List<Integer> cancelledStopIndices) {
      cancelledStopIndices.forEach(index -> {
        pickups.with(index, PickDrop.CANCELLED);
        dropoffs.with(index, PickDrop.CANCELLED);
      });
      return this;
    }

    /**
     * Replace the stop {@code old} in the stop pattern with ${code newStop}.
     */
    public StopPatternBuilder replaceStop(FeedScopedId old, StopLocation newStop) {
      Objects.requireNonNull(old);
      Objects.requireNonNull(newStop);
      for (int i = 0; i < stops.size(); i++) {
        if (stops.getOrOriginal(i).getId().equals(old)) {
          stops.with(i, newStop);
        }
      }
      return this;
    }

    /**
     * We want to deduplicate this as much as we can, since this is done
     * millions of times during real-time updates.
     */
    public StopPattern build() {
      if (stops.isNotModified() && dropoffs.isNotModified() && pickups.isNotModified()) {
        return original;
      }

      if (realTime != null) {
        var newStopPattern = new StopPattern(
          stops.build(realTime.stops),
          pickups.build(realTime.pickups),
          dropoffs.build(realTime.dropoffs)
        );
        return realTime.equals(newStopPattern) ? realTime : newStopPattern;
      }

      return new StopPattern(stops.build(), pickups.build(), dropoffs.build());
    }
  }
}<|MERGE_RESOLUTION|>--- conflicted
+++ resolved
@@ -86,11 +86,6 @@
     return new StopPatternBuilder(new StopPattern(length), null);
   }
 
-<<<<<<< HEAD
-  // TODO: name is deceptive as this does not mutate the object in place, it mutates a copy
-  public StopPatternBuilder mutate() {
-    return new StopPatternBuilder(this);
-=======
   /**
    * This has package local access since a StopPattern is a part of a TripPattern. To change it
    * use the {@link TripPattern#copyPlannedStopPattern()} method.
@@ -99,9 +94,9 @@
     return new StopPatternBuilder(this, null);
   }
 
+  // TODO RT_AB: documentation or naming - this does not mutate the object in place, it makes a copy
   StopPatternBuilder mutate(StopPattern realTime) {
     return new StopPatternBuilder(this, realTime);
->>>>>>> 21790e88
   }
 
   public int hashCode() {
