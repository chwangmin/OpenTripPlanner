package org.opentripplanner.netex.loader.mapping;

import org.opentripplanner.graph_builder.DataImportIssueStore;
import org.opentripplanner.graph_builder.issues.QuayWithoutCoordinates;
<<<<<<< HEAD
import org.opentripplanner.model.FeedScopedId;
=======
import org.opentripplanner.gtfs.mapping.TransitModeMapper;
>>>>>>> bf2ce6af
import org.opentripplanner.model.Station;
import org.opentripplanner.model.Stop;
import org.opentripplanner.model.TariffZone;
import org.opentripplanner.model.WgsCoordinate;
import org.rutebanken.netex.model.Quay;

import java.util.List;

class StopMapper {

  private final DataImportIssueStore issueStore;

  private final FeedScopedIdFactory idFactory;

  StopMapper(
      FeedScopedIdFactory idFactory,
      DataImportIssueStore issueStore
  ) {
    this.idFactory = idFactory;
    this.issueStore = issueStore;
  }

  /**
   * Map Netex Quay to OTP Stop
   */
  Stop mapQuayToStop(Quay quay, Station parentStation, List<TariffZone> tariffZones) {
    WgsCoordinate coordinate = WgsCoordinateMapper.mapToDomain(quay.getCentroid());

    if (coordinate == null) {
      issueStore.add(new QuayWithoutCoordinates(quay.getId()));
      return null;
    }

    Stop stop = new Stop(
        idFactory.createId(quay.getId()),
        parentStation.getName(),
        quay.getPublicCode(),
        null,
        WgsCoordinateMapper.mapToDomain(quay.getCentroid()),
        null,
        null,
<<<<<<< HEAD
        tariffZones,
        null
=======
        null,
        null,
        null,
        null,
        TransitModeMapper.mapMode(TransportModeMapper.mapVehicleMode(quay.getTransportMode()))
>>>>>>> bf2ce6af
    );
    stop.setParentStation(parentStation);

    return stop;
  }
}<|MERGE_RESOLUTION|>--- conflicted
+++ resolved
@@ -2,11 +2,8 @@
 
 import org.opentripplanner.graph_builder.DataImportIssueStore;
 import org.opentripplanner.graph_builder.issues.QuayWithoutCoordinates;
-<<<<<<< HEAD
 import org.opentripplanner.model.FeedScopedId;
-=======
 import org.opentripplanner.gtfs.mapping.TransitModeMapper;
->>>>>>> bf2ce6af
 import org.opentripplanner.model.Station;
 import org.opentripplanner.model.Stop;
 import org.opentripplanner.model.TariffZone;
@@ -48,16 +45,11 @@
         WgsCoordinateMapper.mapToDomain(quay.getCentroid()),
         null,
         null,
-<<<<<<< HEAD
+        null,
         tariffZones,
-        null
-=======
         null,
         null,
-        null,
-        null,
-        TransitModeMapper.mapMode(TransportModeMapper.mapVehicleMode(quay.getTransportMode()))
->>>>>>> bf2ce6af
+        null
     );
     stop.setParentStation(parentStation);
 
