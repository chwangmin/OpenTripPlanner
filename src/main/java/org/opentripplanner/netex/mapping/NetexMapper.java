--- conflicted
+++ resolved
@@ -272,25 +272,15 @@
         }
     }
 
-<<<<<<< HEAD
-    private void mapFlexibleStopPlaces(NetexEntityIndexReadOnlyView netexIndex) {
+    private void mapFlexibleStopPlaces() {
         FlexStopLocationMapper flexStopLocationMapper = new FlexStopLocationMapper(idFactory, transitBuilder.getStops().values());
 
-        for (FlexibleStopPlace flexibleStopPlace : netexIndex.getFlexibleStopPlacesById().localValues()) {
+        for (FlexibleStopPlace flexibleStopPlace : currentNetexIndex.getFlexibleStopPlacesById().localValues()) {
             StopLocation stopLocation = flexStopLocationMapper.map(flexibleStopPlace);
             if (stopLocation instanceof FlexStopLocation) {
                 transitBuilder.getLocations().add((FlexStopLocation) stopLocation);
             } else if (stopLocation instanceof FlexLocationGroup) {
                 transitBuilder.getLocationGroups().add((FlexLocationGroup) stopLocation);
-=======
-    private void mapFlexibleStopPlaces() {
-        FlexStopLocationMapper flexStopLocationMapper = new FlexStopLocationMapper(idFactory);
-
-        for (FlexibleStopPlace flexibleStopPlace : currentNetexIndex.getFlexibleStopPlacesById().localValues()) {
-            FlexStopLocation stopLocation = flexStopLocationMapper.map(flexibleStopPlace);
-            if (stopLocation != null) {
-                transitBuilder.getLocations().add(stopLocation);
->>>>>>> 0fbb595f
             }
         }
     }
