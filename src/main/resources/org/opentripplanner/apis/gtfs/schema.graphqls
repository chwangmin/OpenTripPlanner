--- conflicted
+++ resolved
@@ -2125,23 +2125,11 @@
 }
 
 """
-<<<<<<< HEAD
-An ISO-8601-formatted datetime with offset, i.e. `2023-06-13T14:30+03:00` for 2:30pm on June 13th 2023 at Helsinki's offset from UTC at that time.
-"""
-scalar OffsetDateTime @specifiedBy(url: "https://www.rfcreader.com/#rfc3339")
-
-"""
-=======
->>>>>>> 5edc5ae0
 An ISO-8601-formatted duration, i.e. `PT2H30M` for 2 hours and 30 minutes.
 
 Negative durations are formatted like `-PT10M`.
 """
-<<<<<<< HEAD
-scalar Duration @specifiedBy(url: "https://www.rfcreader.com/#rfc3339")
-=======
 scalar Duration @specifiedBy(url:"https://docs.oracle.com/en/java/javase/21/docs/api/java.base/java/time/Duration.html#parse(java.lang.CharSequence)")
->>>>>>> 5edc5ae0
 
 type RideHailingProvider {
     "The ID of the ride hailing provider."
