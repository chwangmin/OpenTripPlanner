package org.opentripplanner.ext.siri;

import static org.opentripplanner.ext.siri.SiriTransportModeMapper.mapTransitMainMode;
import static org.opentripplanner.ext.siri.TimetableHelper.createModifiedStopTimes;
import static org.opentripplanner.ext.siri.TimetableHelper.createModifiedStops;
import static org.opentripplanner.ext.siri.TimetableHelper.createUpdatedTripTimes;
import static org.opentripplanner.model.PickDrop.NONE;
import static org.opentripplanner.model.PickDrop.SCHEDULED;
import static org.opentripplanner.model.UpdateError.UpdateErrorType.NO_FUZZY_TRIP_MATCH;
import static org.opentripplanner.model.UpdateError.UpdateErrorType.NO_START_DATE;
import static org.opentripplanner.model.UpdateError.UpdateErrorType.NO_UPDATES;
import static org.opentripplanner.model.UpdateError.UpdateErrorType.TRIP_NOT_FOUND_IN_PATTERN;
import static org.opentripplanner.model.UpdateError.UpdateErrorType.UNKNOWN;

import com.google.common.base.Preconditions;
import java.time.LocalDate;
import java.time.ZoneId;
import java.time.ZonedDateTime;
import java.util.ArrayList;
import java.util.HashSet;
import java.util.List;
import java.util.Objects;
import java.util.Optional;
import java.util.Set;
import java.util.concurrent.locks.ReentrantLock;
import java.util.function.Supplier;
import org.opentripplanner.common.model.Result;
import org.opentripplanner.common.model.T2;
import org.opentripplanner.model.StopTime;
import org.opentripplanner.model.Timetable;
import org.opentripplanner.model.TimetableSnapshot;
import org.opentripplanner.model.TimetableSnapshotProvider;
import org.opentripplanner.model.UpdateError;
import org.opentripplanner.routing.algorithm.raptoradapter.transit.mappers.TransitLayerUpdater;
import org.opentripplanner.transit.model.basic.TransitMode;
import org.opentripplanner.transit.model.framework.FeedScopedId;
import org.opentripplanner.transit.model.network.Route;
import org.opentripplanner.transit.model.network.StopPattern;
import org.opentripplanner.transit.model.network.TripPattern;
import org.opentripplanner.transit.model.organization.Agency;
import org.opentripplanner.transit.model.organization.Operator;
import org.opentripplanner.transit.model.site.StopLocation;
import org.opentripplanner.transit.model.timetable.RealTimeState;
import org.opentripplanner.transit.model.timetable.Trip;
import org.opentripplanner.transit.model.timetable.TripOnServiceDate;
import org.opentripplanner.transit.model.timetable.TripTimes;
import org.opentripplanner.transit.service.DefaultTransitService;
import org.opentripplanner.transit.service.TransitModel;
import org.opentripplanner.transit.service.TransitService;
import org.opentripplanner.updater.TimetableSnapshotSourceParameters;
import org.opentripplanner.updater.stoptime.UpdateResult;
import org.opentripplanner.util.time.ServiceDateUtils;
import org.rutebanken.netex.model.BusSubmodeEnumeration;
import org.rutebanken.netex.model.RailSubmodeEnumeration;
import org.slf4j.Logger;
import org.slf4j.LoggerFactory;
import uk.org.siri.siri20.ArrivalBoardingActivityEnumeration;
import uk.org.siri.siri20.DatedVehicleJourneyRef;
import uk.org.siri.siri20.DepartureBoardingActivityEnumeration;
import uk.org.siri.siri20.EstimatedCall;
import uk.org.siri.siri20.EstimatedTimetableDeliveryStructure;
import uk.org.siri.siri20.EstimatedVehicleJourney;
import uk.org.siri.siri20.EstimatedVersionFrameStructure;
import uk.org.siri.siri20.FramedVehicleJourneyRefStructure;
import uk.org.siri.siri20.MonitoredVehicleJourneyStructure;
import uk.org.siri.siri20.NaturalLanguageStringStructure;
import uk.org.siri.siri20.RecordedCall;
import uk.org.siri.siri20.VehicleActivityCancellationStructure;
import uk.org.siri.siri20.VehicleActivityStructure;
import uk.org.siri.siri20.VehicleModesEnumeration;
import uk.org.siri.siri20.VehicleMonitoringDeliveryStructure;

/**
 * This class should be used to create snapshots of lookup tables of realtime data. This is
 * necessary to provide planning threads a consistent constant view of a graph with realtime data at
 * a specific point in time.
 */
public class SiriTimetableSnapshotSource implements TimetableSnapshotProvider {

  private static final Logger LOG = LoggerFactory.getLogger(SiriTimetableSnapshotSource.class);

  private static boolean keepLogging = true;
  /**
   * The working copy of the timetable snapshot. Should not be visible to routing threads. Should
   * only be modified by a thread that holds a lock on {@link #bufferLock}. All public methods that
   * might modify this buffer will correctly acquire the lock.
   */
  private final TimetableSnapshot buffer = new TimetableSnapshot();
  /**
   * Lock to indicate that buffer is in use
   */
  private final ReentrantLock bufferLock = new ReentrantLock(true);
  /**
   * Use a id generator to generate TripPattern ids for new TripPatterns created by RealTime
   * updates.
   */
  private final SiriTripPatternIdGenerator tripPatternIdGenerator = new SiriTripPatternIdGenerator();
  /**
   * A synchronized cache of trip patterns that are added to the graph due to GTFS-realtime
   * messages.
   */
  private final SiriTripPatternCache tripPatternCache = new SiriTripPatternCache(
    tripPatternIdGenerator
  );
  private final ZoneId timeZone;

  private final TransitService transitService;
  private final TransitLayerUpdater transitLayerUpdater;

  /**
   * If a timetable snapshot is requested less than this number of milliseconds after the previous
   * snapshot, just return the same one. Throttles the potentially resource-consuming task of
   * duplicating a TripPattern -> Timetable map and indexing the new Timetables.
   */
  private final int maxSnapshotFrequency;

  /**
   * The last committed snapshot that was handed off to a routing thread. This snapshot may be given
   * to more than one routing thread if the maximum snapshot frequency is exceeded.
   */
  private volatile TimetableSnapshot snapshot = null;

  /** Should expired realtime data be purged from the graph. */
  private final boolean purgeExpiredData;

  protected LocalDate lastPurgeDate = null;
  protected long lastSnapshotTime = -1;

  public SiriTimetableSnapshotSource(
    TimetableSnapshotSourceParameters parameters,
    TransitModel transitModel
  ) {
    this.timeZone = transitModel.getTimeZone();
    this.transitService = new DefaultTransitService(transitModel);
    this.transitLayerUpdater = transitModel.getTransitLayerUpdater();
    this.maxSnapshotFrequency = parameters.maxSnapshotFrequencyMs();
    this.purgeExpiredData = parameters.purgeExpiredData();

    transitModel.initTimetableSnapshotProvider(this);
  }

  /**
   * @return an up-to-date snapshot mapping TripPatterns to Timetables. This snapshot and the
   * timetable objects it references are guaranteed to never change, so the requesting thread is
   * provided a consistent view of all TripTimes. The routing thread need only release its reference
   * to the snapshot to release resources.
   */
  public TimetableSnapshot getTimetableSnapshot() {
    TimetableSnapshot snapshotToReturn;

    // Try to get a lock on the buffer
    if (bufferLock.tryLock()) {
      // Make a new snapshot if necessary
      try {
        snapshotToReturn = getTimetableSnapshot(false);
      } finally {
        bufferLock.unlock();
      }
    } else {
      // No lock could be obtained because there is either a snapshot commit busy or updates
      // are applied at this moment, just return the current snapshot
      snapshotToReturn = snapshot;
    }

    return snapshotToReturn;
  }

  /**
   * Method to apply a trip update list to the most recent version of the timetable snapshot.
   *
   * @param transitModel transitModel to update (needed for adding/changing stop patterns)
   * @param fullDataset  true if the list with updates represent all updates that are active right
   *                     now, i.e. all previous updates should be disregarded
   * @param updates      SIRI VehicleMonitoringDeliveries that should be applied atomically
   */
  public void applyVehicleMonitoring(
    final TransitModel transitModel,
    final SiriFuzzyTripMatcher fuzzyTripMatcher,
    final String feedId,
    final boolean fullDataset,
    final List<VehicleMonitoringDeliveryStructure> updates
  ) {
    if (updates == null) {
      LOG.warn("updates is null");
      return;
    }

    // Acquire lock on buffer
    bufferLock.lock();

    try {
      if (fullDataset) {
        // Remove all updates from the buffer
        buffer.clear(feedId);
      }

      for (VehicleMonitoringDeliveryStructure vmDelivery : updates) {
        LocalDate serviceDate = LocalDate.now(transitService.getTimeZone());

        List<VehicleActivityStructure> activities = vmDelivery.getVehicleActivities();
        if (activities != null) {
          //Handle activities
          LOG.info("Handling {} VM-activities.", activities.size());
          int handledCounter = 0;
          int skippedCounter = 0;
          for (VehicleActivityStructure activity : activities) {
            boolean handled = handleModifiedTrip(
              transitModel,
              fuzzyTripMatcher,
              activity,
              serviceDate,
              feedId
            );
            if (handled) {
              handledCounter++;
            } else {
              skippedCounter++;
            }
          }
          LOG.info("Applied {} VM-activities, skipped {}.", handledCounter, skippedCounter);
        }
        List<VehicleActivityCancellationStructure> cancellations = vmDelivery.getVehicleActivityCancellations();
        if (cancellations != null && !cancellations.isEmpty()) {
          //Handle cancellations
          LOG.info("TODO: Handle {} cancellations.", cancellations.size());
        }

        List<NaturalLanguageStringStructure> notes = vmDelivery.getVehicleActivityNotes();
        if (notes != null && !notes.isEmpty()) {
          //Handle notes
          LOG.info("TODO: Handle {} notes.", notes.size());
        }
      }

      // Make a snapshot after each message in anticipation of incoming requests
      // Purge data if necessary (and force new snapshot if anything was purged)
      // Make sure that the public (locking) getTimetableSnapshot function is not called.
      if (purgeExpiredData) {
        final boolean modified = purgeExpiredData();
        getTimetableSnapshot(modified);
      } else {
        getTimetableSnapshot(false);
      }
    } finally {
      // Always release lock
      bufferLock.unlock();
      if (keepLogging) {
        LOG.info("Reducing SIRI-VM logging until restart");
        keepLogging = false;
      }
    }
  }

<<<<<<< HEAD
=======
  public UpdateResult applyEstimatedTimetable(
    final TransitModel transitModel,
    final SiriFuzzyTripMatcher fuzzyTripMatcher,
    final String feedId,
    final boolean fullDataset,
    final List<EstimatedTimetableDeliveryStructure> updates
  ) {
    return this.applyEstimatedTimetable(
        transitModel,
        fuzzyTripMatcher,
        feedId,
        fullDataset,
        updates,
        false
      );
  }

>>>>>>> bd736e08
  /**
   * Method to apply a trip update list to the most recent version of the timetable snapshot.
   *
   * @param transitModel transitModel to update (needed for adding/changing stop patterns)
   * @param fullDataset  true iff the list with updates represent all updates that are active right
   *                     now, i.e. all previous updates should be disregarded
   * @param updates      SIRI VehicleMonitoringDeliveries that should be applied atomically
   */
  public UpdateResult applyEstimatedTimetable(
    final TransitModel transitModel,
    final SiriFuzzyTripMatcher fuzzyTripMatcher,
    final String feedId,
    final boolean fullDataset,
    final List<EstimatedTimetableDeliveryStructure> updates
  ) {
    if (updates == null) {
      LOG.warn("updates is null");
      return UpdateResult.empty();
    }

    // Acquire lock on buffer
    bufferLock.lock();

    List<Result<?, UpdateError>> results = new ArrayList<>();

    try {
      if (fullDataset) {
        // Remove all updates from the buffer
        buffer.clear(feedId);
      }

      for (EstimatedTimetableDeliveryStructure etDelivery : updates) {
<<<<<<< HEAD
        List<EstimatedVersionFrameStructure> estimatedJourneyVersions = etDelivery.getEstimatedJourneyVersionFrames();
        if (estimatedJourneyVersions != null) {
          //Handle deliveries
          for (EstimatedVersionFrameStructure estimatedJourneyVersion : estimatedJourneyVersions) {
            List<EstimatedVehicleJourney> journeys = estimatedJourneyVersion.getEstimatedVehicleJourneies();
            LOG.debug("Handling {} EstimatedVehicleJourneys.", journeys.size());
            int handledCounter = 0;
            int skippedCounter = 0;
            int addedCounter = 0;
            int notMonitoredCounter = 0;
            for (EstimatedVehicleJourney journey : journeys) {
              if (journey.isExtraJourney() != null && journey.isExtraJourney()) {
                // Added trip
                try {
                  if (handleAddedTrip(transitModel, feedId, journey).isSuccess()) {
                    addedCounter++;
                  } else {
                    skippedCounter++;
                  }
                } catch (Throwable t) {
                  // Since this is work in progress - catch everything to continue processing updates
                  LOG.warn(
                    "Adding ExtraJourney with id='{}' failed, caused by '{}'.",
                    journey.getEstimatedVehicleJourneyCode(),
                    t.getMessage()
                  );
                  skippedCounter++;
                }
              } else {
                // Updated trip
                if (
                  handleModifiedTrip(transitModel, fuzzyTripMatcher, feedId, journey).isSuccess()
                ) {
                  handledCounter++;
                } else {
                  if (journey.isMonitored() != null && !journey.isMonitored()) {
                    notMonitoredCounter++;
                  } else {
                    skippedCounter++;
                  }
                }
              }
            }
            LOG.debug(
              "Processed EstimatedVehicleJourneys: updated {}, added {}, skipped {}, not monitored {}.",
              handledCounter,
              addedCounter,
              skippedCounter,
              notMonitoredCounter
            );
          }
        }
=======
        var res = apply(etDelivery, transitModel, feedId, fuzzyTripMatcher, fuzzyTripMatching);
        results.addAll(res);
>>>>>>> bd736e08
      }

      LOG.debug("message contains {} trip updates", updates.size());
      LOG.debug("end of update message");

      // Make a snapshot after each message in anticipation of incoming requests
      // Purge data if necessary (and force new snapshot if anything was purged)
      // Make sure that the public (locking) getTimetableSnapshot function is not called.
      if (purgeExpiredData) {
        final boolean modified = purgeExpiredData();
        getTimetableSnapshot(modified);
      } else {
        getTimetableSnapshot(false);
      }
    } finally {
      // Always release lock
      bufferLock.unlock();
    }
    return UpdateResult.ofResults(results);
  }

  private List<Result<?, UpdateError>> apply(
    EstimatedTimetableDeliveryStructure etDelivery,
    TransitModel transitModel,
    String feedId,
    SiriFuzzyTripMatcher fuzzyTripMatcher,
    boolean fuzzyTripMatching
  ) {
    List<Result<?, UpdateError>> results = new ArrayList<>();
    List<EstimatedVersionFrameStructure> estimatedJourneyVersions = etDelivery.getEstimatedJourneyVersionFrames();
    if (estimatedJourneyVersions != null) {
      //Handle deliveries
      for (EstimatedVersionFrameStructure estimatedJourneyVersion : estimatedJourneyVersions) {
        List<EstimatedVehicleJourney> journeys = estimatedJourneyVersion.getEstimatedVehicleJourneies();
        LOG.debug("Handling {} EstimatedVehicleJourneys.", journeys.size());
        for (EstimatedVehicleJourney journey : journeys) {
          if (journey.isExtraJourney() != null && journey.isExtraJourney()) {
            // Added trip
            try {
              Result<?, UpdateError> res = handleAddedTrip(transitModel, feedId, journey);
              results.add(res);
            } catch (Throwable t) {
              // Since this is work in progress - catch everything to continue processing updates
              LOG.warn(
                "Adding ExtraJourney with id='{}' failed, caused by '{}'.",
                journey.getEstimatedVehicleJourneyCode(),
                t.getMessage()
              );
              results.add(Result.failure(UpdateError.noTripId(UNKNOWN)));
            }
          } else {
            // Updated trip
            var result = handleModifiedTrip(
              transitModel,
              fuzzyTripMatcher,
              feedId,
              journey,
              fuzzyTripMatching
            );
            result.ifSuccess(ignored -> results.add(Result.success()));
            result.ifFailure(failures -> {
              failures.stream().map(Result::failure).forEach(results::add);

              if (journey.isMonitored() != null && !journey.isMonitored()) {
                results.add(
                  Result.success(UpdateError.noTripId(UpdateError.UpdateErrorType.NOT_MONITORED))
                );
              }
            });
          }
        }
      }
    }
    return results;
  }

  private TimetableSnapshot getTimetableSnapshot(final boolean force) {
    final long now = System.currentTimeMillis();
    if (force || now - lastSnapshotTime > maxSnapshotFrequency) {
      if (force || buffer.isDirty()) {
        LOG.debug("Committing {}", buffer);
        snapshot = buffer.commit(transitLayerUpdater, force);
      } else {
        LOG.debug("Buffer was unchanged, keeping old snapshot.");
      }
      lastSnapshotTime = System.currentTimeMillis();
    } else {
      LOG.debug("Snapshot frequency exceeded. Reusing snapshot {}", snapshot);
    }
    return snapshot;
  }

  private boolean handleModifiedTrip(
    TransitModel transitModel,
    SiriFuzzyTripMatcher fuzzyTripMatcher,
    VehicleActivityStructure activity,
    LocalDate serviceDate,
    String feedId
  ) {
    if (activity.getValidUntilTime().isBefore(ZonedDateTime.now())) {
      //Activity has expired
      return false;
    }

    MonitoredVehicleJourneyStructure monitoredVehicleJourney = activity.getMonitoredVehicleJourney();
    if (
      monitoredVehicleJourney == null ||
      monitoredVehicleJourney.getVehicleRef() == null ||
      monitoredVehicleJourney.getLineRef() == null
    ) {
      //No vehicle reference or line reference
      return false;
    }

    Boolean isMonitored = monitoredVehicleJourney.isMonitored();
    if (isMonitored != null && !isMonitored) {
      //Vehicle is reported as NOT monitored
      return false;
    }

    Set<Trip> trips = fuzzyTripMatcher.match(monitoredVehicleJourney, feedId);

    if (trips == null || trips.isEmpty()) {
      if (keepLogging) {
        String lineRef =
          (
            monitoredVehicleJourney.getLineRef() != null
              ? monitoredVehicleJourney.getLineRef().getValue()
              : null
          );
        String vehicleRef =
          (
            monitoredVehicleJourney.getVehicleRef() != null
              ? monitoredVehicleJourney.getVehicleRef().getValue()
              : null
          );
        String tripId =
          (
            monitoredVehicleJourney.getCourseOfJourneyRef() != null
              ? monitoredVehicleJourney.getCourseOfJourneyRef().getValue()
              : null
          );
        LOG.debug(
          "No trip found for [isMonitored={}, lineRef={}, vehicleRef={}, tripId={}], skipping VehicleActivity.",
          isMonitored,
          lineRef,
          vehicleRef,
          tripId
        );
      }

      return false;
    }

    //Find the trip that best corresponds to MonitoredVehicleJourney
    Trip trip = getTripForJourney(trips, monitoredVehicleJourney);

    if (trip == null) {
      return false;
    }

    final Set<TripPattern> patterns = getPatternsForTrip(trips, monitoredVehicleJourney);

    if (patterns == null) {
      return false;
    }
    boolean success = false;
    for (TripPattern pattern : patterns) {
      if (handleTripPatternUpdate(transitModel, pattern, activity, trip, serviceDate).isSuccess()) {
        success = true;
      }
    }

    if (!success) {
      LOG.info("Pattern not updated for trip {}", trip.getId());
    }
    return success;
  }

  private Result<?, UpdateError> handleTripPatternUpdate(
    TransitModel transitModel,
    TripPattern pattern,
    VehicleActivityStructure activity,
    Trip trip,
    LocalDate serviceDate
  ) {
    // Apply update on the *scheduled* timetable and set the updated trip times in the buffer
    Timetable currentTimetable = getCurrentTimetable(pattern, serviceDate);
    var result = createUpdatedTripTimes(
      currentTimetable,
      activity,
      trip.getId(),
      transitModel::getStopLocationById
    );
    if (result.isFailure()) {
      return result;
    } else {
      return buffer.update(pattern, result.successValue(), serviceDate);
    }
  }

  /**
   * Get the latest timetable for TripPattern for a given service date.
   * <p>
   * Snapshot timetable is used as source if initialised, trip patterns scheduled timetable if not.
   */
  private Timetable getCurrentTimetable(TripPattern tripPattern, LocalDate serviceDate) {
    TimetableSnapshot timetableSnapshot = snapshot;
    if (timetableSnapshot != null) {
      return timetableSnapshot.resolve(tripPattern, serviceDate);
    }
    return tripPattern.getScheduledTimetable();
  }

  private Result<?, UpdateError> handleAddedTrip(
    TransitModel transitModel,
    String feedId,
    EstimatedVehicleJourney estimatedVehicleJourney
  ) {
    // Verifying values required in SIRI Profile

    // Added ServiceJourneyId
    String newServiceJourneyRef = estimatedVehicleJourney.getEstimatedVehicleJourneyCode();
    Objects.requireNonNull(newServiceJourneyRef, "EstimatedVehicleJourneyCode is required");

    // Replaced/duplicated ServiceJourneyId
    //        VehicleJourneyRef existingServiceJourneyRef = estimatedVehicleJourney.getVehicleJourneyRef();
    //        Objects.requireNonNull(existingServiceJourneyRef, "VehicleJourneyRef is required");

    // LineRef of added trip
    Objects.requireNonNull(estimatedVehicleJourney.getLineRef(), "LineRef is required");
    String lineRef = estimatedVehicleJourney.getLineRef().getValue();

    //OperatorRef of added trip
    Objects.requireNonNull(estimatedVehicleJourney.getOperatorRef(), "OperatorRef is required");
    String operatorRef = estimatedVehicleJourney.getOperatorRef().getValue();

    //Required in SIRI, but currently not in use by OTP
    //        Objects.requireNonNull(estimatedVehicleJourney.getRouteRef(), "RouteRef is required");
    //        String routeRef = estimatedVehicleJourney.getRouteRef().getValue();

    //        Objects.requireNonNull(estimatedVehicleJourney.getGroupOfLinesRef(), "GroupOfLinesRef is required");
    //        String groupOfLines = estimatedVehicleJourney.getGroupOfLinesRef().getValue();

    //        Objects.requireNonNull(estimatedVehicleJourney.getExternalLineRef(), "ExternalLineRef is required");
    String externalLineRef;
    if (estimatedVehicleJourney.getExternalLineRef() != null) {
      externalLineRef = estimatedVehicleJourney.getExternalLineRef().getValue();
    } else {
      externalLineRef = lineRef;
    }

    Operator operator = transitModel
      .getTransitModelIndex()
      .getOperatorForId()
      .get(new FeedScopedId(feedId, operatorRef));
    //        Objects.requireNonNull(operator, "Operator " + operatorRef + " is unknown");

    FeedScopedId tripId = new FeedScopedId(feedId, newServiceJourneyRef);

    Route replacedRoute = externalLineRef != null
      ? transitModel.getTransitModelIndex().getRouteForId(new FeedScopedId(feedId, externalLineRef))
      : null;

    FeedScopedId routeId = new FeedScopedId(feedId, lineRef);
    Route route = transitModel.getTransitModelIndex().getRouteForId(routeId);

    T2<TransitMode, String> transitMode = getTransitMode(
      estimatedVehicleJourney.getVehicleModes(),
      replacedRoute
    );

    if (route == null) { // Route is unknown - create new
      var routeBuilder = Route.of(routeId);
      routeBuilder.withMode(transitMode.first);
      routeBuilder.withNetexSubmode(transitMode.second);
      routeBuilder.withOperator(operator);

      // TODO - SIRI: Is there a better way to find authority/Agency?
      // Finding first Route with same Operator, and using same Authority
      Agency agency = transitModel
        .getTransitModelIndex()
        .getAllRoutes()
        .stream()
        .filter(route1 ->
          route1 != null && route1.getOperator() != null && route1.getOperator().equals(operator)
        )
        .findFirst()
        .map(Route::getAgency)
        // If not found, copy from replaced route
        .orElseGet(() -> replacedRoute.getAgency());
      routeBuilder.withAgency(agency);

      if (
        estimatedVehicleJourney.getPublishedLineNames() != null &&
        !estimatedVehicleJourney.getPublishedLineNames().isEmpty()
      ) {
        routeBuilder.withShortName(
          "" + estimatedVehicleJourney.getPublishedLineNames().get(0).getValue()
        );
      }
      route = routeBuilder.build();
      LOG.info("Adding route {} to transitModel.", routeId);
      transitModel.getTransitModelIndex().addRoutes(route);
    }

    var tripBuilder = Trip.of(tripId);
    tripBuilder.withRoute(route);

    // Explicitly set TransitMode on Trip - in case it differs from Route
    tripBuilder.withMode(transitMode.first);
    tripBuilder.withNetexSubmode(transitMode.second);

    LocalDate serviceDate = getServiceDateForEstimatedVehicleJourney(estimatedVehicleJourney);

    if (serviceDate == null) {
      return UpdateError.result(tripId, NO_START_DATE);
    }

    FeedScopedId calServiceId = transitModel.getOrCreateServiceIdForDate(serviceDate);

    if (calServiceId == null) {
      return UpdateError.result(tripId, NO_START_DATE);
    }

    tripBuilder.withServiceId(calServiceId);

    // Use destinationName as default headsign - if provided
    if (
      estimatedVehicleJourney.getDestinationNames() != null &&
      !estimatedVehicleJourney.getDestinationNames().isEmpty()
    ) {
      tripBuilder.withHeadsign(
        "" + estimatedVehicleJourney.getDestinationNames().get(0).getValue()
      );
    }

    tripBuilder.withOperator(operator);

    // TODO - SIRI: Populate these?
    tripBuilder.withShapeId(null); // Replacement-trip has different shape
    //        trip.setTripPrivateCode(null);
    //        trip.setTripPublicCode(null);
    tripBuilder.withGtfsBlockId(null);
    tripBuilder.withShortName(null);
    //        trip.setKeyValues(null);

    var trip = tripBuilder.build();

    List<StopLocation> addedStops = new ArrayList<>();
    List<StopTime> aimedStopTimes = new ArrayList<>();

    // TODO - SIRI: Handle RecordedCalls. Finding departureTime++ from first stop will fail when
    //              trip passes midnight, and the first stops are RecordedCalls.

    ZonedDateTime departureTime = null;

    List<EstimatedCall> estimatedCalls = estimatedVehicleJourney
      .getEstimatedCalls()
      .getEstimatedCalls();
    for (int i = 0; i < estimatedCalls.size(); i++) {
      EstimatedCall estimatedCall = estimatedCalls.get(i);

      var stop = transitService.getRegularStop(
        new FeedScopedId(feedId, estimatedCall.getStopPointRef().getValue())
      );

      StopTime stopTime = new StopTime();
      stopTime.setStop(stop);
      stopTime.setStopSequence(i);
      stopTime.setTrip(trip);

      ZonedDateTime aimedArrivalTime = estimatedCall.getAimedArrivalTime();
      ZonedDateTime aimedDepartureTime = estimatedCall.getAimedDepartureTime();

      if (departureTime == null) {
        departureTime = aimedDepartureTime;
      }

      if (aimedArrivalTime != null) {
        stopTime.setArrivalTime(calculateSecondsSinceMidnight(departureTime, aimedArrivalTime));
      }
      if (aimedDepartureTime != null) {
        stopTime.setDepartureTime(calculateSecondsSinceMidnight(departureTime, aimedDepartureTime));
      }

      if (
        estimatedCall.getArrivalBoardingActivity() == ArrivalBoardingActivityEnumeration.ALIGHTING
      ) {
        stopTime.setDropOffType(SCHEDULED);
      } else {
        stopTime.setDropOffType(NONE);
      }

      if (
        estimatedCall.getDepartureBoardingActivity() ==
        DepartureBoardingActivityEnumeration.BOARDING
      ) {
        stopTime.setPickupType(SCHEDULED);
      } else {
        stopTime.setPickupType(NONE);
      }

      if (
        estimatedCall.getDestinationDisplaies() != null &&
        !estimatedCall.getDestinationDisplaies().isEmpty()
      ) {
        NaturalLanguageStringStructure destinationDisplay = estimatedCall
          .getDestinationDisplaies()
          .get(0);
        stopTime.setStopHeadsign(destinationDisplay.getValue());
      } else if (tripBuilder.getHeadsign() == null) {
        // Fallback to empty string
        stopTime.setStopHeadsign("");
      }

      if (i == 0) {
        // Fake arrival on first stop
        stopTime.setArrivalTime(stopTime.getDepartureTime());
      } else if (i == (estimatedCalls.size() - 1)) {
        // Fake departure from last stop
        stopTime.setDepartureTime(stopTime.getArrivalTime());
      }

      if (estimatedCall.isCancellation() != null && estimatedCall.isCancellation()) {
        stopTime.cancel();
      }

      addedStops.add(stop);
      aimedStopTimes.add(stopTime);
    }

    StopPattern stopPattern = new StopPattern(aimedStopTimes);

    var id = tripPatternIdGenerator.generateUniqueTripPatternId(trip);

    TripPattern pattern = TripPattern
      .of(id)
      .withRoute(tripBuilder.getRoute())
      .withStopPattern(stopPattern)
      .build();

    TripTimes tripTimes = new TripTimes(trip, aimedStopTimes, transitModel.getDeduplicator());

    boolean isJourneyPredictionInaccurate =
      (
        estimatedVehicleJourney.isPredictionInaccurate() != null &&
        estimatedVehicleJourney.isPredictionInaccurate()
      );

    // If added trip is updated with realtime - loop through and add delays
    for (int i = 0; i < estimatedCalls.size(); i++) {
      EstimatedCall estimatedCall = estimatedCalls.get(i);
      ZonedDateTime expectedArrival = estimatedCall.getExpectedArrivalTime();
      ZonedDateTime expectedDeparture = estimatedCall.getExpectedDepartureTime();

      int aimedArrivalTime = aimedStopTimes.get(i).getArrivalTime();
      int aimedDepartureTime = aimedStopTimes.get(i).getDepartureTime();

      if (expectedArrival != null) {
        int expectedArrivalTime = calculateSecondsSinceMidnight(departureTime, expectedArrival);
        tripTimes.updateArrivalDelay(i, expectedArrivalTime - aimedArrivalTime);
      }
      if (expectedDeparture != null) {
        int expectedDepartureTime = calculateSecondsSinceMidnight(departureTime, expectedDeparture);
        tripTimes.updateDepartureDelay(i, expectedDepartureTime - aimedDepartureTime);
      }

      boolean isCallPredictionInaccurate =
        estimatedCall.isPredictionInaccurate() != null && estimatedCall.isPredictionInaccurate();

      if (estimatedCall.isCancellation() != null && estimatedCall.isCancellation()) {
        tripTimes.setCancelled(i);
      } else if (isJourneyPredictionInaccurate | isCallPredictionInaccurate) {
        tripTimes.setPredictionInaccurate(i);
      }

      if (i == 0) {
        // Fake arrival on first stop
        tripTimes.updateArrivalTime(i, tripTimes.getDepartureTime(i));
      } else if (i == (estimatedCalls.size() - 1)) {
        // Fake departure from last stop
        tripTimes.updateDepartureTime(i, tripTimes.getArrivalTime(i));
      }
    }

    // Adding trip to index necessary to include values in graphql-queries
    // TODO - SIRI: should more data be added to index?
    transitModel.getTransitModelIndex().getTripForId().put(tripId, trip);
    transitModel.getTransitModelIndex().getPatternForTrip().put(trip, pattern);

    if (
      estimatedVehicleJourney.isCancellation() != null && estimatedVehicleJourney.isCancellation()
    ) {
      tripTimes.cancelTrip();
    } else {
      tripTimes.setRealTimeState(RealTimeState.ADDED);
    }

    tripTimes.setServiceCode(transitModel.getServiceCodes().get(calServiceId));

    pattern.add(tripTimes);

    tripTimes
      .findFirstNoneIncreasingStopTime()
      .ifPresent(invalidStopIndex -> {
        throw new IllegalStateException(
          String.format(
            "Non-increasing triptimes for added trip at stop index %d",
            invalidStopIndex
          )
        );
      });

    return addTripToGraphAndBuffer(
      feedId,
      transitModel,
      trip,
      aimedStopTimes,
      addedStops,
      tripTimes,
      serviceDate,
      estimatedVehicleJourney
    );
  }

  /**
   * Resolves TransitMode from SIRI VehicleMode
   */
  private T2<TransitMode, String> getTransitMode(
    List<VehicleModesEnumeration> vehicleModes,
    Route replacedRoute
  ) {
    TransitMode transitMode = mapTransitMainMode(vehicleModes);

    String transitSubMode = resolveTransitSubMode(transitMode, replacedRoute);

    return new T2<>(transitMode, transitSubMode);
  }

  /**
   * Resolves submode based on added trips's mode and replacedRoute's mode
   *
   * @param transitMode   Mode of the added trip
   * @param replacedRoute Route that is being replaced
   * @return String-representation of submode
   */
  private String resolveTransitSubMode(TransitMode transitMode, Route replacedRoute) {
    if (replacedRoute != null) {
      TransitMode replacedRouteMode = replacedRoute.getMode();

      if (replacedRouteMode == TransitMode.RAIL) {
        if (transitMode.equals(TransitMode.RAIL)) {
          // Replacement-route is also RAIL
          return RailSubmodeEnumeration.REPLACEMENT_RAIL_SERVICE.value();
        } else if (transitMode.equals(TransitMode.BUS)) {
          // Replacement-route is BUS
          return BusSubmodeEnumeration.RAIL_REPLACEMENT_BUS.value();
        }
      }
    }
    return null;
  }

  private Result<?, List<UpdateError>> handleModifiedTrip(
    TransitModel transitModel,
    SiriFuzzyTripMatcher fuzzyTripMatcher,
    String feedId,
    EstimatedVehicleJourney estimatedVehicleJourney
  ) {
    //Check if EstimatedVehicleJourney is reported as NOT monitored
    if (estimatedVehicleJourney.isMonitored() != null && !estimatedVehicleJourney.isMonitored()) {
      //Ignore the notMonitored-flag if the journey is NOT monitored because it has been cancelled
      if (
        estimatedVehicleJourney.isCancellation() != null &&
        !estimatedVehicleJourney.isCancellation()
      ) {
        return Result.success();
      }
    }

    //Values used in logging
    String operatorRef =
      (
        estimatedVehicleJourney.getOperatorRef() != null
          ? estimatedVehicleJourney.getOperatorRef().getValue()
          : null
      );
    String vehicleModes = "" + estimatedVehicleJourney.getVehicleModes();
    String lineRef = estimatedVehicleJourney.getLineRef().getValue();
    String vehicleRef =
      (
        estimatedVehicleJourney.getVehicleRef() != null
          ? estimatedVehicleJourney.getVehicleRef().getValue()
          : null
      );

    LocalDate serviceDate = getServiceDateForEstimatedVehicleJourney(estimatedVehicleJourney);

    if (serviceDate == null) {
      return Result.success();
    }

    Set<TripTimes> times = new HashSet<>();
    Set<TripPattern> patterns = new HashSet<>();

    Trip tripMatchedByServiceJourneyId = SiriFuzzyTripMatcher.findTripByDatedVehicleJourneyRef(
      estimatedVehicleJourney,
      feedId,
      transitService
    );

    if (tripMatchedByServiceJourneyId != null) {
      /*
              Found exact match
             */
      TripPattern exactPattern = transitService.getPatternForTrip(tripMatchedByServiceJourneyId);

      if (exactPattern != null) {
        Timetable currentTimetable = getCurrentTimetable(exactPattern, serviceDate);
        var updateResult = createUpdatedTripTimes(
          currentTimetable,
          estimatedVehicleJourney,
          tripMatchedByServiceJourneyId.getId(),
          transitModel::getStopLocationById,
          timeZone,
          transitModel.getDeduplicator()
        );
        if (updateResult.isSuccess()) {
          times.add(updateResult.successValue());
          patterns.add(exactPattern);
        } else {
          LOG.info(
            "Failed to update TripTimes for trip found by exact match {}",
            tripMatchedByServiceJourneyId.getId()
          );
          return Result.failure(List.of(updateResult.failureValue()));
        }
      }
    } else if (fuzzyTripMatcher != null) {
      // No exact match found - search for trips based on arrival-times/stop-patterns
      Set<Trip> trips = fuzzyTripMatcher.match(estimatedVehicleJourney, feedId);

      if (trips == null || trips.isEmpty()) {
        LOG.debug(
          "No trips found for EstimatedVehicleJourney. [operator={}, vehicleModes={}, lineRef={}, vehicleRef={}]",
          operatorRef,
          vehicleModes,
          lineRef,
          vehicleRef
        );
        return Result.failure(List.of(new UpdateError(null, NO_FUZZY_TRIP_MATCH)));
      }

      //Find the trips that best corresponds to EstimatedVehicleJourney
      Set<Trip> matchingTrips = getTripForJourney(trips, estimatedVehicleJourney);

      if (matchingTrips == null || matchingTrips.isEmpty()) {
        LOG.debug(
          "Found no matching trip for SIRI ET (serviceDate, departureTime). [operator={}, vehicleModes={}, lineRef={}, vehicleJourneyRef={}]",
          operatorRef,
          vehicleModes,
          lineRef,
          vehicleRef
        );
        return Result.failure(List.of(new UpdateError(null, NO_FUZZY_TRIP_MATCH)));
      }

      for (Trip matchingTrip : matchingTrips) {
        TripPattern pattern = getPatternForTrip(matchingTrip, estimatedVehicleJourney);
        if (pattern != null) {
          Timetable currentTimetable = getCurrentTimetable(pattern, serviceDate);
          var updateResult = createUpdatedTripTimes(
            currentTimetable,
            estimatedVehicleJourney,
            matchingTrip.getId(),
            transitModel::getStopLocationById,
            timeZone,
            transitModel.getDeduplicator()
          );
          updateResult.ifSuccess(tripTimes -> {
            patterns.add(pattern);
            times.add(tripTimes);
          });
        }
      }
    }

    if (patterns.isEmpty()) {
      LOG.debug(
        "Found no matching pattern for SIRI ET (firstStopId, lastStopId, numberOfStops). [operator={}, vehicleModes={}, lineRef={}, vehicleRef={}]",
        operatorRef,
        vehicleModes,
        lineRef,
        vehicleRef
      );
      return Result.failure(List.of(new UpdateError(null, TRIP_NOT_FOUND_IN_PATTERN)));
    }

    if (times.isEmpty()) {
      return Result.failure(List.of(new UpdateError(null, NO_UPDATES)));
    }

    List<UpdateError> errors = new ArrayList<>();
    for (TripTimes tripTimes : times) {
      Trip trip = tripTimes.getTrip();
      for (TripPattern pattern : patterns) {
        if (tripTimes.getNumStops() == pattern.numberOfStops()) {
          if (!tripTimes.isCanceled()) {
            /*
                          UPDATED and MODIFIED tripTimes should be handled the same way to always allow latest realtime-update
                          to replace previous update regardless of realtimestate
                         */

            cancelScheduledTrip(trip, serviceDate);

            // Check whether trip id has been used for previously ADDED/MODIFIED trip message and remove
            // previously created trip
            removePreviousRealtimeUpdate(trip, serviceDate);

            // Calculate modified stop-pattern
            var modifiedStops = createModifiedStops(
              pattern,
              estimatedVehicleJourney,
              transitModel::getStopLocationById
            );
            List<StopTime> modifiedStopTimes = createModifiedStopTimes(
              pattern,
              tripTimes,
              estimatedVehicleJourney,
              transitModel::getStopLocationById
            );

            if (modifiedStops != null && modifiedStops.isEmpty()) {
              tripTimes.cancelTrip();
            } else {
              // Add new trip
              addTripToGraphAndBuffer(
                feedId,
                transitModel,
                trip,
                modifiedStopTimes,
                modifiedStops,
                tripTimes,
                serviceDate,
                estimatedVehicleJourney
              )
                .ifFailure(errors::add);
            }
          } else {
            buffer.update(pattern, tripTimes, serviceDate).ifFailure(errors::add);
          }

          LOG.debug("Applied realtime data for trip {}", trip.getId().getId());
        } else {
          LOG.debug("Ignoring update since number of stops do not match");
        }
      }
    }

    if (errors.isEmpty()) {
      return Result.success();
    } else {
      return Result.failure(errors);
    }
  }

  private LocalDate getServiceDateForEstimatedVehicleJourney(
    EstimatedVehicleJourney estimatedVehicleJourney
  ) {
    ZonedDateTime date;
    if (
      estimatedVehicleJourney.getRecordedCalls() != null &&
      !estimatedVehicleJourney.getRecordedCalls().getRecordedCalls().isEmpty()
    ) {
      date =
        estimatedVehicleJourney
          .getRecordedCalls()
          .getRecordedCalls()
          .get(0)
          .getAimedDepartureTime();
    } else {
      EstimatedCall firstCall = estimatedVehicleJourney
        .getEstimatedCalls()
        .getEstimatedCalls()
        .get(0);
      date = firstCall.getAimedDepartureTime();
    }

    if (date == null) {
      return null;
    }

    return date.toLocalDate();
  }

  private int calculateSecondsSinceMidnight(ZonedDateTime dateTime) {
    return ServiceDateUtils.secondsSinceStartOfService(
      dateTime,
      dateTime,
      transitService.getTimeZone()
    );
  }

  private int calculateSecondsSinceMidnight(ZonedDateTime startOfService, ZonedDateTime dateTime) {
    return ServiceDateUtils.secondsSinceStartOfService(
      startOfService,
      dateTime,
      transitService.getTimeZone()
    );
  }

  /**
   * Add a (new) trip to the transitModel and the buffer
   */
  private Result<?, UpdateError> addTripToGraphAndBuffer(
    final String feedId,
    final TransitModel transitModel,
    final Trip trip,
    final List<StopTime> stopTimes,
    final List<StopLocation> stops,
    TripTimes updatedTripTimes,
    final LocalDate serviceDate,
    EstimatedVehicleJourney estimatedVehicleJourney
  ) {
    // Preconditions
    Objects.requireNonNull(stops);
    Preconditions.checkArgument(
      stopTimes.size() == stops.size(),
      "number of stop should match the number of stop time updates"
    );

    // Create StopPattern
    final StopPattern stopPattern = new StopPattern(stopTimes);

    // Get cached trip pattern or create one if it doesn't exist yet
    final TripPattern pattern = tripPatternCache.getOrCreateTripPattern(
      stopPattern,
      trip,
      transitModel,
      serviceDate
    );

    // Add new trip times to the buffer and return success
    var maybeError = buffer.update(pattern, updatedTripTimes, serviceDate);

    // Add TripOnServiceDate to buffer if a dated service journey id is supplied in the SIRI message
    addTripOnServiceDateToBuffer(trip, serviceDate, estimatedVehicleJourney, feedId);

    return maybeError;
  }

  private void addTripOnServiceDateToBuffer(
    Trip trip,
    LocalDate serviceDate,
    EstimatedVehicleJourney estimatedVehicleJourney,
    String feedId
  ) {
    // Fallback to FramedVehicleJourneyRef if DatedVehicleJourneyRef is not set
    Supplier<Optional<String>> getFramedVehicleJourney = () ->
      Optional
        .ofNullable(estimatedVehicleJourney.getFramedVehicleJourneyRef())
        .map(FramedVehicleJourneyRefStructure::getDatedVehicleJourneyRef);

    Optional
      .ofNullable(estimatedVehicleJourney.getDatedVehicleJourneyRef())
      .map(DatedVehicleJourneyRef::getValue)
      .or(getFramedVehicleJourney)
      .ifPresent(datedServiceJourneyId ->
        buffer.addLastAddedTripOnServiceDate(
          TripOnServiceDate
            .of(new FeedScopedId(feedId, datedServiceJourneyId))
            .withTrip(trip)
            .withServiceDate(serviceDate)
            .build()
        )
      );
  }

  /**
   * Cancel scheduled trip in buffer given trip on service date
   *
   * @param serviceDate service date
   * @return true if scheduled trip was cancelled
   */
  private boolean cancelScheduledTrip(Trip trip, final LocalDate serviceDate) {
    boolean success = false;

    final TripPattern pattern = transitService.getPatternForTrip(trip);

    if (pattern != null) {
      // Cancel scheduled trip times for this trip in this pattern
      final Timetable timetable = pattern.getScheduledTimetable();
      final TripTimes tripTimes = timetable.getTripTimes(trip);

      if (tripTimes == null) {
        LOG.warn("Could not cancel scheduled trip {}", trip.getId());
      } else {
        final TripTimes newTripTimes = new TripTimes(tripTimes);
        newTripTimes.cancelTrip();
        buffer.update(pattern, newTripTimes, serviceDate);
        success = true;
      }
    }

    return success;
  }

  /**
   * Removes previous trip-update from buffer if there is an update with given trip on service date
   *
   * @param serviceDate service date
   * @return true if a previously added trip was removed
   */
  private boolean removePreviousRealtimeUpdate(final Trip trip, final LocalDate serviceDate) {
    boolean success = false;

    final TripPattern pattern = buffer.getRealtimeAddedTripPattern(trip.getId(), serviceDate);
    if (pattern != null) {
      /*
              Remove the previous realtime-added TripPattern from buffer.
              Only one version of the realtime-update should exist
             */
      buffer.removeLastAddedTripPattern(trip.getId(), serviceDate);
      buffer.removeRealtimeUpdatedTripTimes(pattern, trip.getId(), serviceDate);
      success = true;
    }

    return success;
  }

  private boolean purgeExpiredData() {
    final LocalDate today = LocalDate.now(timeZone);
    final LocalDate previously = today.minusDays(2); // Just to be safe...

    if (lastPurgeDate != null && lastPurgeDate.compareTo(previously) > 0) {
      return false;
    }

    LOG.debug("purging expired realtime data");

    lastPurgeDate = previously;

    return buffer.purgeExpiredData(previously);
  }

  private Set<TripPattern> getPatternsForTrip(
    Set<Trip> matches,
    MonitoredVehicleJourneyStructure monitoredVehicleJourney
  ) {
    if (monitoredVehicleJourney.getOriginRef() == null) {
      return null;
    }

    ZonedDateTime date = monitoredVehicleJourney.getOriginAimedDepartureTime();
    if (date == null) {
      //If no date is set - assume Realtime-data is reported for 'today'.
      date = ZonedDateTime.now(transitService.getTimeZone());
    }
    LocalDate realTimeReportedServiceDate = date.toLocalDate();

    Set<TripPattern> patterns = new HashSet<>();
    for (Trip currentTrip : matches) {
      TripPattern tripPattern = transitService.getPatternForTrip(currentTrip);
      Set<LocalDate> serviceDates = transitService
        .getCalendarService()
        .getServiceDatesForServiceId(currentTrip.getServiceId());

      if (!serviceDates.contains(realTimeReportedServiceDate)) {
        // Current trip has no service on the date of the 'MonitoredVehicleJourney'
        continue;
      }

      var firstStop = tripPattern.getStop(0);
      var lastStop = tripPattern.lastStop();

      String siriOriginRef = monitoredVehicleJourney.getOriginRef().getValue();

      if (monitoredVehicleJourney.getDestinationRef() != null) {
        String siriDestinationRef = monitoredVehicleJourney.getDestinationRef().getValue();

        boolean firstStopIsMatch = firstStop.getId().getId().equals(siriOriginRef);
        boolean lastStopIsMatch = lastStop.getId().getId().equals(siriDestinationRef);

        if (!firstStopIsMatch && firstStop.isPartOfStation()) {
          var otherFirstStop = transitService.getRegularStop(
            new FeedScopedId(firstStop.getId().getFeedId(), siriOriginRef)
          );
          firstStopIsMatch = firstStop.isPartOfSameStationAs(otherFirstStop);
        }

        if (!lastStopIsMatch && lastStop.isPartOfStation()) {
          var otherLastStop = transitService.getRegularStop(
            new FeedScopedId(lastStop.getId().getFeedId(), siriDestinationRef)
          );
          lastStopIsMatch = lastStop.isPartOfSameStationAs(otherLastStop);
        }

        if (firstStopIsMatch & lastStopIsMatch) {
          // Origin and destination matches
          TripPattern realtimeAddedTripPattern = buffer.getRealtimeAddedTripPattern(
            currentTrip.getId(),
            realTimeReportedServiceDate
          );
          if (realtimeAddedTripPattern != null) {
            patterns.add(realtimeAddedTripPattern);
          } else {
            patterns.add(tripPattern);
          }
        }
      } else {
        //Match origin only - since destination is not defined
        if (firstStop.getId().getId().equals(siriOriginRef)) {
          tripPattern.getScheduledTimetable().getTripTimes().get(0).getDepartureTime(0); // TODO does this line do anything?
          patterns.add(tripPattern);
        }
      }
    }
    return patterns;
  }

  private TripPattern getPatternForTrip(Trip trip, EstimatedVehicleJourney journey) {
    Set<LocalDate> serviceDates = transitService
      .getCalendarService()
      .getServiceDatesForServiceId(trip.getServiceId());

    List<RecordedCall> recordedCalls =
      (
        journey.getRecordedCalls() != null
          ? journey.getRecordedCalls().getRecordedCalls()
          : new ArrayList<>()
      );
    List<EstimatedCall> estimatedCalls;
    if (journey.getEstimatedCalls() != null) {
      estimatedCalls = journey.getEstimatedCalls().getEstimatedCalls();
    } else {
      return null;
    }

    String journeyFirstStopId;
    String journeyLastStopId;
    LocalDate journeyDate;
    //Resolve first stop - check recordedCalls, then estimatedCalls
    if (recordedCalls != null && !recordedCalls.isEmpty()) {
      RecordedCall recordedCall = recordedCalls.get(0);
      journeyFirstStopId = recordedCall.getStopPointRef().getValue();
      journeyDate = recordedCall.getAimedDepartureTime().toLocalDate();
    } else if (estimatedCalls != null && !estimatedCalls.isEmpty()) {
      EstimatedCall estimatedCall = estimatedCalls.get(0);
      journeyFirstStopId = estimatedCall.getStopPointRef().getValue();
      journeyDate = estimatedCall.getAimedDepartureTime().toLocalDate();
    } else {
      return null;
    }

    //Resolve last stop - check estimatedCalls, then recordedCalls
    if (estimatedCalls != null && !estimatedCalls.isEmpty()) {
      EstimatedCall estimatedCall = estimatedCalls.get(estimatedCalls.size() - 1);
      journeyLastStopId = estimatedCall.getStopPointRef().getValue();
    } else if (recordedCalls != null && !recordedCalls.isEmpty()) {
      RecordedCall recordedCall = recordedCalls.get(recordedCalls.size() - 1);
      journeyLastStopId = recordedCall.getStopPointRef().getValue();
    } else {
      return null;
    }

    TripPattern realtimeAddedTripPattern = null;
    TimetableSnapshot timetableSnapshot = snapshot;
    if (timetableSnapshot != null) {
      realtimeAddedTripPattern =
        timetableSnapshot.getRealtimeAddedTripPattern(trip.getId(), journeyDate);
    }

    TripPattern tripPattern;
    if (realtimeAddedTripPattern != null) {
      tripPattern = realtimeAddedTripPattern;
    } else {
      tripPattern = transitService.getPatternForTrip(trip);
    }

    var firstStop = tripPattern.firstStop();
    var lastStop = tripPattern.lastStop();

    if (serviceDates.contains(journeyDate)) {
      boolean firstStopIsMatch = firstStop.getId().getId().equals(journeyFirstStopId);
      boolean lastStopIsMatch = lastStop.getId().getId().equals(journeyLastStopId);

      if (!firstStopIsMatch && firstStop.isPartOfStation()) {
        var otherFirstStop = transitService.getRegularStop(
          new FeedScopedId(firstStop.getId().getFeedId(), journeyFirstStopId)
        );
        firstStopIsMatch = firstStop.isPartOfSameStationAs(otherFirstStop);
      }

      if (!lastStopIsMatch && lastStop.isPartOfStation()) {
        var otherLastStop = transitService.getRegularStop(
          new FeedScopedId(lastStop.getId().getFeedId(), journeyLastStopId)
        );
        lastStopIsMatch = lastStop.isPartOfSameStationAs(otherLastStop);
      }

      if (firstStopIsMatch & lastStopIsMatch) {
        // Found matches
        return tripPattern;
      }

      return null;
    }

    return null;
  }

  /**
   * Finds the correct trip based on OTP-ServiceDate and SIRI-DepartureTime
   */
  private Trip getTripForJourney(
    Set<Trip> trips,
    MonitoredVehicleJourneyStructure monitoredVehicleJourney
  ) {
    ZonedDateTime date = monitoredVehicleJourney.getOriginAimedDepartureTime();
    if (date == null) {
      //If no date is set - assume Realtime-data is reported for 'today'.
      date = ZonedDateTime.now();
    }
    LocalDate serviceDate = date.toLocalDate();

    List<Trip> results = new ArrayList<>();
    for (Trip trip : trips) {
      Set<LocalDate> serviceDatesForServiceId = transitService
        .getCalendarService()
        .getServiceDatesForServiceId(trip.getServiceId());

      for (LocalDate next : serviceDatesForServiceId) {
        if (next.equals(serviceDate)) {
          results.add(trip);
        }
      }
    }

    if (results.size() == 1) {
      return results.get(0);
    } else if (results.size() > 1) {
      // Multiple possible matches - check if lineRef/routeId matches
      if (
        monitoredVehicleJourney.getLineRef() != null &&
        monitoredVehicleJourney.getLineRef().getValue() != null
      ) {
        String lineRef = monitoredVehicleJourney.getLineRef().getValue();
        for (Trip trip : results) {
          if (lineRef.equals(trip.getRoute().getId().getId())) {
            // Return first trip where the lineRef matches routeId
            return trip;
          }
        }
      }

      // Line does not match any routeId - return first result.
      return results.get(0);
    }

    return null;
  }

  /**
   * Finds the correct trip based on OTP-ServiceDate and SIRI-DepartureTime
   */
  private Set<Trip> getTripForJourney(Set<Trip> trips, EstimatedVehicleJourney journey) {
    List<RecordedCall> recordedCalls =
      (
        journey.getRecordedCalls() != null
          ? journey.getRecordedCalls().getRecordedCalls()
          : new ArrayList<>()
      );
    List<EstimatedCall> estimatedCalls =
      (
        journey.getEstimatedCalls() != null ? journey.getEstimatedCalls().getEstimatedCalls() : null
      );

    ZonedDateTime date;
    int stopNumber = 1;
    String firstStopId;
    if (recordedCalls != null && !recordedCalls.isEmpty()) {
      RecordedCall recordedCall = recordedCalls.get(0);
      date = recordedCall.getAimedDepartureTime();
      firstStopId = recordedCall.getStopPointRef().getValue();
    } else if (estimatedCalls != null && !estimatedCalls.isEmpty()) {
      EstimatedCall estimatedCall = estimatedCalls.get(0);
      if (estimatedCall.getOrder() != null) {
        stopNumber = estimatedCall.getOrder().intValue();
      } else if (estimatedCall.getVisitNumber() != null) {
        stopNumber = estimatedCall.getVisitNumber().intValue();
      }
      firstStopId = estimatedCall.getStopPointRef().getValue();
      date = estimatedCall.getAimedDepartureTime();
    } else {
      return null;
    }

    if (date == null) {
      //If no date is set - assume Realtime-data is reported for 'today'.
      date = ZonedDateTime.now(transitService.getTimeZone());
    }
    LocalDate serviceDate = date.toLocalDate();

    int departureInSecondsSinceMidnight = calculateSecondsSinceMidnight(date);
    Set<Trip> result = new HashSet<>();
    for (Trip trip : trips) {
      Set<LocalDate> serviceDatesForServiceId = transitService
        .getCalendarService()
        .getServiceDatesForServiceId(trip.getServiceId());
      if (serviceDatesForServiceId.contains(serviceDate)) {
        TripPattern pattern = transitService.getPatternForTrip(trip);

        if (stopNumber < pattern.numberOfStops()) {
          boolean firstReportedStopIsFound = false;
          var stop = pattern.getStop(stopNumber - 1);
          if (firstStopId.equals(stop.getId().getId())) {
            firstReportedStopIsFound = true;
          } else {
            if (stop.isPartOfStation()) {
              var alternativeStop = transitService.getRegularStop(
                new FeedScopedId(stop.getId().getFeedId(), firstStopId)
              );
              if (alternativeStop != null && stop.isPartOfSameStationAs(alternativeStop)) {
                firstReportedStopIsFound = true;
              }
            }
          }
          if (firstReportedStopIsFound) {
            for (TripTimes times : getCurrentTimetable(pattern, serviceDate).getTripTimes()) {
              if (
                times.getScheduledDepartureTime(stopNumber - 1) == departureInSecondsSinceMidnight
              ) {
                if (
                  transitService
                    .getCalendarService()
                    .getServiceDatesForServiceId(times.getTrip().getServiceId())
                    .contains(serviceDate)
                ) {
                  result.add(times.getTrip());
                }
              }
            }
          }
        }
      }
    }

    if (result.size() >= 1) {
      return result;
    } else {
      return null;
    }
  }
}<|MERGE_RESOLUTION|>--- conflicted
+++ resolved
@@ -251,26 +251,6 @@
     }
   }
 
-<<<<<<< HEAD
-=======
-  public UpdateResult applyEstimatedTimetable(
-    final TransitModel transitModel,
-    final SiriFuzzyTripMatcher fuzzyTripMatcher,
-    final String feedId,
-    final boolean fullDataset,
-    final List<EstimatedTimetableDeliveryStructure> updates
-  ) {
-    return this.applyEstimatedTimetable(
-        transitModel,
-        fuzzyTripMatcher,
-        feedId,
-        fullDataset,
-        updates,
-        false
-      );
-  }
-
->>>>>>> bd736e08
   /**
    * Method to apply a trip update list to the most recent version of the timetable snapshot.
    *
@@ -303,63 +283,8 @@
       }
 
       for (EstimatedTimetableDeliveryStructure etDelivery : updates) {
-<<<<<<< HEAD
-        List<EstimatedVersionFrameStructure> estimatedJourneyVersions = etDelivery.getEstimatedJourneyVersionFrames();
-        if (estimatedJourneyVersions != null) {
-          //Handle deliveries
-          for (EstimatedVersionFrameStructure estimatedJourneyVersion : estimatedJourneyVersions) {
-            List<EstimatedVehicleJourney> journeys = estimatedJourneyVersion.getEstimatedVehicleJourneies();
-            LOG.debug("Handling {} EstimatedVehicleJourneys.", journeys.size());
-            int handledCounter = 0;
-            int skippedCounter = 0;
-            int addedCounter = 0;
-            int notMonitoredCounter = 0;
-            for (EstimatedVehicleJourney journey : journeys) {
-              if (journey.isExtraJourney() != null && journey.isExtraJourney()) {
-                // Added trip
-                try {
-                  if (handleAddedTrip(transitModel, feedId, journey).isSuccess()) {
-                    addedCounter++;
-                  } else {
-                    skippedCounter++;
-                  }
-                } catch (Throwable t) {
-                  // Since this is work in progress - catch everything to continue processing updates
-                  LOG.warn(
-                    "Adding ExtraJourney with id='{}' failed, caused by '{}'.",
-                    journey.getEstimatedVehicleJourneyCode(),
-                    t.getMessage()
-                  );
-                  skippedCounter++;
-                }
-              } else {
-                // Updated trip
-                if (
-                  handleModifiedTrip(transitModel, fuzzyTripMatcher, feedId, journey).isSuccess()
-                ) {
-                  handledCounter++;
-                } else {
-                  if (journey.isMonitored() != null && !journey.isMonitored()) {
-                    notMonitoredCounter++;
-                  } else {
-                    skippedCounter++;
-                  }
-                }
-              }
-            }
-            LOG.debug(
-              "Processed EstimatedVehicleJourneys: updated {}, added {}, skipped {}, not monitored {}.",
-              handledCounter,
-              addedCounter,
-              skippedCounter,
-              notMonitoredCounter
-            );
-          }
-        }
-=======
-        var res = apply(etDelivery, transitModel, feedId, fuzzyTripMatcher, fuzzyTripMatching);
+        var res = apply(etDelivery, transitModel, feedId, fuzzyTripMatcher);
         results.addAll(res);
->>>>>>> bd736e08
       }
 
       LOG.debug("message contains {} trip updates", updates.size());
@@ -385,8 +310,7 @@
     EstimatedTimetableDeliveryStructure etDelivery,
     TransitModel transitModel,
     String feedId,
-    SiriFuzzyTripMatcher fuzzyTripMatcher,
-    boolean fuzzyTripMatching
+    SiriFuzzyTripMatcher fuzzyTripMatcher
   ) {
     List<Result<?, UpdateError>> results = new ArrayList<>();
     List<EstimatedVersionFrameStructure> estimatedJourneyVersions = etDelivery.getEstimatedJourneyVersionFrames();
@@ -412,13 +336,7 @@
             }
           } else {
             // Updated trip
-            var result = handleModifiedTrip(
-              transitModel,
-              fuzzyTripMatcher,
-              feedId,
-              journey,
-              fuzzyTripMatching
-            );
+            var result = handleModifiedTrip(transitModel, fuzzyTripMatcher, feedId, journey);
             result.ifSuccess(ignored -> results.add(Result.success()));
             result.ifFailure(failures -> {
               failures.stream().map(Result::failure).forEach(results::add);
@@ -1069,11 +987,8 @@
       for (TripPattern pattern : patterns) {
         if (tripTimes.getNumStops() == pattern.numberOfStops()) {
           if (!tripTimes.isCanceled()) {
-            /*
-                          UPDATED and MODIFIED tripTimes should be handled the same way to always allow latest realtime-update
-                          to replace previous update regardless of realtimestate
-                         */
-
+            // UPDATED and MODIFIED tripTimes should be handled the same way to always allow latest
+            // realtime-update to replace previous update regardless of realtimestate
             cancelScheduledTrip(trip, serviceDate);
 
             // Check whether trip id has been used for previously ADDED/MODIFIED trip message and remove
