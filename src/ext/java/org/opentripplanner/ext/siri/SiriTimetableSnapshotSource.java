package org.opentripplanner.ext.siri;

import static java.lang.Boolean.TRUE;
import static org.opentripplanner.updater.spi.UpdateError.UpdateErrorType.NOT_MONITORED;
import static org.opentripplanner.updater.spi.UpdateError.UpdateErrorType.NO_FUZZY_TRIP_MATCH;
import static org.opentripplanner.updater.spi.UpdateError.UpdateErrorType.NO_START_DATE;
import static org.opentripplanner.updater.spi.UpdateError.UpdateErrorType.TRIP_NOT_FOUND;
import static org.opentripplanner.updater.spi.UpdateError.UpdateErrorType.TRIP_NOT_FOUND_IN_PATTERN;
import static org.opentripplanner.updater.spi.UpdateError.UpdateErrorType.UNKNOWN;
import static org.opentripplanner.updater.trip.UpdateIncrementality.FULL_DATASET;

import java.time.LocalDate;
import java.util.ArrayList;
import java.util.List;
import javax.annotation.Nullable;
import org.opentripplanner.model.Timetable;
import org.opentripplanner.model.TimetableSnapshot;
import org.opentripplanner.model.TimetableSnapshotProvider;
import org.opentripplanner.transit.model.framework.DataValidationException;
import org.opentripplanner.transit.model.framework.Result;
import org.opentripplanner.transit.model.network.TripPattern;
import org.opentripplanner.transit.model.timetable.RealTimeTripTimes;
import org.opentripplanner.transit.model.timetable.Trip;
import org.opentripplanner.transit.model.timetable.TripTimes;
import org.opentripplanner.transit.service.DefaultTransitService;
import org.opentripplanner.transit.service.TransitModel;
import org.opentripplanner.transit.service.TransitService;
import org.opentripplanner.updater.TimetableSnapshotSourceParameters;
import org.opentripplanner.updater.spi.DataValidationExceptionMapper;
import org.opentripplanner.updater.spi.UpdateError;
import org.opentripplanner.updater.spi.UpdateResult;
import org.opentripplanner.updater.spi.UpdateSuccess;
<<<<<<< HEAD
import org.opentripplanner.updater.trip.AbstractTimetableSnapshotSource;
import org.opentripplanner.updater.trip.UpdateIncrementality;
=======
import org.opentripplanner.updater.trip.TimetableSnapshotManager;
>>>>>>> b9e54d22
import org.slf4j.Logger;
import org.slf4j.LoggerFactory;
import uk.org.siri.siri20.EstimatedTimetableDeliveryStructure;
import uk.org.siri.siri20.EstimatedVehicleJourney;

/**
 * This class should be used to create snapshots of lookup tables of real-time data. This is
 * necessary to provide planning threads a consistent constant view of a graph with real-time data at
 * a specific point in time.
 */
public class SiriTimetableSnapshotSource implements TimetableSnapshotProvider {

  private static final Logger LOG = LoggerFactory.getLogger(SiriTimetableSnapshotSource.class);

  /**
   * Use a id generator to generate TripPattern ids for new TripPatterns created by RealTime
   * updates.
   */
  private final SiriTripPatternIdGenerator tripPatternIdGenerator = new SiriTripPatternIdGenerator();
  /**
   * A synchronized cache of trip patterns that are added to the graph due to GTFS-real-time
   * messages.
   */
  private final SiriTripPatternCache tripPatternCache;
  private final TransitModel transitModel;

  private final TransitService transitService;

  private final TimetableSnapshotManager snapshotManager;

  public SiriTimetableSnapshotSource(
    TimetableSnapshotSourceParameters parameters,
    TransitModel transitModel
  ) {
    this.snapshotManager =
      new TimetableSnapshotManager(
        transitModel.getTransitLayerUpdater(),
        parameters,
        () -> LocalDate.now(transitModel.getTimeZone())
      );
    this.transitModel = transitModel;
    this.transitService = new DefaultTransitService(transitModel);
    this.tripPatternCache =
      new SiriTripPatternCache(tripPatternIdGenerator, transitService::getPatternForTrip);

    transitModel.initTimetableSnapshotProvider(this);
  }

  /**
   * Method to apply a trip update list to the most recent version of the timetable snapshot.
   * FIXME RT_AB: TripUpdate is the GTFS term, and these SIRI ETs are never converted into that
   *              same internal model.
   *
   * @param incrementality  the incrementality of the update, for example if updates represent all
   *                        updates that are active right now, i.e. all previous updates should be
   *                        disregarded
   * @param updates    SIRI EstimatedTimetable deliveries that should be applied atomically.
   */
  public UpdateResult applyEstimatedTimetable(
    @Nullable SiriFuzzyTripMatcher fuzzyTripMatcher,
    EntityResolver entityResolver,
    String feedId,
    UpdateIncrementality incrementality,
    List<EstimatedTimetableDeliveryStructure> updates
  ) {
    if (updates == null) {
      LOG.warn("updates is null");
      return UpdateResult.empty();
    }

    List<Result<UpdateSuccess, UpdateError>> results = new ArrayList<>();

<<<<<<< HEAD
    withLock(() -> {
      if (incrementality == FULL_DATASET) {
=======
    snapshotManager.withLock(() -> {
      if (fullDataset) {
>>>>>>> b9e54d22
        // Remove all updates from the buffer
        snapshotManager.clearBuffer(feedId);
      }

      for (var etDelivery : updates) {
        for (var estimatedJourneyVersion : etDelivery.getEstimatedJourneyVersionFrames()) {
          var journeys = estimatedJourneyVersion.getEstimatedVehicleJourneies();
          LOG.debug("Handling {} EstimatedVehicleJourneys.", journeys.size());
          for (EstimatedVehicleJourney journey : journeys) {
            results.add(apply(journey, transitModel, fuzzyTripMatcher, entityResolver));
          }
        }
      }

      LOG.debug("message contains {} trip updates", updates.size());

      snapshotManager.purgeAndCommit();
    });

    return UpdateResult.ofResults(results);
  }

  @Override
  public TimetableSnapshot getTimetableSnapshot() {
    return snapshotManager.getTimetableSnapshot();
  }

  private Result<UpdateSuccess, UpdateError> apply(
    EstimatedVehicleJourney journey,
    TransitModel transitModel,
    @Nullable SiriFuzzyTripMatcher fuzzyTripMatcher,
    EntityResolver entityResolver
  ) {
    boolean shouldAddNewTrip = false;
    try {
      shouldAddNewTrip = shouldAddNewTrip(journey, entityResolver);
      Result<TripUpdate, UpdateError> result;
      if (shouldAddNewTrip) {
        result =
          new AddedTripBuilder(
            journey,
            transitModel,
            entityResolver,
            tripPatternIdGenerator::generateUniqueTripPatternId
          )
            .build();
      } else {
        result = handleModifiedTrip(fuzzyTripMatcher, entityResolver, journey);
      }

      if (result.isFailure()) {
        return result.toFailureResult();
      }

      /* commit */
      return addTripToGraphAndBuffer(result.successValue());
    } catch (DataValidationException e) {
      return DataValidationExceptionMapper.toResult(e);
    } catch (Exception e) {
      LOG.warn(
        "{} EstimatedJourney {} failed.",
        shouldAddNewTrip ? "Adding" : "Updating",
        DebugString.of(journey),
        e
      );
      return Result.failure(UpdateError.noTripId(UNKNOWN));
    }
  }

  /**
   * Check if VehicleJourney is a replacement departure according to SIRI-ET requirements.
   */
  private boolean shouldAddNewTrip(
    EstimatedVehicleJourney vehicleJourney,
    EntityResolver entityResolver
  ) {
    // Replacement departure only if ExtraJourney is true
    if (!(TRUE.equals(vehicleJourney.isExtraJourney()))) {
      return false;
    }

    // And if the trip has not been added before
    return entityResolver.resolveTrip(vehicleJourney) == null;
  }

  /**
   * Get the latest timetable for TripPattern for a given service date.
   * <p>
   * Snapshot timetable is used as source if initialised, trip patterns scheduled timetable if not.
   */
  private Timetable getCurrentTimetable(TripPattern tripPattern, LocalDate serviceDate) {
    TimetableSnapshot timetableSnapshot = getTimetableSnapshot();
    if (timetableSnapshot != null) {
      return timetableSnapshot.resolve(tripPattern, serviceDate);
    }
    return tripPattern.getScheduledTimetable();
  }

  private Result<TripUpdate, UpdateError> handleModifiedTrip(
    @Nullable SiriFuzzyTripMatcher fuzzyTripMatcher,
    EntityResolver entityResolver,
    EstimatedVehicleJourney estimatedVehicleJourney
  ) {
    Trip trip = entityResolver.resolveTrip(estimatedVehicleJourney);

    // Check if EstimatedVehicleJourney is reported as NOT monitored, ignore the notMonitored-flag
    // if the journey is NOT monitored because it has been cancelled
    if (
      !TRUE.equals(estimatedVehicleJourney.isMonitored()) &&
      !TRUE.equals(estimatedVehicleJourney.isCancellation())
    ) {
      return UpdateError.result(trip != null ? trip.getId() : null, NOT_MONITORED);
    }

    LocalDate serviceDate = entityResolver.resolveServiceDate(estimatedVehicleJourney);

    if (serviceDate == null) {
      return UpdateError.result(trip != null ? trip.getId() : null, NO_START_DATE);
    }

    TripPattern pattern;

    if (trip != null) {
      // Found exact match
      pattern = transitService.getPatternForTrip(trip);
    } else if (fuzzyTripMatcher != null) {
      // No exact match found - search for trips based on arrival-times/stop-patterns
      TripAndPattern tripAndPattern = fuzzyTripMatcher.match(
        estimatedVehicleJourney,
        entityResolver,
        this::getCurrentTimetable,
        snapshotManager::getRealtimeAddedTripPattern
      );

      if (tripAndPattern == null) {
        LOG.debug(
          "No trips found for EstimatedVehicleJourney. {}",
          DebugString.of(estimatedVehicleJourney)
        );
        return UpdateError.result(null, NO_FUZZY_TRIP_MATCH);
      }

      trip = tripAndPattern.trip();
      pattern = tripAndPattern.tripPattern();
    } else {
      return UpdateError.result(null, TRIP_NOT_FOUND);
    }

    Timetable currentTimetable = getCurrentTimetable(pattern, serviceDate);
    TripTimes existingTripTimes = currentTimetable.getTripTimes(trip);
    if (existingTripTimes == null) {
      LOG.debug("tripId {} not found in pattern.", trip.getId());
      return UpdateError.result(trip.getId(), TRIP_NOT_FOUND_IN_PATTERN);
    }
    var updateResult = new ModifiedTripBuilder(
      existingTripTimes,
      pattern,
      estimatedVehicleJourney,
      serviceDate,
      transitModel.getTimeZone(),
      entityResolver
    )
      .build();
    if (updateResult.isFailure()) {
      return updateResult.toFailureResult();
    }

    if (!updateResult.successValue().stopPattern().equals(pattern.getStopPattern())) {
      // Replace scheduled trip pattern, if pattern has changed
      markScheduledTripAsDeleted(trip, serviceDate);
    }

    // Also check whether trip id has been used for previously ADDED/MODIFIED trip message and
    // remove the previously created trip
    this.snapshotManager.revertTripToScheduledTripPattern(trip.getId(), serviceDate);

    return updateResult;
  }

  /**
   * Add a (new) trip to the transitModel and the buffer
   */
  private Result<UpdateSuccess, UpdateError> addTripToGraphAndBuffer(TripUpdate tripUpdate) {
    Trip trip = tripUpdate.tripTimes().getTrip();
    LocalDate serviceDate = tripUpdate.serviceDate();

    // Get cached trip pattern or create one if it doesn't exist yet
    final TripPattern pattern = tripPatternCache.getOrCreateTripPattern(
      tripUpdate.stopPattern(),
      trip,
      serviceDate
    );
    // Add new trip times to buffer, making protective copies as needed. Bubble success/error up.
    var result = snapshotManager.updateBuffer(pattern, tripUpdate.tripTimes(), serviceDate);
    LOG.debug("Applied real-time data for trip {} on {}", trip, serviceDate);
    return result;
  }

  /**
   * Mark the scheduled trip in the buffer as deleted, given trip on service date
   *
   * @return true if scheduled trip was marked as deleted
   */
  private boolean markScheduledTripAsDeleted(Trip trip, final LocalDate serviceDate) {
    boolean success = false;

    final TripPattern pattern = transitService.getPatternForTrip(trip);

    if (pattern != null) {
      // Mark scheduled trip times for this trip in this pattern as deleted
      final Timetable timetable = pattern.getScheduledTimetable();
      final TripTimes tripTimes = timetable.getTripTimes(trip);

      if (tripTimes == null) {
        LOG.warn("Could not mark scheduled trip as deleted {}", trip.getId());
      } else {
        final RealTimeTripTimes newTripTimes = tripTimes.copyScheduledTimes();
        newTripTimes.deleteTrip();
        snapshotManager.updateBuffer(pattern, newTripTimes, serviceDate);
        success = true;
      }
    }

    return success;
  }
}<|MERGE_RESOLUTION|>--- conflicted
+++ resolved
@@ -30,12 +30,8 @@
 import org.opentripplanner.updater.spi.UpdateError;
 import org.opentripplanner.updater.spi.UpdateResult;
 import org.opentripplanner.updater.spi.UpdateSuccess;
-<<<<<<< HEAD
-import org.opentripplanner.updater.trip.AbstractTimetableSnapshotSource;
+import org.opentripplanner.updater.trip.TimetableSnapshotManager;
 import org.opentripplanner.updater.trip.UpdateIncrementality;
-=======
-import org.opentripplanner.updater.trip.TimetableSnapshotManager;
->>>>>>> b9e54d22
 import org.slf4j.Logger;
 import org.slf4j.LoggerFactory;
 import uk.org.siri.siri20.EstimatedTimetableDeliveryStructure;
@@ -108,13 +104,8 @@
 
     List<Result<UpdateSuccess, UpdateError>> results = new ArrayList<>();
 
-<<<<<<< HEAD
-    withLock(() -> {
+    snapshotManager.withLock(() -> {
       if (incrementality == FULL_DATASET) {
-=======
-    snapshotManager.withLock(() -> {
-      if (fullDataset) {
->>>>>>> b9e54d22
         // Remove all updates from the buffer
         snapshotManager.clearBuffer(feedId);
       }
