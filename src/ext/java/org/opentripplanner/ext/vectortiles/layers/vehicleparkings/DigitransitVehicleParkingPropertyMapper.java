--- conflicted
+++ resolved
@@ -4,11 +4,7 @@
 import java.util.Collection;
 import java.util.List;
 import java.util.Locale;
-<<<<<<< HEAD
 import javax.annotation.Nonnull;
-import org.opentripplanner.common.model.T2;
-=======
->>>>>>> eb8cf1bf
 import org.opentripplanner.ext.vectortiles.I18NStringMapper;
 import org.opentripplanner.ext.vectortiles.KeyValue;
 import org.opentripplanner.ext.vectortiles.PropertyMapper;
@@ -27,18 +23,13 @@
   }
 
   @Override
-<<<<<<< HEAD
-  protected Collection<T2<String, Object>> map(VehicleParking vehicleParking) {
+  protected Collection<KeyValue> map(VehicleParking vehicleParking) {
     return basicMapping(vehicleParking);
   }
 
   @Nonnull
-  protected ArrayList<T2<String, Object>> basicMapping(VehicleParking vehicleParking) {
+  protected ArrayList<KeyValue> basicMapping(VehicleParking vehicleParking) {
     return new ArrayList<>(
-=======
-  protected Collection<KeyValue> map(VehicleParking vehicleParking) {
-    return new ArrayList<KeyValue>(
->>>>>>> eb8cf1bf
       List.of(
         new KeyValue("id", vehicleParking.getId().toString()),
         new KeyValue("bicyclePlaces", vehicleParking.hasBicyclePlaces()),
