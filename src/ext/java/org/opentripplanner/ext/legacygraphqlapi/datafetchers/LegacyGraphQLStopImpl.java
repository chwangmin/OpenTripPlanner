package org.opentripplanner.ext.legacygraphqlapi.datafetchers;

import graphql.relay.Relay;
import graphql.schema.DataFetcher;
import graphql.schema.DataFetchingEnvironment;
import java.text.ParseException;
import java.util.ArrayList;
import java.util.Collection;
import java.util.Comparator;
import java.util.List;
import java.util.Map;
import java.util.function.Function;
import java.util.stream.Collectors;
import java.util.stream.Stream;
import org.opentripplanner.common.geometry.GeometryUtils;
import org.opentripplanner.ext.legacygraphqlapi.LegacyGraphQLRequestContext;
import org.opentripplanner.ext.legacygraphqlapi.LegacyGraphQLUtils;
import org.opentripplanner.ext.legacygraphqlapi.generated.LegacyGraphQLDataFetchers;
import org.opentripplanner.ext.legacygraphqlapi.generated.LegacyGraphQLTypes;
import org.opentripplanner.ext.legacygraphqlapi.generated.LegacyGraphQLTypes.LegacyGraphQLStopAlertType;
import org.opentripplanner.ext.legacygraphqlapi.generated.LegacyGraphQLTypes.LegacyGraphQLWheelchairBoarding;
import org.opentripplanner.model.Station;
import org.opentripplanner.model.Stop;
import org.opentripplanner.model.StopLocation;
import org.opentripplanner.model.StopTimesInPattern;
import org.opentripplanner.model.TripPattern;
import org.opentripplanner.model.TripTimeOnDate;
import org.opentripplanner.model.calendar.ServiceDate;
import org.opentripplanner.routing.RoutingService;
import org.opentripplanner.routing.alertpatch.EntitySelector;
import org.opentripplanner.routing.alertpatch.EntitySelector.StopAndRoute;
import org.opentripplanner.routing.alertpatch.TransitAlert;
import org.opentripplanner.routing.graph.Edge;
import org.opentripplanner.routing.graphfinder.NearbyStop;
import org.opentripplanner.routing.services.TransitAlertService;
import org.opentripplanner.routing.stoptimes.ArrivalDeparture;
import org.opentripplanner.transit.model.basic.FeedScopedId;
import org.opentripplanner.transit.model.network.Route;

public class LegacyGraphQLStopImpl implements LegacyGraphQLDataFetchers.LegacyGraphQLStop {

  @Override
  public DataFetcher<Iterable<TransitAlert>> alerts() {
    return environment -> {
      TransitAlertService alertService = getRoutingService(environment).getTransitAlertService();
      var args = new LegacyGraphQLTypes.LegacyGraphQLStopAlertsArgs(environment.getArguments());
      List<LegacyGraphQLTypes.LegacyGraphQLStopAlertType> types = (List) args.getLegacyGraphQLTypes();
      FeedScopedId id = getValue(environment, stop -> stop.getId(), station -> station.getId());
      if (types != null) {
        Collection<TransitAlert> alerts = new ArrayList<>();
        if (types.contains(LegacyGraphQLStopAlertType.STOP)) {
          alerts.addAll(alertService.getStopAlerts(id));
        }
        if (
          types.contains(LegacyGraphQLStopAlertType.STOP_ON_ROUTES) ||
          types.contains(LegacyGraphQLStopAlertType.STOP_ON_TRIPS)
        ) {
          alerts.addAll(
            alertService
              .getAllAlerts()
              .stream()
              .filter(alert ->
                alert
                  .getEntities()
                  .stream()
                  .anyMatch(entity ->
                    (
                      types.contains(LegacyGraphQLStopAlertType.STOP_ON_ROUTES) &&
                      entity instanceof EntitySelector.StopAndRoute &&
                      ((StopAndRoute) entity).stopAndRoute.stop.equals(id)
                    ) ||
                    (
                      types.contains(LegacyGraphQLStopAlertType.STOP_ON_TRIPS) &&
                      entity instanceof EntitySelector.StopAndTrip &&
                      ((EntitySelector.StopAndTrip) entity).stopAndTrip.stop.equals(id)
                    )
                  )
              )
              .collect(Collectors.toList())
          );
        }
        if (
          types.contains(LegacyGraphQLStopAlertType.PATTERNS) ||
          types.contains(LegacyGraphQLStopAlertType.TRIPS)
        ) {
          getPatterns(environment)
            .forEach(pattern -> {
              if (types.contains(LegacyGraphQLStopAlertType.PATTERNS)) {
                alerts.addAll(
                  alertService.getDirectionAndRouteAlerts(
                    pattern.getDirection().gtfsCode,
                    pattern.getRoute().getId()
                  )
                );
              }
              if (types.contains(LegacyGraphQLStopAlertType.TRIPS)) {
                pattern
                  .scheduledTripsAsStream()
                  .forEach(trip -> alerts.addAll(alertService.getTripAlerts(trip.getId(), null)));
              }
            });
        }
        if (
          types.contains(LegacyGraphQLStopAlertType.ROUTES) ||
          types.contains(LegacyGraphQLStopAlertType.AGENCIES_OF_ROUTES)
        ) {
          getRoutes(environment)
            .forEach(route -> {
              if (types.contains(LegacyGraphQLStopAlertType.ROUTES)) {
                alerts.addAll(alertService.getRouteAlerts(route.getId()));
              }
              if (types.contains(LegacyGraphQLStopAlertType.AGENCIES_OF_ROUTES)) {
                alerts.addAll(alertService.getAgencyAlerts(route.getAgency().getId()));
              }
            });
        }
        return alerts.stream().distinct().collect(Collectors.toList());
      } else {
        return alertService.getStopAlerts(id);
      }
    };
  }

  @Override
  public DataFetcher<Object> cluster() {
    return environment -> null;
  }

  @Override
  public DataFetcher<String> code() {
    return environment -> getValue(environment, StopLocation::getCode, Station::getCode);
  }

  @Override
  public DataFetcher<String> desc() {
    return environment ->
      getValue(
        environment,
        stop -> LegacyGraphQLUtils.getTranslation(stop.getDescription(), environment),
        station -> LegacyGraphQLUtils.getTranslation(station.getDescription(), environment)
      );
  }

  @Override
  public DataFetcher<String> zoneId() {
    return environment ->
      getValue(environment, StopLocation::getFirstZoneAsString, station -> null);
  }

  @Override
  public DataFetcher<String> url() {
    return environment ->
      getValue(
        environment,
        stop -> LegacyGraphQLUtils.getTranslation(stop.getUrl(), environment),
        station -> LegacyGraphQLUtils.getTranslation(station.getUrl(), environment)
      );
  }

  @Override
  public DataFetcher<Object> locationType() {
    return environment -> getValue(environment, stop -> "STOP", station -> "STATION");
  }

  @Override
  public DataFetcher<Object> parentStation() {
    return environment -> getValue(environment, StopLocation::getParentStation, station -> null);
  }

  @Override
  public DataFetcher<LegacyGraphQLWheelchairBoarding> wheelchairBoarding() {
    return environment -> {
      var boarding = getValue(environment, StopLocation::getWheelchairBoarding, station -> null);
      return LegacyGraphQLUtils.toGraphQL(boarding);
    };
  }

  // TODO
  @Override
  public DataFetcher<String> direction() {
    return environment -> null;
  }

  @Override
  public DataFetcher<Object> geometries() {
    return environment -> getValue(environment, StopLocation::getGeometry, Station::getGeometry);
  }

  @Override
  public DataFetcher<String> gtfsId() {
    return environment ->
      getValue(environment, stop -> stop.getId().toString(), station -> station.getId().toString());
  }

  @Override
  public DataFetcher<Relay.ResolvedGlobalId> id() {
    return environment ->
      getValue(
        environment,
        stop -> new Relay.ResolvedGlobalId("Stop", stop.getId().toString()),
        station -> new Relay.ResolvedGlobalId("Stop", station.getId().toString())
      );
  }

  @Override
  public DataFetcher<Double> lat() {
    return environment -> getValue(environment, StopLocation::getLat, Station::getLat);
  }

  @Override
  public DataFetcher<Double> lon() {
    return environment -> getValue(environment, StopLocation::getLon, Station::getLon);
  }

  @Override
  public DataFetcher<String> name() {
    return environment ->
      getValue(
        environment,
        stop -> LegacyGraphQLUtils.getTranslation(stop.getName(), environment),
        station -> LegacyGraphQLUtils.getTranslation(station.getName(), environment)
      );
  }

  @Override
  public DataFetcher<Iterable<TripPattern>> patterns() {
    return this::getPatterns;
  }

  @Override
  public DataFetcher<String> platformCode() {
    return environment -> getValue(environment, StopLocation::getPlatformCode, station -> null);
  }

  @Override
  public DataFetcher<Iterable<Route>> routes() {
    return this::getRoutes;
  }

  @Override
  public DataFetcher<Iterable<TripTimeOnDate>> stopTimesForPattern() {
    return environment ->
      getValue(
        environment,
        stop -> {
          RoutingService routingService = getRoutingService(environment);
          LegacyGraphQLTypes.LegacyGraphQLStopStopTimesForPatternArgs args = new LegacyGraphQLTypes.LegacyGraphQLStopStopTimesForPatternArgs(
            environment.getArguments()
          );
          TripPattern pattern = routingService.getTripPatternForId(
            FeedScopedId.parseId(args.getLegacyGraphQLId())
          );

          if (pattern == null) {
            return null;
          }

          // TODO: use args.getLegacyGraphQLOmitCanceled()

          return routingService.stopTimesForPatternAtStop(
            stop,
            pattern,
            args.getLegacyGraphQLStartTime(),
            args.getLegacyGraphQLTimeRange(),
            args.getLegacyGraphQLNumberOfDepartures(),
            args.getLegacyGraphQLOmitNonPickups()
              ? ArrivalDeparture.DEPARTURES
              : ArrivalDeparture.BOTH
          );
        },
        station -> null
      );
  }

  @Override
  public DataFetcher<Iterable<Object>> stops() {
    return environment ->
      getValue(
        environment,
        stop -> null,
        station -> new ArrayList<Object>(station.getChildStops())
      );
  }

  @Override
  public DataFetcher<Iterable<StopTimesInPattern>> stoptimesForPatterns() {
    return environment -> {
      RoutingService routingService = getRoutingService(environment);
      var args = new LegacyGraphQLTypes.LegacyGraphQLStopStoptimesForPatternsArgs(
        environment.getArguments()
      );

      // TODO: use args.getLegacyGraphQLOmitCanceled()

      Function<StopLocation, List<StopTimesInPattern>> stopTFunction = stop ->
        routingService.stopTimesForStop(
          stop,
          args.getLegacyGraphQLStartTime(),
          args.getLegacyGraphQLTimeRange(),
          args.getLegacyGraphQLNumberOfDepartures(),
          args.getLegacyGraphQLOmitNonPickups()
            ? ArrivalDeparture.DEPARTURES
            : ArrivalDeparture.BOTH,
          false
        );

      return getValue(
        environment,
        stopTFunction,
        station ->
          station
            .getChildStops()
            .stream()
            .map(stopTFunction)
            .flatMap(Collection::stream)
            .collect(Collectors.toList())
      );
    };
  }

  @Override
  public DataFetcher<Iterable<StopTimesInPattern>> stoptimesForServiceDate() {
    return environment -> {
      RoutingService routingService = getRoutingService(environment);
      var args = new LegacyGraphQLTypes.LegacyGraphQLStopStoptimesForServiceDateArgs(
        environment.getArguments()
      );
      ServiceDate date;
      try {
        date = ServiceDate.parseString(args.getLegacyGraphQLDate());
      } catch (ParseException e) {
        return null;
      }

      // TODO: use args.getLegacyGraphQLOmitCanceled()

      Function<StopLocation, List<StopTimesInPattern>> stopTFunction = stop ->
        routingService.getStopTimesForStop(
          stop,
          date,
          args.getLegacyGraphQLOmitNonPickups()
            ? ArrivalDeparture.DEPARTURES
            : ArrivalDeparture.BOTH
        );

      return getValue(
        environment,
        stopTFunction,
        station ->
          station
            .getChildStops()
            .stream()
            .map(stopTFunction)
            .flatMap(Collection::stream)
            .collect(Collectors.toList())
      );
    };
  }

  @Override
  public DataFetcher<Iterable<TripTimeOnDate>> stoptimesWithoutPatterns() {
    return environment -> {
      RoutingService routingService = getRoutingService(environment);
      var args = new LegacyGraphQLTypes.LegacyGraphQLStopStoptimesForPatternsArgs(
        environment.getArguments()
      );

      // TODO: use args.getLegacyGraphQLOmitCanceled()

      Function<StopLocation, Stream<StopTimesInPattern>> stopTFunction = stop ->
        routingService
          .stopTimesForStop(
            stop,
            args.getLegacyGraphQLStartTime(),
            args.getLegacyGraphQLTimeRange(),
            args.getLegacyGraphQLNumberOfDepartures(),
            args.getLegacyGraphQLOmitNonPickups()
              ? ArrivalDeparture.DEPARTURES
              : ArrivalDeparture.BOTH,
            false
          )
          .stream();

      Stream<StopTimesInPattern> stream = getValue(
        environment,
        stopTFunction,
        station -> station.getChildStops().stream().flatMap(stopTFunction)
      );

      return stream
        .flatMap(stoptimesWithPattern -> stoptimesWithPattern.times.stream())
        .sorted(Comparator.comparing(t -> t.getServiceDayMidnight() + t.getRealtimeDeparture()))
        .limit(args.getLegacyGraphQLNumberOfDepartures())
        .collect(Collectors.toList());
    };
  }

  @Override
  public DataFetcher<String> timezone() {
    return environment ->
      getValue(
        environment,
        stop -> stop.getTimeZone().toString(),
        station -> station.getTimezone().toString()
      );
  }

  @Override
  public DataFetcher<Iterable<NearbyStop>> transfers() {
    return environment ->
      getValue(
        environment,
        stop -> {
          Integer maxDistance = new LegacyGraphQLTypes.LegacyGraphQLStopTransfersArgs(
            environment.getArguments()
          )
            .getLegacyGraphQLMaxDistance();

          return getRoutingService(environment)
            .getTransfersByStop(stop)
            .stream()
            .filter(transfer -> maxDistance == null || transfer.getDistanceMeters() < maxDistance)
            .filter(transfer -> transfer.to instanceof Stop)
            .map(transfer ->
              new NearbyStop(
                transfer.to,
                transfer.getDistanceMeters(),
                transfer.getEdges(),
                GeometryUtils.concatenateLineStrings(
                  transfer.getEdges().stream().map(Edge::getGeometry).collect(Collectors.toList())
                ),
                null
              )
            )
            .collect(Collectors.toList());
        },
        station -> null
      );
  }

  @Override
  public DataFetcher<String> vehicleMode() {
    return environment ->
      getValue(
        environment,
        stop -> {
          if (stop.getVehicleType() != null) {
            return stop.getVehicleType().name();
          }
          return getRoutingService(environment)
            .getPatternsForStop(stop)
            .stream()
            .map(TripPattern::getMode)
            .collect(Collectors.groupingBy(Function.identity(), Collectors.counting()))
            .entrySet()
            .stream()
            .max(Map.Entry.comparingByValue())
            .map(Map.Entry::getKey)
            .map(Enum::toString)
            .orElse(null);
        },
        station -> {
          RoutingService routingService = getRoutingService(environment);
          return station
            .getChildStops()
            .stream()
            .flatMap(stop ->
              routingService.getPatternsForStop(stop).stream().map(TripPattern::getMode)
            )
            .collect(Collectors.groupingBy(Function.identity(), Collectors.counting()))
            .entrySet()
            .stream()
            .max(Map.Entry.comparingByValue())
            .map(Map.Entry::getKey)
            .map(Enum::toString)
            .orElse(null);
        }
      );
  }

  // TODO
  @Override
  public DataFetcher<Integer> vehicleType() {
    return environment -> null;
  }

<<<<<<< HEAD
=======
  @Override
  public DataFetcher<LegacyGraphQLWheelchairBoarding> wheelchairBoarding() {
    return environment -> {
      var boarding = getValue(
        environment,
        StopLocation::getWheelchairAccessibility,
        station -> null
      );
      return LegacyGraphQLUtils.toGraphQL(boarding);
    };
  }

  @Override
  public DataFetcher<String> zoneId() {
    return environment ->
      getValue(environment, StopLocation::getFirstZoneAsString, station -> null);
  }

>>>>>>> eb66d88f
  private Collection<TripPattern> getPatterns(DataFetchingEnvironment environment) {
    return getValue(
      environment,
      stop -> getRoutingService(environment).getPatternsForStop(stop, true),
      station -> null
    );
  }

  private Collection<Route> getRoutes(DataFetchingEnvironment environment) {
    return getValue(
      environment,
      stop -> getRoutingService(environment).getRoutesForStop(stop),
      station -> null
    );
  }

  private RoutingService getRoutingService(DataFetchingEnvironment environment) {
    return environment.<LegacyGraphQLRequestContext>getContext().getRoutingService();
  }

  private <T> T getValue(
    DataFetchingEnvironment environment,
    Function<StopLocation, T> stopTFunction,
    Function<Station, T> stationTFunction
  ) {
    Object source = environment.getSource();
    if (source instanceof StopLocation) {
      return stopTFunction.apply((StopLocation) source);
    } else if (source instanceof Station) {
      return stationTFunction.apply((Station) source);
    }
    return null;
  }
}<|MERGE_RESOLUTION|>--- conflicted
+++ resolved
@@ -142,12 +142,6 @@
   }
 
   @Override
-  public DataFetcher<String> zoneId() {
-    return environment ->
-      getValue(environment, StopLocation::getFirstZoneAsString, station -> null);
-  }
-
-  @Override
   public DataFetcher<String> url() {
     return environment ->
       getValue(
@@ -165,14 +159,6 @@
   @Override
   public DataFetcher<Object> parentStation() {
     return environment -> getValue(environment, StopLocation::getParentStation, station -> null);
-  }
-
-  @Override
-  public DataFetcher<LegacyGraphQLWheelchairBoarding> wheelchairBoarding() {
-    return environment -> {
-      var boarding = getValue(environment, StopLocation::getWheelchairBoarding, station -> null);
-      return LegacyGraphQLUtils.toGraphQL(boarding);
-    };
   }
 
   // TODO
@@ -484,8 +470,6 @@
     return environment -> null;
   }
 
-<<<<<<< HEAD
-=======
   @Override
   public DataFetcher<LegacyGraphQLWheelchairBoarding> wheelchairBoarding() {
     return environment -> {
@@ -504,7 +488,6 @@
       getValue(environment, StopLocation::getFirstZoneAsString, station -> null);
   }
 
->>>>>>> eb66d88f
   private Collection<TripPattern> getPatterns(DataFetchingEnvironment environment) {
     return getValue(
       environment,
