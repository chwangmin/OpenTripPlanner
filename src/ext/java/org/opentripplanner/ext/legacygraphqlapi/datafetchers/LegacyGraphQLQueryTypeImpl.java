--- conflicted
+++ resolved
@@ -728,17 +728,9 @@
         "unpreferred.unpreferredRouteCost",
         preferences.transit()::setUnpreferredCostString
       );
-<<<<<<< HEAD
-      callWith.argument("banned.routes", request::setBannedRoutesFromString);
-      callWith.argument("banned.agencies", request::setBannedAgenciesFromSting);
-      callWith.argument("banned.trips", request::setBannedTripsFromString);
-=======
-      callWith.argument("walkBoardCost", preferences.walk()::setBoardCost);
-      callWith.argument("bikeBoardCost", preferences.bike()::setBoardCost);
       callWith.argument("banned.routes", request.journey().transit()::setBannedRoutesFromString);
       callWith.argument("banned.agencies", request.journey().transit()::setBannedAgenciesFromSting);
       callWith.argument("banned.trips", request.journey().transit()::setBannedTripsFromString);
->>>>>>> 98ce547d
       // callWith.argument("banned.stops", request::setBannedStops);
       // callWith.argument("banned.stopsHard", request::setBannedStopsHard);
       callWith.argument("transferPenalty", preferences.transfer()::setCost);
