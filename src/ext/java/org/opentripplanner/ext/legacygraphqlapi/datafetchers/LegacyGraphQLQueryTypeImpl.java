package org.opentripplanner.ext.legacygraphqlapi.datafetchers;

import static org.opentripplanner.ext.legacygraphqlapi.mapping.LegacyGraphQLCauseMapper.getLegacyGraphQLCause;
import static org.opentripplanner.ext.legacygraphqlapi.mapping.LegacyGraphQLEffectMapper.getLegacyGraphQLEffect;
import static org.opentripplanner.ext.legacygraphqlapi.mapping.LegacyGraphQLSeverityMapper.getLegacyGraphQLSeverity;

import com.google.common.collect.ArrayListMultimap;
import com.google.common.collect.Lists;
import com.google.common.collect.Multimaps;
import graphql.execution.DataFetcherResult;
import graphql.relay.Connection;
import graphql.relay.Relay;
import graphql.relay.SimpleListConnection;
import graphql.schema.DataFetcher;
import graphql.schema.DataFetchingEnvironment;
import graphql.schema.DataFetchingEnvironmentImpl;
import java.util.ArrayList;
import java.util.Collection;
import java.util.Collections;
import java.util.Comparator;
import java.util.List;
import java.util.Map;
import java.util.Objects;
import java.util.stream.Collectors;
import java.util.stream.Stream;
import java.util.stream.StreamSupport;
import org.locationtech.jts.geom.Coordinate;
import org.locationtech.jts.geom.Envelope;
import org.opentripplanner.ext.fares.impl.DefaultFareService;
import org.opentripplanner.ext.fares.impl.GtfsFaresService;
import org.opentripplanner.ext.fares.model.FareRuleSet;
import org.opentripplanner.ext.legacygraphqlapi.LegacyGraphQLRequestContext;
import org.opentripplanner.ext.legacygraphqlapi.LegacyGraphQLUtils;
import org.opentripplanner.ext.legacygraphqlapi.generated.LegacyGraphQLDataFetchers;
import org.opentripplanner.ext.legacygraphqlapi.generated.LegacyGraphQLTypes;
import org.opentripplanner.ext.legacygraphqlapi.mapping.RouteRequestMapper;
import org.opentripplanner.framework.time.ServiceDateUtils;
import org.opentripplanner.graph_builder.issue.api.DataImportIssueStore;
import org.opentripplanner.gtfs.mapping.DirectionMapper;
import org.opentripplanner.model.TripTimeOnDate;
import org.opentripplanner.routing.alertpatch.EntitySelector;
import org.opentripplanner.routing.alertpatch.TransitAlert;
import org.opentripplanner.routing.api.request.RouteRequest;
import org.opentripplanner.routing.api.response.RoutingResponse;
import org.opentripplanner.routing.core.FareType;
import org.opentripplanner.routing.error.RoutingValidationException;
import org.opentripplanner.routing.fares.FareService;
import org.opentripplanner.routing.graphfinder.GraphFinder;
import org.opentripplanner.routing.graphfinder.NearbyStop;
import org.opentripplanner.routing.graphfinder.PatternAtStop;
import org.opentripplanner.routing.graphfinder.PlaceAtDistance;
import org.opentripplanner.routing.graphfinder.PlaceType;
import org.opentripplanner.routing.vehicle_parking.VehicleParking;
import org.opentripplanner.routing.vehicle_parking.VehicleParkingService;
import org.opentripplanner.service.vehiclerental.VehicleRentalService;
import org.opentripplanner.service.vehiclerental.model.VehicleRentalPlace;
import org.opentripplanner.service.vehiclerental.model.VehicleRentalStation;
import org.opentripplanner.service.vehiclerental.model.VehicleRentalVehicle;
import org.opentripplanner.transit.model.basic.TransitMode;
import org.opentripplanner.transit.model.framework.FeedScopedId;
import org.opentripplanner.transit.model.network.Route;
import org.opentripplanner.transit.model.network.TripPattern;
import org.opentripplanner.transit.model.organization.Agency;
import org.opentripplanner.transit.model.site.RegularStop;
import org.opentripplanner.transit.model.site.Station;
import org.opentripplanner.transit.model.site.StopLocation;
import org.opentripplanner.transit.model.timetable.Trip;
import org.opentripplanner.transit.service.TransitService;
import org.opentripplanner.updater.GtfsRealtimeFuzzyTripMatcher;

public class LegacyGraphQLQueryTypeImpl
  implements LegacyGraphQLDataFetchers.LegacyGraphQLQueryType {

  // TODO: figure out a runtime solution
  private static final DirectionMapper DIRECTION_MAPPER = new DirectionMapper(
    DataImportIssueStore.NOOP
  );

  @Override
  public DataFetcher<Iterable<Agency>> agencies() {
    return environment -> getTransitService(environment).getAgencies();
  }

  @Override
  public DataFetcher<Agency> agency() {
    return environment -> {
      FeedScopedId id = FeedScopedId.parseId(
        new LegacyGraphQLTypes.LegacyGraphQLQueryTypeAgencyArgs(environment.getArguments())
          .getLegacyGraphQLId()
      );

      return getTransitService(environment).getAgencyForId(id);
    };
  }

  @Override
  public DataFetcher<Iterable<TransitAlert>> alerts() {
    return environment -> {
      Collection<TransitAlert> alerts = getTransitService(environment)
        .getTransitAlertService()
        .getAllAlerts();
      var args = new LegacyGraphQLTypes.LegacyGraphQLQueryTypeAlertsArgs(
        environment.getArguments()
      );
      return filterAlerts(alerts, args);
    };
  }

  @Override
  public DataFetcher<VehicleParking> bikePark() {
    return environment -> {
      var args = new LegacyGraphQLTypes.LegacyGraphQLQueryTypeBikeParkArgs(
        environment.getArguments()
      );

      VehicleParkingService vehicleParkingService = environment
        .<LegacyGraphQLRequestContext>getContext()
        .vehicleParkingService();

      return vehicleParkingService
        .getBikeParks()
        .filter(bikePark -> bikePark.getId().getId().equals(args.getLegacyGraphQLId()))
        .findAny()
        .orElse(null);
    };
  }

  @Override
  public DataFetcher<Iterable<VehicleParking>> bikeParks() {
    return environment -> {
      VehicleParkingService vehicleParkingService = environment
        .<LegacyGraphQLRequestContext>getContext()
        .vehicleParkingService();

      return vehicleParkingService.getBikeParks().collect(Collectors.toList());
    };
  }

  @Override
  public DataFetcher<VehicleRentalPlace> bikeRentalStation() {
    return environment -> {
      var args = new LegacyGraphQLTypes.LegacyGraphQLQueryTypeBikeRentalStationArgs(
        environment.getArguments()
      );

      VehicleRentalService vehicleRentalStationService = environment
        .<LegacyGraphQLRequestContext>getContext()
        .vehicleRentalService();

      return vehicleRentalStationService
        .getVehicleRentalPlaces()
        .stream()
        .filter(vehicleRentalStation ->
          vehicleRentalStation.getStationId().equals(args.getLegacyGraphQLId())
        )
        .findAny()
        .orElse(null);
    };
  }

  @Override
  public DataFetcher<Iterable<VehicleRentalPlace>> bikeRentalStations() {
    return environment -> {
      VehicleRentalService vehicleRentalStationService = environment
        .<LegacyGraphQLRequestContext>getContext()
        .vehicleRentalService();

      var args = new LegacyGraphQLTypes.LegacyGraphQLQueryTypeBikeRentalStationsArgs(
        environment.getArguments()
      );

      if (args.getLegacyGraphQLIds() != null) {
        ArrayListMultimap<String, VehicleRentalPlace> vehicleRentalStations = vehicleRentalStationService
          .getVehicleRentalPlaces()
          .stream()
          .collect(
            Multimaps.toMultimap(
              VehicleRentalPlace::getStationId,
              station -> station,
              ArrayListMultimap::create
            )
          );
        return ((List<String>) args.getLegacyGraphQLIds()).stream()
          .flatMap(id -> vehicleRentalStations.get(id).stream())
          .collect(Collectors.toList());
      }

      return vehicleRentalStationService.getVehicleRentalPlaces();
    };
  }

  // TODO
  @Override
  public DataFetcher<Iterable<TripTimeOnDate>> cancelledTripTimes() {
    return environment -> null;
  }

  @Override
  public DataFetcher<VehicleParking> carPark() {
    return environment -> {
      var args = new LegacyGraphQLTypes.LegacyGraphQLQueryTypeCarParkArgs(
        environment.getArguments()
      );

      VehicleParkingService vehicleParkingService = environment
        .<LegacyGraphQLRequestContext>getContext()
        .vehicleParkingService();

      return vehicleParkingService
        .getCarParks()
        .filter(carPark -> carPark.getId().getId().equals(args.getLegacyGraphQLId()))
        .findAny()
        .orElse(null);
    };
  }

  @Override
  public DataFetcher<Iterable<VehicleParking>> carParks() {
    return environment -> {
      VehicleParkingService vehicleParkingService = environment
        .<LegacyGraphQLRequestContext>getContext()
        .vehicleParkingService();

      var args = new LegacyGraphQLTypes.LegacyGraphQLQueryTypeCarParksArgs(
        environment.getArguments()
      );

      if (args.getLegacyGraphQLIds() != null) {
        var idList = ((List<String>) args.getLegacyGraphQLIds());

        if (!idList.isEmpty()) {
          Map<String, VehicleParking> carParkMap = vehicleParkingService
            .getCarParks()
            .collect(Collectors.toMap(station -> station.getId().getId(), station -> station));

          return idList.stream().map(carParkMap::get).collect(Collectors.toList());
        }
      }

      return vehicleParkingService.getCarParks().collect(Collectors.toList());
    };
  }

  @Override
  public DataFetcher<Object> cluster() {
    return environment -> null;
  }

  @Override
  public DataFetcher<Iterable<Object>> clusters() {
    return environment -> Collections.EMPTY_LIST;
  }

  @Override
  public DataFetcher<PatternAtStop> departureRow() {
    return environment ->
      PatternAtStop.fromId(
        getTransitService(environment),
        new LegacyGraphQLTypes.LegacyGraphQLQueryTypeDepartureRowArgs(environment.getArguments())
          .getLegacyGraphQLId()
      );
  }

  @Override
  public DataFetcher<Iterable<String>> feeds() {
    return environment -> getTransitService(environment).getFeedIds();
  }

  @Override
  public DataFetcher<Trip> fuzzyTrip() {
    return environment -> {
      var args = new LegacyGraphQLTypes.LegacyGraphQLQueryTypeFuzzyTripArgs(
        environment.getArguments()
      );

      TransitService transitService = getTransitService(environment);

      return new GtfsRealtimeFuzzyTripMatcher(transitService)
        .getTrip(
          transitService.getRouteForId(FeedScopedId.parseId(args.getLegacyGraphQLRoute())),
          DIRECTION_MAPPER.map(args.getLegacyGraphQLDirection()),
          args.getLegacyGraphQLTime(),
          ServiceDateUtils.parseString(args.getLegacyGraphQLDate())
        );
    };
  }

  @Override
  public DataFetcher<Connection<PlaceAtDistance>> nearest() {
    return environment -> {
      List<FeedScopedId> filterByStops = null;
      List<FeedScopedId> filterByRoutes = null;
      List<String> filterByBikeRentalStations = null;
      List<String> filterByBikeParks = null;
      List<String> filterByCarParks = null;

      LegacyGraphQLTypes.LegacyGraphQLQueryTypeNearestArgs args = new LegacyGraphQLTypes.LegacyGraphQLQueryTypeNearestArgs(
        environment.getArguments()
      );

      LegacyGraphQLTypes.LegacyGraphQLInputFiltersInput filterByIds = args.getLegacyGraphQLFilterByIds();

      if (filterByIds != null) {
        filterByStops =
          filterByIds.getLegacyGraphQLStops() != null
            ? StreamSupport
              .stream(filterByIds.getLegacyGraphQLStops().spliterator(), false)
              .map(FeedScopedId::parseId)
              .collect(Collectors.toList())
            : null;
        filterByRoutes =
          filterByIds.getLegacyGraphQLRoutes() != null
            ? StreamSupport
              .stream(filterByIds.getLegacyGraphQLRoutes().spliterator(), false)
              .map(FeedScopedId::parseId)
              .collect(Collectors.toList())
            : null;
        filterByBikeRentalStations =
          filterByIds.getLegacyGraphQLBikeRentalStations() != null
            ? Lists.newArrayList(filterByIds.getLegacyGraphQLBikeRentalStations())
            : null;
        filterByBikeParks =
          filterByIds.getLegacyGraphQLBikeParks() != null
            ? Lists.newArrayList(filterByIds.getLegacyGraphQLBikeParks())
            : null;
        filterByCarParks =
          filterByIds.getLegacyGraphQLCarParks() != null
            ? Lists.newArrayList(filterByIds.getLegacyGraphQLCarParks())
            : null;
      }

      List<TransitMode> filterByModes = args.getLegacyGraphQLFilterByModes() != null
        ? StreamSupport
          .stream(args.getLegacyGraphQLFilterByModes().spliterator(), false)
          .map(mode -> {
            try {
              return TransitMode.valueOf(mode.name());
            } catch (IllegalArgumentException ignored) {
              return null;
            }
          })
          .filter(Objects::nonNull)
          .collect(Collectors.toList())
        : null;
      List<PlaceType> filterByPlaceTypes = args.getLegacyGraphQLFilterByPlaceTypes() != null
        ? StreamSupport
          .stream(args.getLegacyGraphQLFilterByPlaceTypes().spliterator(), false)
          .map(LegacyGraphQLUtils::toModel)
          .toList()
        : null;

      List<PlaceAtDistance> places;
      try {
        places =
          new ArrayList<>(
            getGraphFinder(environment)
              .findClosestPlaces(
                args.getLegacyGraphQLLat(),
                args.getLegacyGraphQLLon(),
                args.getLegacyGraphQLMaxDistance(),
                args.getLegacyGraphQLMaxResults(),
                filterByModes,
                filterByPlaceTypes,
                filterByStops,
                filterByRoutes,
                filterByBikeRentalStations,
                getTransitService(environment)
              )
          );
      } catch (RoutingValidationException e) {
        places = Collections.emptyList();
      }

      return new SimpleListConnection<>(places).get(environment);
    };
  }

  @Override
  public DataFetcher<Object> node() {
    return environment -> {
      var args = new LegacyGraphQLTypes.LegacyGraphQLQueryTypeNodeArgs(environment.getArguments());
      String type = args.getLegacyGraphQLId().getType();
      String id = args.getLegacyGraphQLId().getId();
      final LegacyGraphQLRequestContext context = environment.<LegacyGraphQLRequestContext>getContext();
      TransitService transitService = context.transitService();
      VehicleParkingService vehicleParkingService = context.vehicleParkingService();
      VehicleRentalService vehicleRentalStationService = context.vehicleRentalService();

      switch (type) {
        case "Agency":
          return transitService.getAgencyForId(FeedScopedId.parseId(id));
        case "Alert":
          return null; //TODO
        case "BikePark":
          var bikeParkId = FeedScopedId.parseId(id);
          return vehicleParkingService == null
            ? null
            : vehicleParkingService
              .getBikeParks()
              .filter(bikePark -> bikePark.getId().equals(bikeParkId))
              .findAny()
              .orElse(null);
        case "BikeRentalStation":
          return vehicleRentalStationService == null
            ? null
            : vehicleRentalStationService.getVehicleRentalPlace(FeedScopedId.parseId(id));
        case "VehicleRentalStation":
          return vehicleRentalStationService == null
            ? null
            : vehicleRentalStationService.getVehicleRentalStation(FeedScopedId.parseId(id));
        case "RentalVehicle":
          return vehicleRentalStationService == null
            ? null
            : vehicleRentalStationService.getVehicleRentalVehicle(FeedScopedId.parseId(id));
        case "CarPark":
          var carParkId = FeedScopedId.parseId(id);
          return vehicleParkingService == null
            ? null
            : vehicleParkingService
              .getCarParks()
              .filter(carPark -> carPark.getId().equals(carParkId))
              .findAny()
              .orElse(null);
        case "Cluster":
          return null; //TODO
        case "DepartureRow":
          return PatternAtStop.fromId(transitService, id);
        case "Pattern":
          return transitService.getTripPatternForId(FeedScopedId.parseId(id));
        case "placeAtDistance":
          {
            String[] parts = id.split(";");

            Relay.ResolvedGlobalId internalId = new Relay().fromGlobalId(parts[1]);

            Object place = node()
              .get(
                DataFetchingEnvironmentImpl
                  .newDataFetchingEnvironment(environment)
                  .source(new Object())
                  .arguments(Map.of("id", internalId))
                  .build()
              );

            return new PlaceAtDistance(place, Double.parseDouble(parts[0]));
          }
        case "Route":
          return transitService.getRouteForId(FeedScopedId.parseId(id));
        case "Stop":
          return transitService.getRegularStop(FeedScopedId.parseId(id));
        case "Stoptime":
          return null; //TODO
        case "stopAtDistance":
          {
            String[] parts = id.split(";");
            var stop = transitService.getRegularStop(FeedScopedId.parseId(parts[1]));

            // TODO: Add geometry
            return new NearbyStop(stop, Integer.parseInt(parts[0]), null, null);
          }
        case "TicketType":
          return null; //TODO
        case "Trip":
          var scopedId = FeedScopedId.parseId(id);
          return transitService.getTripForId(scopedId);
        case "VehicleParking":
          var vehicleParkingId = FeedScopedId.parseId(id);
          return vehicleParkingService == null
            ? null
            : vehicleParkingService
              .getVehicleParkings()
              .filter(bikePark -> bikePark.getId().equals(vehicleParkingId))
              .findAny()
              .orElse(null);
        default:
          return null;
      }
    };
  }

  @Override
  public DataFetcher<TripPattern> pattern() {
    return environment ->
      getTransitService(environment)
        .getTripPatternForId(
          FeedScopedId.parseId(
            new LegacyGraphQLTypes.LegacyGraphQLQueryTypePatternArgs(environment.getArguments())
              .getLegacyGraphQLId()
          )
        );
  }

  @Override
  public DataFetcher<Iterable<TripPattern>> patterns() {
    return environment -> getTransitService(environment).getAllTripPatterns();
  }

  @Override
  public DataFetcher<DataFetcherResult<RoutingResponse>> plan() {
    return environment -> {
      LegacyGraphQLRequestContext context = environment.<LegacyGraphQLRequestContext>getContext();
      RouteRequest request = RouteRequestMapper.toRouteRequest(environment, context);
      RoutingResponse res = context.routingService().route(request);
      return DataFetcherResult
        .<RoutingResponse>newResult()
        .data(res)
        .localContext(Map.of("locale", request.locale()))
        .build();
    };
  }

  @Override
  public DataFetcher<VehicleRentalVehicle> rentalVehicle() {
    return environment -> {
      var args = new LegacyGraphQLTypes.LegacyGraphQLQueryTypeRentalVehicleArgs(
        environment.getArguments()
      );

      VehicleRentalService vehicleRentalStationService = environment
        .<LegacyGraphQLRequestContext>getContext()
        .vehicleRentalService();

      return vehicleRentalStationService
        .getVehicleRentalVehicles()
        .stream()
        .filter(vehicleRentalVehicle ->
          vehicleRentalVehicle.getId().toString().equals(args.getLegacyGraphQLId())
        )
        .findAny()
        .orElse(null);
    };
  }

  @Override
  public DataFetcher<Iterable<VehicleRentalVehicle>> rentalVehicles() {
    return environment -> {
      VehicleRentalService vehicleRentalStationService = environment
        .<LegacyGraphQLRequestContext>getContext()
        .vehicleRentalService();

      var args = new LegacyGraphQLTypes.LegacyGraphQLQueryTypeRentalVehiclesArgs(
        environment.getArguments()
      );

      if (args.getLegacyGraphQLIds() != null) {
        ArrayListMultimap<String, VehicleRentalVehicle> vehicleRentalVehicles = vehicleRentalStationService
          .getVehicleRentalVehicles()
          .stream()
          .collect(
            Multimaps.toMultimap(
              vehicle -> vehicle.getId().toString(),
              vehicle -> vehicle,
              ArrayListMultimap::create
            )
          );
        return ((List<String>) args.getLegacyGraphQLIds()).stream()
          .flatMap(id -> vehicleRentalVehicles.get(id).stream())
          .collect(Collectors.toList());
      }

      var formFactorArgs = args.getLegacyGraphQLFormFactors();
      if (formFactorArgs != null) {
        var requiredFormFactors = StreamSupport
          .stream(formFactorArgs.spliterator(), false)
          .map(LegacyGraphQLUtils::toModel)
          .toList();

        return vehicleRentalStationService
          .getVehicleRentalVehicles()
          .stream()
          .filter(v -> v.vehicleType != null)
          .filter(v -> requiredFormFactors.contains(v.vehicleType.formFactor))
          .toList();
      }

      return vehicleRentalStationService.getVehicleRentalVehicles();
    };
  }

  @Override
  public DataFetcher<Route> route() {
    return environment ->
      getTransitService(environment)
        .getRouteForId(
          FeedScopedId.parseId(
            new LegacyGraphQLTypes.LegacyGraphQLQueryTypeRouteArgs(environment.getArguments())
              .getLegacyGraphQLId()
          )
        );
  }

  @Override
  public DataFetcher<Iterable<Route>> routes() {
    return environment -> {
      var args = new LegacyGraphQLTypes.LegacyGraphQLQueryTypeRoutesArgs(
        environment.getArguments()
      );

      TransitService transitService = getTransitService(environment);

      if (args.getLegacyGraphQLIds() != null) {
        return StreamSupport
          .stream(args.getLegacyGraphQLIds().spliterator(), false)
          .map(FeedScopedId::parseId)
          .map(transitService::getRouteForId)
          .collect(Collectors.toList());
      }

      Stream<Route> routeStream = transitService.getAllRoutes().stream();

      if (args.getLegacyGraphQLFeeds() != null) {
        List<String> feeds = StreamSupport
          .stream(args.getLegacyGraphQLFeeds().spliterator(), false)
          .collect(Collectors.toList());
        routeStream = routeStream.filter(route -> feeds.contains(route.getId().getFeedId()));
      }

      if (args.getLegacyGraphQLTransportModes() != null) {
        List<TransitMode> modes = StreamSupport
          .stream(args.getLegacyGraphQLTransportModes().spliterator(), false)
          .map(mode -> TransitMode.valueOf(mode.name()))
          .collect(Collectors.toList());
        routeStream = routeStream.filter(route -> modes.contains(route.getMode()));
      }

      if (args.getLegacyGraphQLName() != null) {
        String name = args.getLegacyGraphQLName().toLowerCase(environment.getLocale());
        routeStream =
          routeStream.filter(route ->
            LegacyGraphQLUtils.startsWith(route.getShortName(), name, environment.getLocale()) ||
            LegacyGraphQLUtils.startsWith(route.getLongName(), name, environment.getLocale())
          );
      }
      return routeStream.collect(Collectors.toList());
    };
  }

  @Override
  public DataFetcher<Object> serviceTimeRange() {
    return environment -> new Object();
  }

  @Override
  public DataFetcher<Object> station() {
    return environment ->
      getTransitService(environment)
        .getStationById(
          FeedScopedId.parseId(
            new LegacyGraphQLTypes.LegacyGraphQLQueryTypeStationArgs(environment.getArguments())
              .getLegacyGraphQLId()
          )
        );
  }

  @Override
  public DataFetcher<Iterable<Object>> stations() {
    return environment -> {
      var args = new LegacyGraphQLTypes.LegacyGraphQLQueryTypeStationsArgs(
        environment.getArguments()
      );

      TransitService transitService = getTransitService(environment);

      if (args.getLegacyGraphQLIds() != null) {
        return StreamSupport
          .stream(args.getLegacyGraphQLIds().spliterator(), false)
          .map(FeedScopedId::parseId)
          .map(transitService::getStationById)
          .collect(Collectors.toList());
      }

      Stream<Station> stationStream = transitService.getStations().stream();

      if (args.getLegacyGraphQLName() != null) {
        String name = args.getLegacyGraphQLName().toLowerCase(environment.getLocale());
        stationStream =
          stationStream.filter(station ->
            LegacyGraphQLUtils.startsWith(station.getName(), name, environment.getLocale())
          );
      }

      return stationStream.collect(Collectors.toList());
    };
  }

  @Override
  public DataFetcher<Object> stop() {
    return environment ->
      getTransitService(environment)
        .getRegularStop(
          FeedScopedId.parseId(
            new LegacyGraphQLTypes.LegacyGraphQLQueryTypeStopArgs(environment.getArguments())
              .getLegacyGraphQLId()
          )
        );
  }

  @Override
  public DataFetcher<Iterable<Object>> stops() {
    return environment -> {
      var args = new LegacyGraphQLTypes.LegacyGraphQLQueryTypeStopsArgs(environment.getArguments());

      TransitService transitService = getTransitService(environment);

      if (args.getLegacyGraphQLIds() != null) {
        return StreamSupport
          .stream(args.getLegacyGraphQLIds().spliterator(), false)
          .map(FeedScopedId::parseId)
          .map(transitService::getRegularStop)
          .collect(Collectors.toList());
      }

      var stopStream = transitService
        .listStopLocations()
        .stream()
        .sorted(Comparator.comparing(StopLocation::getId));

      if (args.getLegacyGraphQLName() != null) {
        String name = args.getLegacyGraphQLName().toLowerCase(environment.getLocale());
        stopStream =
          stopStream.filter(stop ->
            LegacyGraphQLUtils.startsWith(stop.getName(), name, environment.getLocale())
          );
      }

      return stopStream.collect(Collectors.toList());
    };
  }

  @Override
  public DataFetcher<Iterable<Object>> stopsByBbox() {
    return environment -> {
      var args = new LegacyGraphQLTypes.LegacyGraphQLQueryTypeStopsByBboxArgs(
        environment.getArguments()
      );

      Envelope envelope = new Envelope(
        new Coordinate(args.getLegacyGraphQLMinLon(), args.getLegacyGraphQLMinLat()),
        new Coordinate(args.getLegacyGraphQLMaxLon(), args.getLegacyGraphQLMaxLat())
      );

      Stream<RegularStop> stopStream = getTransitService(environment)
        .findRegularStop(envelope)
        .stream()
        .filter(stop -> envelope.contains(stop.getCoordinate().asJtsCoordinate()));

      if (args.getLegacyGraphQLFeeds() != null) {
        List<String> feedIds = Lists.newArrayList(args.getLegacyGraphQLFeeds());
        stopStream = stopStream.filter(stop -> feedIds.contains(stop.getId().getFeedId()));
      }

      return stopStream.collect(Collectors.toList());
    };
  }

  @Override
  public DataFetcher<Connection<NearbyStop>> stopsByRadius() {
    return environment -> {
      LegacyGraphQLTypes.LegacyGraphQLQueryTypeStopsByRadiusArgs args = new LegacyGraphQLTypes.LegacyGraphQLQueryTypeStopsByRadiusArgs(
        environment.getArguments()
      );

      List<NearbyStop> stops;
      try {
        stops =
          getGraphFinder(environment)
            .findClosestStops(
              new Coordinate(args.getLegacyGraphQLLon(), args.getLegacyGraphQLLat()),
              args.getLegacyGraphQLRadius()
            );
      } catch (RoutingValidationException e) {
        stops = Collections.emptyList();
      }

      return new SimpleListConnection<>(stops).get(environment);
    };
  }

  @Override
  public DataFetcher<Iterable<FareRuleSet>> ticketTypes() {
    return environment -> {
      var fareService = getFareService(environment);
      Map<FareType, Collection<FareRuleSet>> fareRules = fareService instanceof GtfsFaresService
        ? ((GtfsFaresService) fareService).faresV1().getFareRulesPerType()
        : ((DefaultFareService) fareService).getFareRulesPerType();

      return fareRules
        .entrySet()
        .stream()
        .filter(entry -> entry.getKey() == FareType.regular)
        .map(Map.Entry::getValue)
        .flatMap(Collection::stream)
        .toList();
    };
  }

  @Override
  public DataFetcher<Trip> trip() {
    return environment ->
      getTransitService(environment)
        .getTripForId(
          FeedScopedId.parseId(
            new LegacyGraphQLTypes.LegacyGraphQLQueryTypeTripArgs(environment.getArguments())
              .getLegacyGraphQLId()
          )
        );
  }

  @Override
  public DataFetcher<Iterable<Trip>> trips() {
    return environment -> {
      var args = new LegacyGraphQLTypes.LegacyGraphQLQueryTypeTripsArgs(environment.getArguments());

      Stream<Trip> tripStream = getTransitService(environment).getAllTrips().stream();

      if (args.getLegacyGraphQLFeeds() != null) {
        List<String> feeds = StreamSupport
          .stream(args.getLegacyGraphQLFeeds().spliterator(), false)
          .toList();
        tripStream = tripStream.filter(trip -> feeds.contains(trip.getId().getFeedId()));
      }

      return tripStream.collect(Collectors.toList());
    };
  }

  @Override
  public DataFetcher<VehicleParking> vehicleParking() {
    return environment -> {
      var args = new LegacyGraphQLTypes.LegacyGraphQLQueryTypeVehicleParkingArgs(
        environment.getArguments()
      );

      VehicleParkingService vehicleParkingService = environment
        .<LegacyGraphQLRequestContext>getContext()
        .vehicleParkingService();

      var vehicleParkingId = FeedScopedId.parseId(args.getLegacyGraphQLId());
      return vehicleParkingService
        .getVehicleParkings()
        .filter(vehicleParking -> vehicleParking.getId().equals(vehicleParkingId))
        .findAny()
        .orElse(null);
    };
  }

  @Override
  public DataFetcher<Iterable<VehicleParking>> vehicleParkings() {
    return environment -> {
      VehicleParkingService vehicleParkingService = environment
        .<LegacyGraphQLRequestContext>getContext()
        .vehicleParkingService();

      var args = new LegacyGraphQLTypes.LegacyGraphQLQueryTypeVehicleParkingsArgs(
        environment.getArguments()
      );

      if (args.getLegacyGraphQLIds() != null) {
        var idList = ((List<String>) args.getLegacyGraphQLIds());

        if (!idList.isEmpty()) {
          Map<String, VehicleParking> vehicleParkingMap = vehicleParkingService
            .getVehicleParkings()
            .collect(Collectors.toMap(station -> station.getId().toString(), station -> station));

          return idList.stream().map(vehicleParkingMap::get).collect(Collectors.toList());
        }
      }

      return vehicleParkingService.getVehicleParkings().collect(Collectors.toList());
    };
  }

  @Override
  public DataFetcher<VehicleRentalStation> vehicleRentalStation() {
    return environment -> {
      var args = new LegacyGraphQLTypes.LegacyGraphQLQueryTypeVehicleRentalStationArgs(
        environment.getArguments()
      );

      VehicleRentalService vehicleRentalStationService = environment
        .<LegacyGraphQLRequestContext>getContext()
        .vehicleRentalService();

      return vehicleRentalStationService
        .getVehicleRentalStations()
        .stream()
        .filter(vehicleRentalStation ->
          vehicleRentalStation.getId().toString().equals(args.getLegacyGraphQLId())
        )
        .findAny()
        .orElse(null);
    };
  }

  @Override
  public DataFetcher<Iterable<VehicleRentalStation>> vehicleRentalStations() {
    return environment -> {
      VehicleRentalService vehicleRentalStationService = environment
        .<LegacyGraphQLRequestContext>getContext()
        .vehicleRentalService();

      var args = new LegacyGraphQLTypes.LegacyGraphQLQueryTypeVehicleRentalStationsArgs(
        environment.getArguments()
      );

      if (args.getLegacyGraphQLIds() != null) {
        ArrayListMultimap<String, VehicleRentalStation> vehicleRentalStations = vehicleRentalStationService
          .getVehicleRentalStations()
          .stream()
          .collect(
            Multimaps.toMultimap(
              station -> station.getId().toString(),
              station -> station,
              ArrayListMultimap::create
            )
          );
        return ((List<String>) args.getLegacyGraphQLIds()).stream()
          .flatMap(id -> vehicleRentalStations.get(id).stream())
          .collect(Collectors.toList());
      }

      return vehicleRentalStationService.getVehicleRentalStations();
    };
  }

  @Override
  public DataFetcher<Object> viewer() {
    return environment -> new Object();
  }

  private TransitService getTransitService(DataFetchingEnvironment environment) {
    return environment.<LegacyGraphQLRequestContext>getContext().transitService();
  }

  private FareService getFareService(DataFetchingEnvironment environment) {
    return environment.<LegacyGraphQLRequestContext>getContext().fareService();
  }

  private GraphFinder getGraphFinder(DataFetchingEnvironment environment) {
    return environment.<LegacyGraphQLRequestContext>getContext().graphFinder();
  }
<<<<<<< HEAD

  private static class CallerWithEnvironment {

    private final DataFetchingEnvironment environment;

    public CallerWithEnvironment(DataFetchingEnvironment e) {
      this.environment = e;
    }

    private <T> void argument(String name, Consumer<T> consumer) {
      call(environment, name, consumer);
    }
  }

  protected static List<TransitAlert> filterAlerts(
    Collection<TransitAlert> alerts,
    LegacyGraphQLTypes.LegacyGraphQLQueryTypeAlertsArgs args
  ) {
    var severities = LegacyGraphQLUtils.mapIterableToList(args.getLegacyGraphQLSeverityLevel());
    var effects = LegacyGraphQLUtils.mapIterableToList(args.getLegacyGraphQLEffect());
    var causes = LegacyGraphQLUtils.mapIterableToList(args.getLegacyGraphQLCause());
    return alerts
      .stream()
      .filter(alert ->
        args.getLegacyGraphQLFeeds() == null ||
        ((List<String>) args.getLegacyGraphQLFeeds()).contains(alert.getId().getFeedId())
      )
      .filter(alert ->
        severities.isEmpty() || severities.contains(getLegacyGraphQLSeverity(alert.severity()))
      )
      .filter(alert -> effects.isEmpty() || effects.contains(getLegacyGraphQLEffect(alert.effect()))
      )
      .filter(alert -> causes.isEmpty() || causes.contains(getLegacyGraphQLCause(alert.cause())))
      .filter(alert ->
        args.getLegacyGraphQLRoute() == null ||
        alert
          .entities()
          .stream()
          .filter(entitySelector -> entitySelector instanceof EntitySelector.Route)
          .map(EntitySelector.Route.class::cast)
          .anyMatch(route ->
            ((List<String>) args.getLegacyGraphQLRoute()).contains(route.routeId().toString())
          )
      )
      .filter(alert ->
        args.getLegacyGraphQLStop() == null ||
        alert
          .entities()
          .stream()
          .filter(entitySelector -> entitySelector instanceof EntitySelector.Stop)
          .map(EntitySelector.Stop.class::cast)
          .anyMatch(stop ->
            ((List<String>) args.getLegacyGraphQLStop()).contains(stop.stopId().toString())
          )
      )
      .collect(Collectors.toList());
  }
=======
>>>>>>> 9778e200
}<|MERGE_RESOLUTION|>--- conflicted
+++ resolved
@@ -940,20 +940,6 @@
   private GraphFinder getGraphFinder(DataFetchingEnvironment environment) {
     return environment.<LegacyGraphQLRequestContext>getContext().graphFinder();
   }
-<<<<<<< HEAD
-
-  private static class CallerWithEnvironment {
-
-    private final DataFetchingEnvironment environment;
-
-    public CallerWithEnvironment(DataFetchingEnvironment e) {
-      this.environment = e;
-    }
-
-    private <T> void argument(String name, Consumer<T> consumer) {
-      call(environment, name, consumer);
-    }
-  }
 
   protected static List<TransitAlert> filterAlerts(
     Collection<TransitAlert> alerts,
@@ -998,6 +984,4 @@
       )
       .collect(Collectors.toList());
   }
-=======
->>>>>>> 9778e200
 }