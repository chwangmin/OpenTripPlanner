--- conflicted
+++ resolved
@@ -60,28 +60,23 @@
       return null;
     }
 
-<<<<<<< HEAD
     final State[] afterFlexState = flexEdge.traverse(accessEgress.state);
 
     var finalStateOpt = EdgeTraverser.traverseEdges(afterFlexState[0], egressEdges);
 
     return finalStateOpt
       .map(finalState -> {
-        int[] flexTimes = getFlexTimes(flexEdge, finalState);
-
-        int preFlexTime = flexTimes[0];
-        int flexTime = flexTimes[1];
-        int postFlexTime = flexTimes[2];
+        var flexDurations = calculateFlexPathDurations(flexEdge, finalState);
 
         int timeShift;
 
         if (arriveBy) {
-          int lastStopArrivalTime = departureTime - postFlexTime - secondsFromStartOfTime;
+      int lastStopArrivalTime = flexDurations.mapToFlexTripArrivalTime(departureTime);
           int latestArrivalTime = trip.latestArrivalTime(
             lastStopArrivalTime,
             fromStopIndex,
             toStopIndex,
-            flexTime
+        flexDurations.trip()
           );
 
           if (latestArrivalTime == MISSING_VALUE) {
@@ -89,21 +84,20 @@
           }
 
           // Shift from departing at departureTime to arriving at departureTime
-          timeShift = secondsFromStartOfTime + latestArrivalTime - flexTime - preFlexTime;
+      timeShift = flexDurations.mapToRouterArrivalTime(latestArrivalTime) - flexDurations.total();
         } else {
-          int firstStopDepartureTime = departureTime + preFlexTime - secondsFromStartOfTime;
+      int firstStopDepartureTime = flexDurations.mapToFlexTripDepartureTime(departureTime);
           int earliestDepartureTime = trip.earliestDepartureTime(
             firstStopDepartureTime,
             fromStopIndex,
             toStopIndex,
-            flexTime
+        flexDurations.trip()
           );
 
           if (earliestDepartureTime == MISSING_VALUE) {
             return null;
           }
-
-          timeShift = secondsFromStartOfTime + earliestDepartureTime - preFlexTime;
+      timeShift = flexDurations.mapToRouterDepartureTime(earliestDepartureTime);
         }
 
         ZonedDateTime startTime = startOfTime.plusSeconds(timeShift);
@@ -113,53 +107,6 @@
           .withTimeShiftToStartAt(startTime);
       })
       .orElse(null);
-=======
-    State state = flexEdge.traverse(accessEgress.state);
-
-    for (Edge e : egressEdges) {
-      state = e.traverse(state);
-    }
-
-    var flexDurations = calculateFlexPathDurations(flexEdge, state);
-
-    int timeShift;
-
-    if (arriveBy) {
-      int lastStopArrivalTime = flexDurations.mapToFlexTripArrivalTime(departureTime);
-      int latestArrivalTime = trip.latestArrivalTime(
-        lastStopArrivalTime,
-        fromStopIndex,
-        toStopIndex,
-        flexDurations.trip()
-      );
-
-      if (latestArrivalTime == MISSING_VALUE) {
-        return null;
-      }
-
-      // Shift from departing at departureTime to arriving at departureTime
-      timeShift = flexDurations.mapToRouterArrivalTime(latestArrivalTime) - flexDurations.total();
-    } else {
-      int firstStopDepartureTime = flexDurations.mapToFlexTripDepartureTime(departureTime);
-      int earliestDepartureTime = trip.earliestDepartureTime(
-        firstStopDepartureTime,
-        fromStopIndex,
-        toStopIndex,
-        flexDurations.trip()
-      );
-
-      if (earliestDepartureTime == MISSING_VALUE) {
-        return null;
-      }
-      timeShift = flexDurations.mapToRouterDepartureTime(earliestDepartureTime);
-    }
-
-    ZonedDateTime startTime = startOfTime.plusSeconds(timeShift);
-
-    return graphPathToItineraryMapper
-      .generateItinerary(new GraphPath<>(state))
-      .withTimeShiftToStartAt(startTime);
->>>>>>> 3d33c63d
   }
 
   protected List<Edge> getTransferEdges(PathTransfer transfer) {
