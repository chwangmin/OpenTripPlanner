package org.opentripplanner.ext.transmodelapi.model.siri.et;

import static org.opentripplanner.model.PickDrop.COORDINATE_WITH_DRIVER;
import static org.opentripplanner.model.PickDrop.NONE;

import graphql.Scalars;
import graphql.schema.DataFetchingEnvironment;
import graphql.schema.GraphQLFieldDefinition;
import graphql.schema.GraphQLList;
import graphql.schema.GraphQLNonNull;
import graphql.schema.GraphQLObjectType;
import graphql.schema.GraphQLOutputType;
import graphql.schema.GraphQLTypeReference;
import java.time.Instant;
import java.time.LocalDate;
import java.util.Arrays;
import java.util.Collection;
import java.util.HashSet;
import java.util.List;
import java.util.Optional;
import org.opentripplanner.ext.transmodelapi.model.EnumTypes;
import org.opentripplanner.ext.transmodelapi.support.GqlUtil;
import org.opentripplanner.model.TripTimeOnDate;
<<<<<<< HEAD
import org.opentripplanner.model.calendar.ServiceDate;
import org.opentripplanner.routing.DatedServiceJourneyHelper;
import org.opentripplanner.routing.RoutingService;
import org.opentripplanner.routing.alertpatch.EntitySelector;
=======
>>>>>>> e7aa8a89
import org.opentripplanner.routing.alertpatch.StopCondition;
import org.opentripplanner.routing.alertpatch.TransitAlert;
import org.opentripplanner.routing.services.TransitAlertService;
import org.opentripplanner.transit.model.framework.FeedScopedId;
import org.opentripplanner.transit.model.site.StopLocation;
import org.opentripplanner.transit.model.timetable.Trip;
import org.opentripplanner.transit.model.timetable.TripIdAndServiceDate;
import org.opentripplanner.transit.service.TransitService;

public class EstimatedCallType {

  private static final String NAME = "EstimatedCall";
  public static final GraphQLTypeReference REF = new GraphQLTypeReference(NAME);

  public static GraphQLObjectType create(
    GraphQLOutputType bookingArrangementType,
    GraphQLOutputType noticeType,
    GraphQLOutputType quayType,
    GraphQLOutputType destinationDisplayType,
    GraphQLOutputType ptSituationElementType,
    GraphQLOutputType serviceJourneyType,
    GraphQLOutputType datedServiceJourneyType,
    GqlUtil gqlUtil
  ) {
    return GraphQLObjectType
      .newObject()
      .name("EstimatedCall")
      .description(
        "List of visits to quays as part of vehicle journeys. Updated with real time information where available"
      )
      .field(
        GraphQLFieldDefinition
          .newFieldDefinition()
          .name("quay")
          .type(quayType)
          .dataFetcher(environment -> ((TripTimeOnDate) environment.getSource()).getStop())
          .build()
      )
      .field(
        GraphQLFieldDefinition
          .newFieldDefinition()
          .name("aimedArrivalTime")
          .description("Scheduled time of arrival at quay. Not affected by read time updated")
          .type(new GraphQLNonNull(gqlUtil.dateTimeScalar))
          .dataFetcher(environment ->
            1000 *
            (
              ((TripTimeOnDate) environment.getSource()).getServiceDayMidnight() +
              ((TripTimeOnDate) environment.getSource()).getScheduledArrival()
            )
          )
          .build()
      )
      .field(
        GraphQLFieldDefinition
          .newFieldDefinition()
          .name("expectedArrivalTime")
          .type(new GraphQLNonNull(gqlUtil.dateTimeScalar))
          .description(
            "Expected time of arrival at quay. Updated with real time information if available. Will be null if an actualArrivalTime exists"
          )
          .dataFetcher(environment -> {
            TripTimeOnDate tripTimeOnDate = environment.getSource();
            return (
              1000 * (tripTimeOnDate.getServiceDayMidnight() + tripTimeOnDate.getRealtimeArrival())
            );
          })
          .build()
      )
      .field(
        GraphQLFieldDefinition
          .newFieldDefinition()
          .name("actualArrivalTime")
          .type(gqlUtil.dateTimeScalar)
          .description(
            "Actual time of arrival at quay. Updated from real time information if available. NOT IMPLEMENTED"
          )
          .dataFetcher(environment -> {
            TripTimeOnDate tripTimeOnDate = environment.getSource();
            if (tripTimeOnDate.getActualArrival() == -1) {
              return null;
            }
            return (
              1000 * (tripTimeOnDate.getServiceDayMidnight() + tripTimeOnDate.getActualArrival())
            );
          })
          .build()
      )
      .field(
        GraphQLFieldDefinition
          .newFieldDefinition()
          .name("aimedDepartureTime")
          .description("Scheduled time of departure from quay. Not affected by read time updated")
          .type(new GraphQLNonNull(gqlUtil.dateTimeScalar))
          .dataFetcher(environment ->
            1000 *
            (
              ((TripTimeOnDate) environment.getSource()).getServiceDayMidnight() +
              ((TripTimeOnDate) environment.getSource()).getScheduledDeparture()
            )
          )
          .build()
      )
      .field(
        GraphQLFieldDefinition
          .newFieldDefinition()
          .name("expectedDepartureTime")
          .type(new GraphQLNonNull(gqlUtil.dateTimeScalar))
          .description(
            "Expected time of departure from quay. Updated with real time information if available. Will be null if an actualDepartureTime exists"
          )
          .dataFetcher(environment -> {
            TripTimeOnDate tripTimeOnDate = environment.getSource();
            return (
              1000 *
              (tripTimeOnDate.getServiceDayMidnight() + tripTimeOnDate.getRealtimeDeparture())
            );
          })
          .build()
      )
      .field(
        GraphQLFieldDefinition
          .newFieldDefinition()
          .name("actualDepartureTime")
          .type(gqlUtil.dateTimeScalar)
          .description(
            "Actual time of departure from quay. Updated with real time information if available. NOT IMPLEMENTED"
          )
          .dataFetcher(environment -> {
            TripTimeOnDate tripTimeOnDate = environment.getSource();
            if (tripTimeOnDate.getActualDeparture() == -1) {
              return null;
            }
            return (
              1000 * (tripTimeOnDate.getServiceDayMidnight() + tripTimeOnDate.getActualDeparture())
            );
          })
          .build()
      )
      .field(
        GraphQLFieldDefinition
          .newFieldDefinition()
          .name("timingPoint")
          .type(new GraphQLNonNull(Scalars.GraphQLBoolean))
          .description(
            "Whether this is a timing point or not. Boarding and alighting is not allowed at timing points."
          )
          .dataFetcher(environment -> ((TripTimeOnDate) environment.getSource()).isTimepoint())
          .build()
      )
      .field(
        GraphQLFieldDefinition
          .newFieldDefinition()
          .name("realtime")
          .type(new GraphQLNonNull(Scalars.GraphQLBoolean))
          .description("Whether this call has been updated with real time information.")
          .dataFetcher(environment -> ((TripTimeOnDate) environment.getSource()).isRealtime())
          .build()
      )
      .field(
        GraphQLFieldDefinition
          .newFieldDefinition()
          .name("predictionInaccurate")
          .type(new GraphQLNonNull(Scalars.GraphQLBoolean))
          .description("Whether the updated estimates are expected to be inaccurate.")
          .dataFetcher(environment ->
            ((TripTimeOnDate) environment.getSource()).isPredictionInaccurate()
          )
          .build()
      )
      .field(
        GraphQLFieldDefinition
          .newFieldDefinition()
          .name("realtimeState")
          .type(new GraphQLNonNull(EnumTypes.REALTIME_STATE))
          .dataFetcher(environment -> ((TripTimeOnDate) environment.getSource()).getRealtimeState())
          .build()
      )
      .field(
        GraphQLFieldDefinition
          .newFieldDefinition()
          .name("occupancyStatus")
          .type(new GraphQLNonNull(EnumTypes.OCCUPANCY_STATUS))
          .dataFetcher(environment ->
            ((TripTimeOnDate) environment.getSource()).getOccupancyStatus()
          )
          .build()
      )
      .field(
        GraphQLFieldDefinition
          .newFieldDefinition()
          .name("stopPositionInPattern")
          .type(new GraphQLNonNull(Scalars.GraphQLInt))
          .dataFetcher(environment -> ((TripTimeOnDate) environment.getSource()).getStopIndex())
          .build()
      )
      .field(
        GraphQLFieldDefinition
          .newFieldDefinition()
          .name("forBoarding")
          .type(new GraphQLNonNull(Scalars.GraphQLBoolean))
          .description(
            "Whether vehicle may be boarded at quay according to the planned data. " +
            "If the cancellation flag is set, boarding is not possible, even if this field " +
            "is set to true."
          )
          .dataFetcher(environment ->
            ((TripTimeOnDate) environment.getSource()).getPickupType() != NONE
          )
          .build()
      )
      .field(
        GraphQLFieldDefinition
          .newFieldDefinition()
          .name("forAlighting")
          .type(new GraphQLNonNull(Scalars.GraphQLBoolean))
          .description(
            "Whether vehicle may be alighted at quay according to the planned data. " +
            "If the cancellation flag is set, alighting is not possible, even if this field " +
            "is set to true."
          )
          .dataFetcher(environment ->
            ((TripTimeOnDate) environment.getSource()).getDropoffType() != NONE
          )
          .build()
      )
      .field(
        GraphQLFieldDefinition
          .newFieldDefinition()
          .name("requestStop")
          .type(new GraphQLNonNull(Scalars.GraphQLBoolean))
          .description("Whether vehicle will only stop on request.")
          .dataFetcher(environment ->
            ((TripTimeOnDate) environment.getSource()).getDropoffType() == COORDINATE_WITH_DRIVER
          )
          .build()
      )
      .field(
        GraphQLFieldDefinition
          .newFieldDefinition()
          .name("cancellation")
          .type(new GraphQLNonNull(Scalars.GraphQLBoolean))
          .description(
            "Whether stop is cancelled. This means that either the " +
            "ServiceJourney has a planned cancellation, the ServiceJourney has been " +
            "cancelled by realtime data, or this particular StopPoint has been " +
            "cancelled. This also means that both boarding and alighting has been " +
            "cancelled."
          )
          .dataFetcher(environment ->
            ((TripTimeOnDate) environment.getSource()).isCanceledEffectively()
          )
          .build()
      )
      .field(
        GraphQLFieldDefinition
          .newFieldDefinition()
          .name("date")
          .type(gqlUtil.dateScalar)
          .description("The date the estimated call is valid for.")
          .dataFetcher(environment ->
            Optional
              .of(environment.getSource())
              .map(TripTimeOnDate.class::cast)
              .map(TripTimeOnDate::getServiceDay)
              .orElse(null)
          )
          .build()
      )
      .field(
        GraphQLFieldDefinition
          .newFieldDefinition()
          .name("serviceJourney")
          .type(serviceJourneyType)
          .dataFetcher(environment -> ((TripTimeOnDate) environment.getSource()).getTrip())
          .build()
      )
      .field(
        GraphQLFieldDefinition
          .newFieldDefinition()
          .name("datedServiceJourney")
          .type(datedServiceJourneyType)
          .dataFetcher(environment ->
            GqlUtil
              .getTransitService(environment)
              .getTripOnServiceDateForTripAndDay(
                new TripIdAndServiceDate(
                  environment.<TripTimeOnDate>getSource().getTrip().getId(),
                  environment.<TripTimeOnDate>getSource().getServiceDay()
                )
              )
          )
          .build()
      )
      .field(
        GraphQLFieldDefinition
          .newFieldDefinition()
          .name("destinationDisplay")
          .type(destinationDisplayType)
          .dataFetcher(DataFetchingEnvironment::getSource)
          .build()
      )
      .field(
        GraphQLFieldDefinition
          .newFieldDefinition()
          .name("notices")
          .type(new GraphQLNonNull(new GraphQLList(new GraphQLNonNull(noticeType))))
          .dataFetcher(environment -> {
            TripTimeOnDate tripTimeOnDate = environment.getSource();
            return GqlUtil
              .getTransitService(environment)
              .getNoticesByEntity(tripTimeOnDate.getStopTimeKey());
          })
          .build()
      )
      .field(
        GraphQLFieldDefinition
          .newFieldDefinition()
          .name("situations")
          .withDirective(gqlUtil.timingData)
          .type(new GraphQLNonNull(new GraphQLList(new GraphQLNonNull(ptSituationElementType))))
          .description("Get all relevant situations for this EstimatedCall.")
          .dataFetcher(environment ->
            getAllRelevantAlerts(environment.getSource(), GqlUtil.getTransitService(environment))
          )
          .build()
      )
      .field(
        GraphQLFieldDefinition
          .newFieldDefinition()
          .name("bookingArrangements")
          .description("Booking arrangements for this EstimatedCall.")
          .type(bookingArrangementType)
          .dataFetcher(environment -> environment.<TripTimeOnDate>getSource().getPickupBookingInfo()
          )
          .build()
      )
      //                .field(GraphQLFieldDefinition.newFieldDefinition()
      //                        .name("flexible")
      //                        .type(Scalars.GraphQLBoolean)
      //                        .description("Whether this call is part of a flexible trip. This means that arrival or departure " +
      //                                "times are not scheduled but estimated within specified operating hours.")
      //                        .dataFetcher(environment -> ((TripTimeShort) environment.getSource()).isFlexible())
      //                        .build())
      .build();
  }

  /**
   * Resolves all AlertPatches that are relevant for the supplied TripTimeShort.
   */
  private static Collection<TransitAlert> getAllRelevantAlerts(
    TripTimeOnDate tripTimeOnDate,
    TransitService transitService
  ) {
    Trip trip = tripTimeOnDate.getTrip();
    FeedScopedId tripId = trip.getId();
    FeedScopedId routeId = trip.getRoute().getId();

    StopLocation stop = tripTimeOnDate.getStop();
    FeedScopedId stopId = stop.getId();

    FeedScopedId parentStopId = stop.getParentStation().getId();

    Collection<TransitAlert> allAlerts = new HashSet<>();

    TransitAlertService alertPatchService = transitService.getTransitAlertService();

    final LocalDate serviceDate = tripTimeOnDate.getServiceDay();

    // TODO StopConditions: To ensure correct handling of StopConditions, these need to be taken
    //  into account when fetching relevant alerts -e.g.
    //  alertPatchService.getStopAlerts(stopId, stopConditions)
    // Quay
    allAlerts.addAll(alertPatchService.getStopAlerts(stopId));
    allAlerts.addAll(alertPatchService.getStopAndTripAlerts(stopId, tripId, serviceDate));
    allAlerts.addAll(alertPatchService.getStopAndRouteAlerts(stopId, routeId));
    // StopPlace
    allAlerts.addAll(alertPatchService.getStopAlerts(parentStopId));
    allAlerts.addAll(alertPatchService.getStopAndTripAlerts(parentStopId, tripId, serviceDate));
    allAlerts.addAll(alertPatchService.getStopAndRouteAlerts(parentStopId, routeId));
    // Trip
    allAlerts.addAll(alertPatchService.getTripAlerts(tripId, serviceDate));
    // Route
    allAlerts.addAll(alertPatchService.getRouteAlerts(routeId));
    // Agency
    // TODO OTP2 This should probably have a FeedScopeId argument instead of string
    allAlerts.addAll(alertPatchService.getAgencyAlerts(trip.getRoute().getAgency().getId()));
    // Route's direction
    allAlerts.addAll(alertPatchService.getDirectionAndRouteAlerts(trip.getDirection(), routeId));

    long serviceDay = tripTimeOnDate.getServiceDayMidnight();
    long arrivalTime = tripTimeOnDate.getRealtimeArrival();
    long departureTime = tripTimeOnDate.getRealtimeDeparture();

    filterSituationsByDateAndStopConditions(
      allAlerts,
      Instant.ofEpochSecond(serviceDay + arrivalTime),
      Instant.ofEpochSecond(serviceDay + departureTime),
      Arrays.asList(StopCondition.STOP, StopCondition.START_POINT, StopCondition.EXCEPTIONAL_STOP)
    );

    return allAlerts;
  }

  private static void filterSituationsByDateAndStopConditions(
    Collection<TransitAlert> alertPatches,
    Instant fromTime,
    Instant toTime,
    List<StopCondition> stopConditions
  ) {
    if (alertPatches != null) {
      // First and last period
      alertPatches.removeIf(alert ->
        (alert.getEffectiveStartDate() != null && alert.getEffectiveStartDate().isAfter(toTime)) ||
        (alert.getEffectiveEndDate() != null && alert.getEffectiveEndDate().isBefore(fromTime))
      );

      // Handle repeating validityPeriods
      alertPatches.removeIf(alertPatch ->
        !alertPatch.displayDuring(fromTime.getEpochSecond(), toTime.getEpochSecond())
      );
      //TODO StopConditions: We need to check that the Alert's EntitySelector that matches the
      // criteria actually has the correct/required StopConditions set. I.e. this filtering has
      // to be done before entering this method
      //      alertPatches.removeIf(alert ->
      //        !alert.getStopConditions().isEmpty() &&
      //        stopConditions
      //          .stream()
      //          .noneMatch(stopCondition -> alert.getStopConditions().contains(stopCondition))
      //      );
    }
  }
}<|MERGE_RESOLUTION|>--- conflicted
+++ resolved
@@ -21,13 +21,6 @@
 import org.opentripplanner.ext.transmodelapi.model.EnumTypes;
 import org.opentripplanner.ext.transmodelapi.support.GqlUtil;
 import org.opentripplanner.model.TripTimeOnDate;
-<<<<<<< HEAD
-import org.opentripplanner.model.calendar.ServiceDate;
-import org.opentripplanner.routing.DatedServiceJourneyHelper;
-import org.opentripplanner.routing.RoutingService;
-import org.opentripplanner.routing.alertpatch.EntitySelector;
-=======
->>>>>>> e7aa8a89
 import org.opentripplanner.routing.alertpatch.StopCondition;
 import org.opentripplanner.routing.alertpatch.TransitAlert;
 import org.opentripplanner.routing.services.TransitAlertService;
@@ -449,15 +442,13 @@
       alertPatches.removeIf(alertPatch ->
         !alertPatch.displayDuring(fromTime.getEpochSecond(), toTime.getEpochSecond())
       );
-      //TODO StopConditions: We need to check that the Alert's EntitySelector that matches the
-      // criteria actually has the correct/required StopConditions set. I.e. this filtering has
-      // to be done before entering this method
-      //      alertPatches.removeIf(alert ->
-      //        !alert.getStopConditions().isEmpty() &&
-      //        stopConditions
-      //          .stream()
-      //          .noneMatch(stopCondition -> alert.getStopConditions().contains(stopCondition))
-      //      );
+
+      alertPatches.removeIf(alert ->
+        !alert.getStopConditions().isEmpty() &&
+        stopConditions
+          .stream()
+          .noneMatch(stopCondition -> alert.getStopConditions().contains(stopCondition))
+      );
     }
   }
 }