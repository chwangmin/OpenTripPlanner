--- conflicted
+++ resolved
@@ -2265,12 +2265,7 @@
                 .field(GraphQLFieldDefinition.newFieldDefinition()
                         .name("transportMode")
                         .type(TRANSPORT_MODE)
-<<<<<<< HEAD
-                        .dataFetcher(environment -> GtfsLibrary.getTransitMode(
-                                environment.getSource()))
-=======
                         .dataFetcher(environment -> ((Route)environment.getSource()).getMode())
->>>>>>> b00a045d
                         .build())
                 .field(GraphQLFieldDefinition.newFieldDefinition()
                         .name("transportSubmode")
@@ -3169,12 +3164,7 @@
                                         .filter(TraverseMode::isTransit)
                                         .collect(Collectors.toSet());
                                 stream = stream
-<<<<<<< HEAD
-                                        .filter(route ->
-                                                modes.contains(GtfsLibrary.getTransitMode(route)));
-=======
                                         .filter(route -> modes.contains(route.getMode()));
->>>>>>> b00a045d
                             }
                             if ((environment.getArgument("authorities") instanceof Collection)) {
                                 Collection<String> authorityIds = environment.getArgument("authorities");
