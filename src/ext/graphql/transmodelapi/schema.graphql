--- conflicted
+++ resolved
@@ -1816,7 +1816,26 @@
   time: Float!
 }
 
-<<<<<<< HEAD
+"A collection of selectors for what lines/trips should be included in / excluded from search"
+input TripFilterInput {
+  "A list of selectors for what lines/trips should be excluded during the search. If line/trip matches with at least one selector it will be excluded."
+  not: [TripFilterSelectInput!]
+  "A list of selectors for what lines/trips should be allowed during search. In order to be accepted a trip/line has to match with at least one selector. An empty list means that everything should be allowed. "
+  select: [TripFilterSelectInput!]
+}
+
+"A list of selectors for filter allow-list / exclude-list. An empty list means that everything is allowed. A trip/line will match with selectors if it matches with all non-empty lists. The `select` is always applied first, then `not`. If only `not` not is present, the exclude is applied to the existing set of lines. "
+input TripFilterSelectInput {
+  "Set of ids for authorities that should be included in/excluded from search"
+  authorities: [ID!]
+  "Set of ids for lines that should be included in/excluded from search"
+  lines: [ID!]
+  "Set of ids for service journeys that should be included in/excluded from search"
+  serviceJourneys: [ID!]
+  "The allowed modes for the transit part of the trip. Use an empty list to disallow transit for this search. If the element is not present or null, it will default to all transport modes."
+  transportModes: [TransportModes!]
+}
+
 "Input format for specifying a location through either a place reference (id), coordinates or both. If both place and coordinates are provided the place ref will be used if found, coordinates will only be used if place is not known. The location also contain information about the minimum and maximum time the user is willing to stay at the via location."
 input ViaLocationInput {
   "Coordinates for the location. This can be used alone or as fallback if the place id is not found."
@@ -1834,24 +1853,4 @@
 input ViaSegmentInput {
   "The set of access/egress/direct/transit modes to be used for this search. Note that this only works at the Line level. If individual ServiceJourneys have modes that differ from the Line mode, this will NOT be accounted for."
   modes: Modes
-=======
-"A collection of selectors for what lines/trips should be included in / excluded from search"
-input TripFilterInput {
-  "A list of selectors for what lines/trips should be excluded during the search. If line/trip matches with at least one selector it will be excluded."
-  not: [TripFilterSelectInput!]
-  "A list of selectors for what lines/trips should be allowed during search. In order to be accepted a trip/line has to match with at least one selector. An empty list means that everything should be allowed. "
-  select: [TripFilterSelectInput!]
-}
-
-"A list of selectors for filter allow-list / exclude-list. An empty list means that everything is allowed. A trip/line will match with selectors if it matches with all non-empty lists. The `select` is always applied first, then `not`. If only `not` not is present, the exclude is applied to the existing set of lines. "
-input TripFilterSelectInput {
-  "Set of ids for authorities that should be included in/excluded from search"
-  authorities: [ID!]
-  "Set of ids for lines that should be included in/excluded from search"
-  lines: [ID!]
-  "Set of ids for service journeys that should be included in/excluded from search"
-  serviceJourneys: [ID!]
-  "The allowed modes for the transit part of the trip. Use an empty list to disallow transit for this search. If the element is not present or null, it will default to all transport modes."
-  transportModes: [TransportModes!]
->>>>>>> ddea35de
 }